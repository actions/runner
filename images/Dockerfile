# Source: https://github.com/dotnet/dotnet-docker
FROM mcr.microsoft.com/dotnet/runtime-deps:8.0-jammy as build

ARG TARGETOS
ARG TARGETARCH
ARG RUNNER_VERSION
ARG RUNNER_CONTAINER_HOOKS_VERSION=0.6.1
<<<<<<< HEAD
ARG DOCKER_VERSION=27.4.1
ARG BUILDX_VERSION=0.18.0
=======
ARG DOCKER_VERSION=27.3.1
ARG BUILDX_VERSION=0.19.3
>>>>>>> aa76aa47

RUN apt update -y && apt install curl unzip -y

WORKDIR /actions-runner
RUN export RUNNER_ARCH=${TARGETARCH} \
    && if [ "$RUNNER_ARCH" = "amd64" ]; then export RUNNER_ARCH=x64 ; fi \
    && curl -f -L -o runner.tar.gz https://github.com/actions/runner/releases/download/v${RUNNER_VERSION}/actions-runner-${TARGETOS}-${RUNNER_ARCH}-${RUNNER_VERSION}.tar.gz \
    && tar xzf ./runner.tar.gz \
    && rm runner.tar.gz

RUN curl -f -L -o runner-container-hooks.zip https://github.com/actions/runner-container-hooks/releases/download/v${RUNNER_CONTAINER_HOOKS_VERSION}/actions-runner-hooks-k8s-${RUNNER_CONTAINER_HOOKS_VERSION}.zip \
    && unzip ./runner-container-hooks.zip -d ./k8s \
    && rm runner-container-hooks.zip

RUN export RUNNER_ARCH=${TARGETARCH} \
    && if [ "$RUNNER_ARCH" = "amd64" ]; then export DOCKER_ARCH=x86_64 ; fi \
    && if [ "$RUNNER_ARCH" = "arm64" ]; then export DOCKER_ARCH=aarch64 ; fi \
    && curl -fLo docker.tgz https://download.docker.com/${TARGETOS}/static/stable/${DOCKER_ARCH}/docker-${DOCKER_VERSION}.tgz \
    && tar zxvf docker.tgz \
    && rm -rf docker.tgz \
    && mkdir -p /usr/local/lib/docker/cli-plugins \
    && curl -fLo /usr/local/lib/docker/cli-plugins/docker-buildx \
        "https://github.com/docker/buildx/releases/download/v${BUILDX_VERSION}/buildx-v${BUILDX_VERSION}.linux-${TARGETARCH}" \
    && chmod +x /usr/local/lib/docker/cli-plugins/docker-buildx

FROM mcr.microsoft.com/dotnet/runtime-deps:8.0-jammy

ENV DEBIAN_FRONTEND=noninteractive
ENV RUNNER_MANUALLY_TRAP_SIG=1
ENV ACTIONS_RUNNER_PRINT_LOG_TO_STDOUT=1
ENV ImageOS=ubuntu22

# 'gpg-agent' and 'software-properties-common' are needed for the 'add-apt-repository' command that follows
RUN apt update -y \
    && apt install -y --no-install-recommends sudo lsb-release gpg-agent software-properties-common curl jq unzip \
    && rm -rf /var/lib/apt/lists/*

# Configure git-core/ppa based on guidance here:  https://git-scm.com/download/linux
RUN add-apt-repository ppa:git-core/ppa \
    && apt update -y \
    && apt install -y git \
    && rm -rf /var/lib/apt/lists/*

RUN adduser --disabled-password --gecos "" --uid 1001 runner \
    && groupadd docker --gid 123 \
    && usermod -aG sudo runner \
    && usermod -aG docker runner \
    && echo "%sudo   ALL=(ALL:ALL) NOPASSWD:ALL" > /etc/sudoers \
    && echo "Defaults env_keep += \"DEBIAN_FRONTEND\"" >> /etc/sudoers

WORKDIR /home/runner

COPY --chown=runner:docker --from=build /actions-runner .
COPY --from=build /usr/local/lib/docker/cli-plugins/docker-buildx /usr/local/lib/docker/cli-plugins/docker-buildx

RUN install -o root -g root -m 755 docker/* /usr/bin/ && rm -rf docker

USER runner<|MERGE_RESOLUTION|>--- conflicted
+++ resolved
@@ -5,13 +5,8 @@
 ARG TARGETARCH
 ARG RUNNER_VERSION
 ARG RUNNER_CONTAINER_HOOKS_VERSION=0.6.1
-<<<<<<< HEAD
 ARG DOCKER_VERSION=27.4.1
-ARG BUILDX_VERSION=0.18.0
-=======
-ARG DOCKER_VERSION=27.3.1
 ARG BUILDX_VERSION=0.19.3
->>>>>>> aa76aa47
 
 RUN apt update -y && apt install curl unzip -y
 
