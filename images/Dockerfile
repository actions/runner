--- conflicted
+++ resolved
@@ -5,13 +5,8 @@
 ARG TARGETARCH
 ARG RUNNER_VERSION
 ARG RUNNER_CONTAINER_HOOKS_VERSION=0.6.1
-<<<<<<< HEAD
-ARG DOCKER_VERSION=25.0.5
-ARG BUILDX_VERSION=0.14.1
-=======
 ARG DOCKER_VERSION=27.1.1
 ARG BUILDX_VERSION=0.16.2
->>>>>>> 12506842
 
 RUN apt update -y && apt install curl unzip -y
 
