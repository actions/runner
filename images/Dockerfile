# Source: https://github.com/dotnet/dotnet-docker
FROM mcr.microsoft.com/dotnet/runtime-deps:6.0-jammy as build

ARG TARGETOS
ARG TARGETARCH
ARG RUNNER_VERSION
ARG RUNNER_CONTAINER_HOOKS_VERSION=0.6.0
ARG DOCKER_VERSION=25.0.5
ARG BUILDX_VERSION=0.13.2

RUN apt update -y && apt install curl unzip -y

WORKDIR /actions-runner
RUN export RUNNER_ARCH=${TARGETARCH} \
    && if [ "$RUNNER_ARCH" = "amd64" ]; then export RUNNER_ARCH=x64 ; fi \
    && curl -f -L -o runner.tar.gz https://github.com/actions/runner/releases/download/v${RUNNER_VERSION}/actions-runner-${TARGETOS}-${RUNNER_ARCH}-${RUNNER_VERSION}.tar.gz \
    && tar xzf ./runner.tar.gz \
    && rm runner.tar.gz

RUN curl -f -L -o runner-container-hooks.zip https://github.com/actions/runner-container-hooks/releases/download/v${RUNNER_CONTAINER_HOOKS_VERSION}/actions-runner-hooks-k8s-${RUNNER_CONTAINER_HOOKS_VERSION}.zip \
    && unzip ./runner-container-hooks.zip -d ./k8s \
    && rm runner-container-hooks.zip

RUN export RUNNER_ARCH=${TARGETARCH} \
    && if [ "$RUNNER_ARCH" = "amd64" ]; then export DOCKER_ARCH=x86_64 ; fi \
    && if [ "$RUNNER_ARCH" = "arm64" ]; then export DOCKER_ARCH=aarch64 ; fi \
    && curl -fLo docker.tgz https://download.docker.com/${TARGETOS}/static/stable/${DOCKER_ARCH}/docker-${DOCKER_VERSION}.tgz \
    && tar zxvf docker.tgz \
    && rm -rf docker.tgz \
    && mkdir -p /usr/local/lib/docker/cli-plugins \
    && curl -fLo /usr/local/lib/docker/cli-plugins/docker-buildx \
        "https://github.com/docker/buildx/releases/download/v${BUILDX_VERSION}/buildx-v${BUILDX_VERSION}.linux-${TARGETARCH}" \
    && chmod +x /usr/local/lib/docker/cli-plugins/docker-buildx

FROM mcr.microsoft.com/dotnet/runtime-deps:6.0-jammy

ENV DEBIAN_FRONTEND=noninteractive
ENV RUNNER_MANUALLY_TRAP_SIG=1
ENV ACTIONS_RUNNER_PRINT_LOG_TO_STDOUT=1
ENV ImageOS=ubuntu22

<<<<<<< HEAD
RUN apt-get update -y \
    && apt-get install -y --no-install-recommends \
        apt-transport-https \
        curl \
        g++ \
        gcc \
        git \
        gnupg \
        jq \
        make \
        openssh-client \
        lsb-release \
        sudo \

        # Chrome
        ca-certificates \
        fonts-liberation \
        libasound2 \
        libatk-bridge2.0-0 \
        libatk1.0-0 \
        libc6 \
        libcairo2 \
        libcups2 \
        libdbus-1-3 \
        libexpat1 \
        libfontconfig1 \
        libgbm1 \
        libgcc1 \
        libglib2.0-0 \
        libgtk-3-0 \
        libnspr4 \
        libnss3 \
        libpango-1.0-0 \
        libpangocairo-1.0-0 \
        libstdc++6 \
        libx11-6 \
        libx11-xcb1 \
        libxcb1 \
        libxcomposite1 \
        libxcursor1 \
        libxdamage1 \
        libxext6 \
        libxfixes3 \
        libxi6 \
        libxrandr2 \
        libxrender1 \
        libxss1 \
        libxtst6 \
        lsb-release \
        wget \
        xdg-utils

# github cli repo
RUN mkdir -p -m 755 /etc/apt/keyrings \
    && curl --silent https://cli.github.com/packages/githubcli-archive-keyring.gpg \
        | tee /etc/apt/keyrings/githubcli-archive-keyring.gpg > /dev/null \
    && chmod go+r /etc/apt/keyrings/githubcli-archive-keyring.gpg \
    && echo "deb [arch=$(dpkg --print-architecture) signed-by=/etc/apt/keyrings/githubcli-archive-keyring.gpg] https://cli.github.com/packages stable main" \
        | tee /etc/apt/sources.list.d/github-cli.list > /dev/null

# kubernetes repo
RUN curl -fsSL https://pkgs.k8s.io/core:/stable:/v1.30/deb/Release.key \
        | gpg --dearmor -o /etc/apt/keyrings/kubernetes-apt-keyring.gpg \
    && chmod 644 /etc/apt/keyrings/kubernetes-apt-keyring.gpg \
    && echo 'deb [signed-by=/etc/apt/keyrings/kubernetes-apt-keyring.gpg] https://pkgs.k8s.io/core:/stable:/v1.30/deb/ /' \
        | tee /etc/apt/sources.list.d/kubernetes.list \
    && chmod 644 /etc/apt/sources.list.d/kubernetes.list

RUN apt-get update -y \
    && apt-get install -y --no-install-recommends \
        gh \
        kubectl \
=======
# 'gpg-agent' and 'software-properties-common' are needed for the 'add-apt-repository' command that follows
RUN apt update -y \
    && apt install -y --no-install-recommends sudo lsb-release gpg-agent software-properties-common \
>>>>>>> 00888c10
    && rm -rf /var/lib/apt/lists/*

# Configure git-core/ppa based on guidance here:  https://git-scm.com/download/linux
RUN add-apt-repository ppa:git-core/ppa \
    && apt update -y

RUN adduser --disabled-password --gecos "" --uid 1001 runner \
    && groupadd docker --gid 123 \
    && usermod -aG sudo runner \
    && usermod -aG docker runner \
    && echo "%sudo   ALL=(ALL:ALL) NOPASSWD:ALL" > /etc/sudoers \
    && echo "Defaults env_keep += \"DEBIAN_FRONTEND\"" >> /etc/sudoers

WORKDIR /home/runner

COPY --chown=runner:docker --from=build /actions-runner .
COPY --from=build /usr/local/lib/docker/cli-plugins/docker-buildx /usr/local/lib/docker/cli-plugins/docker-buildx

RUN install -o root -g root -m 755 docker/* /usr/bin/ && rm -rf docker

USER runner<|MERGE_RESOLUTION|>--- conflicted
+++ resolved
@@ -39,7 +39,6 @@
 ENV ACTIONS_RUNNER_PRINT_LOG_TO_STDOUT=1
 ENV ImageOS=ubuntu22
 
-<<<<<<< HEAD
 RUN apt-get update -y \
     && apt-get install -y --no-install-recommends \
         apt-transport-https \
@@ -48,10 +47,12 @@
         gcc \
         git \
         gnupg \
+        gpg-agent \
         jq \
         make \
         openssh-client \
         lsb-release \
+        software-properties-common \
         sudo \
 
         # Chrome
@@ -112,11 +113,6 @@
     && apt-get install -y --no-install-recommends \
         gh \
         kubectl \
-=======
-# 'gpg-agent' and 'software-properties-common' are needed for the 'add-apt-repository' command that follows
-RUN apt update -y \
-    && apt install -y --no-install-recommends sudo lsb-release gpg-agent software-properties-common \
->>>>>>> 00888c10
     && rm -rf /var/lib/apt/lists/*
 
 # Configure git-core/ppa based on guidance here:  https://git-scm.com/download/linux
