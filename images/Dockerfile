--- conflicted
+++ resolved
@@ -5,14 +5,9 @@
 ARG TARGETARCH
 ARG RUNNER_VERSION
 ARG RUNNER_CONTAINER_HOOKS_VERSION=0.6.1
-<<<<<<< HEAD
-ARG DOCKER_VERSION=27.5.1
+ARG DOCKER_VERSION=28.0.1
 ARG DOCKER_COMPOSE_VERSION=v2.33.1
-ARG BUILDX_VERSION=0.20.1
-=======
-ARG DOCKER_VERSION=28.0.1
 ARG BUILDX_VERSION=0.21.2
->>>>>>> 6b08f23b
 
 RUN apt update -y && apt install curl unzip -y
 
