# Source: https://github.com/dotnet/dotnet-docker
FROM mcr.microsoft.com/dotnet/runtime-deps:6.0-jammy as build

ARG TARGETOS
ARG TARGETARCH
ARG RUNNER_VERSION
<<<<<<< HEAD
ARG RUNNER_CONTAINER_HOOKS_VERSION=0.3.1
=======
ARG RUNNER_ARCH="x64"
ARG RUNNER_CONTAINER_HOOKS_VERSION=0.3.2
>>>>>>> f25c9dfb
ARG DOCKER_VERSION=20.10.23

RUN apt update -y && apt install curl unzip -y

WORKDIR /actions-runner
RUN export RUNNER_ARCH=${TARGETARCH} \
    && if [ "$RUNNER_ARCH" = "amd64" ]; then export RUNNER_ARCH=x64 ; fi \
    && curl -f -L -o runner.tar.gz https://github.com/actions/runner/releases/download/v${RUNNER_VERSION}/actions-runner-${TARGETOS}-${RUNNER_ARCH}-${RUNNER_VERSION}.tar.gz \
    && tar xzf ./runner.tar.gz \
    && rm runner.tar.gz

RUN curl -f -L -o runner-container-hooks.zip https://github.com/actions/runner-container-hooks/releases/download/v${RUNNER_CONTAINER_HOOKS_VERSION}/actions-runner-hooks-k8s-${RUNNER_CONTAINER_HOOKS_VERSION}.zip \
    && unzip ./runner-container-hooks.zip -d ./k8s \
    && rm runner-container-hooks.zip

RUN export RUNNER_ARCH=${TARGETARCH} \
    && if [ "$RUNNER_ARCH" = "amd64" ]; then export DOCKER_ARCH=x86_64 ; fi \
    && if [ "$RUNNER_ARCH" = "arm64" ]; then export DOCKER_ARCH=aarch64 ; fi \
    && curl -fLo docker.tgz https://download.docker.com/${TARGETOS}/static/stable/${DOCKER_ARCH}/docker-${DOCKER_VERSION}.tgz \
    && tar zxvf docker.tgz \
    && rm -rf docker.tgz

FROM mcr.microsoft.com/dotnet/runtime-deps:6.0-jammy

ENV DEBIAN_FRONTEND=noninteractive
ENV RUNNER_MANUALLY_TRAP_SIG=1
ENV ACTIONS_RUNNER_PRINT_LOG_TO_STDOUT=1

RUN apt-get update -y \
    && apt-get install -y --no-install-recommends \
    sudo \
    lsb-release \
    && rm -rf /var/lib/apt/lists/*

RUN adduser --disabled-password --gecos "" --uid 1001 runner \
    && groupadd docker --gid 123 \
    && usermod -aG sudo runner \
    && usermod -aG docker runner \
    && echo "%sudo   ALL=(ALL:ALL) NOPASSWD:ALL" > /etc/sudoers \
    && echo "Defaults env_keep += \"DEBIAN_FRONTEND\"" >> /etc/sudoers

WORKDIR /home/runner

COPY --chown=runner:docker --from=build /actions-runner .

RUN install -o root -g root -m 755 docker/* /usr/bin/ && rm -rf docker

USER runner<|MERGE_RESOLUTION|>--- conflicted
+++ resolved
@@ -4,12 +4,8 @@
 ARG TARGETOS
 ARG TARGETARCH
 ARG RUNNER_VERSION
-<<<<<<< HEAD
-ARG RUNNER_CONTAINER_HOOKS_VERSION=0.3.1
-=======
+ARG RUNNER_CONTAINER_HOOKS_VERSION=0.3.2
 ARG RUNNER_ARCH="x64"
-ARG RUNNER_CONTAINER_HOOKS_VERSION=0.3.2
->>>>>>> f25c9dfb
 ARG DOCKER_VERSION=20.10.23
 
 RUN apt update -y && apt install curl unzip -y
