# Source: https://github.com/dotnet/dotnet-docker
FROM mcr.microsoft.com/dotnet/runtime-deps:6.0-jammy as build

ARG TARGETOS
ARG TARGETARCH
ARG RUNNER_VERSION
<<<<<<< HEAD
ARG RUNNER_CONTAINER_HOOKS_VERSION=0.5.1
ARG DOCKER_VERSION=24.0.9
=======
ARG RUNNER_CONTAINER_HOOKS_VERSION=0.4.0
ARG DOCKER_VERSION=25.0.2
>>>>>>> 651ea42e
ARG BUILDX_VERSION=0.12.1

RUN apt update -y && apt install curl unzip -y

WORKDIR /actions-runner
RUN export RUNNER_ARCH=${TARGETARCH} \
    && if [ "$RUNNER_ARCH" = "amd64" ]; then export RUNNER_ARCH=x64 ; fi \
    && curl -f -L -o runner.tar.gz https://github.com/actions/runner/releases/download/v${RUNNER_VERSION}/actions-runner-${TARGETOS}-${RUNNER_ARCH}-${RUNNER_VERSION}.tar.gz \
    && tar xzf ./runner.tar.gz \
    && rm runner.tar.gz

RUN curl -f -L -o runner-container-hooks.zip https://github.com/actions/runner-container-hooks/releases/download/v${RUNNER_CONTAINER_HOOKS_VERSION}/actions-runner-hooks-k8s-${RUNNER_CONTAINER_HOOKS_VERSION}.zip \
    && unzip ./runner-container-hooks.zip -d ./k8s \
    && rm runner-container-hooks.zip

RUN export RUNNER_ARCH=${TARGETARCH} \
    && if [ "$RUNNER_ARCH" = "amd64" ]; then export DOCKER_ARCH=x86_64 ; fi \
    && if [ "$RUNNER_ARCH" = "arm64" ]; then export DOCKER_ARCH=aarch64 ; fi \
    && curl -fLo docker.tgz https://download.docker.com/${TARGETOS}/static/stable/${DOCKER_ARCH}/docker-${DOCKER_VERSION}.tgz \
    && tar zxvf docker.tgz \
    && rm -rf docker.tgz \
    && mkdir -p /usr/local/lib/docker/cli-plugins \
    && curl -fLo /usr/local/lib/docker/cli-plugins/docker-buildx \
        "https://github.com/docker/buildx/releases/download/v${BUILDX_VERSION}/buildx-v${BUILDX_VERSION}.linux-${TARGETARCH}" \
    && chmod +x /usr/local/lib/docker/cli-plugins/docker-buildx

FROM mcr.microsoft.com/dotnet/runtime-deps:6.0-jammy

ENV DEBIAN_FRONTEND=noninteractive
ENV RUNNER_MANUALLY_TRAP_SIG=1
ENV ACTIONS_RUNNER_PRINT_LOG_TO_STDOUT=1
ENV ImageOS=ubuntu22

RUN apt-get update -y \
    && apt-get install -y --no-install-recommends \
    sudo \
    lsb-release \
    && rm -rf /var/lib/apt/lists/*

RUN adduser --disabled-password --gecos "" --uid 1001 runner \
    && groupadd docker --gid 123 \
    && usermod -aG sudo runner \
    && usermod -aG docker runner \
    && echo "%sudo   ALL=(ALL:ALL) NOPASSWD:ALL" > /etc/sudoers \
    && echo "Defaults env_keep += \"DEBIAN_FRONTEND\"" >> /etc/sudoers

WORKDIR /home/runner

COPY --chown=runner:docker --from=build /actions-runner .
COPY --from=build /usr/local/lib/docker/cli-plugins/docker-buildx /usr/local/lib/docker/cli-plugins/docker-buildx

RUN install -o root -g root -m 755 docker/* /usr/bin/ && rm -rf docker

USER runner<|MERGE_RESOLUTION|>--- conflicted
+++ resolved
@@ -4,13 +4,8 @@
 ARG TARGETOS
 ARG TARGETARCH
 ARG RUNNER_VERSION
-<<<<<<< HEAD
 ARG RUNNER_CONTAINER_HOOKS_VERSION=0.5.1
-ARG DOCKER_VERSION=24.0.9
-=======
-ARG RUNNER_CONTAINER_HOOKS_VERSION=0.4.0
 ARG DOCKER_VERSION=25.0.2
->>>>>>> 651ea42e
 ARG BUILDX_VERSION=0.12.1
 
 RUN apt update -y && apt install curl unzip -y
