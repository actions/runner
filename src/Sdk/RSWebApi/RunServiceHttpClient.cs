--- conflicted
+++ resolved
@@ -64,12 +64,7 @@
             HttpMethod httpMethod = new HttpMethod("POST");
             var payload = new AcquireJobRequest
             {
-<<<<<<< HEAD
-                JobMessageID = messageId
-=======
                 JobMessageId = messageId,
-                StreamId = messageId,
->>>>>>> 77b8586a
             };
 
             requestUri = new Uri(requestUri, "acquirejob");
