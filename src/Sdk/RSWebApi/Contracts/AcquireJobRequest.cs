using System.Runtime.Serialization;

namespace GitHub.Actions.RunService.WebApi
{
    [DataContract]
    public class AcquireJobRequest
    {
        [DataMember(Name = "jobMessageId", EmitDefaultValue = false)]
<<<<<<< HEAD
        public string JobMessageID { get; set; }
=======
        public string JobMessageId { get; set; }

        // This field will be removed in an upcoming Runner release.
        // It's left here temporarily to facilitate the transition to the new field name, JobMessageId.
        [DataMember(Name = "streamId", EmitDefaultValue = false)]
        public string StreamId { get; set; }
>>>>>>> 77b8586a
    }
}<|MERGE_RESOLUTION|>--- conflicted
+++ resolved
@@ -6,15 +6,6 @@
     public class AcquireJobRequest
     {
         [DataMember(Name = "jobMessageId", EmitDefaultValue = false)]
-<<<<<<< HEAD
-        public string JobMessageID { get; set; }
-=======
         public string JobMessageId { get; set; }
-
-        // This field will be removed in an upcoming Runner release.
-        // It's left here temporarily to facilitate the transition to the new field name, JobMessageId.
-        [DataMember(Name = "streamId", EmitDefaultValue = false)]
-        public string StreamId { get; set; }
->>>>>>> 77b8586a
     }
 }