<Project Sdk="Microsoft.NET.Sdk">

    <PropertyGroup>
        <TargetFramework>net5.0</TargetFramework>
        <OutputType>Library</OutputType>
        <RuntimeIdentifiers>win-x64;win-x86;linux-x64;linux-arm64;linux-arm;osx-x64</RuntimeIdentifiers>
        <TargetLatestRuntimePatch>true</TargetLatestRuntimePatch>
<<<<<<< HEAD
        <AssetTargetFallback>portable-net45+win8</AssetTargetFallback>
        <NoWarn>NU1701;NU1603;NU1605</NoWarn>
=======
        <NoWarn>NU1701;NU1603</NoWarn>
>>>>>>> 50afba61
        <Version>$(Version)</Version>
        <DefineConstants>TRACE</DefineConstants>
        <LangVersion>7.3</LangVersion>
        <AllowUnsafeBlocks>true</AllowUnsafeBlocks>
        <TieredCompilationQuickJit>true</TieredCompilationQuickJit>
    </PropertyGroup>

    <ItemGroup>
        <PackageReference Include="Microsoft.Win32.Registry" Version="5.0.0" />
        <PackageReference Include="Newtonsoft.Json" Version="12.0.3" />
        <PackageReference Include="Microsoft.AspNet.WebApi.Client" Version="5.2.4" />
        <PackageReference Include="System.IdentityModel.Tokens.Jwt" Version="6.7.1" />
        <PackageReference Include="System.Security.Cryptography.Cng" Version="5.0.0" />
        <PackageReference Include="System.Security.Cryptography.Pkcs" Version="5.0.1" />
        <PackageReference Include="System.Security.Cryptography.ProtectedData" Version="5.0.0" />
        <PackageReference Include="Minimatch" Version="2.0.0" />
        <PackageReference Include="YamlDotNet" Version="11.2.1" />
    </ItemGroup>

    <ItemGroup>
        <EmbeddedResource Include="DTPipelines\workflow-v1.0.json">
            <LogicalName>GitHub.DistributedTask.Pipelines.ObjectTemplating.workflow-v1.0.json</LogicalName>
        </EmbeddedResource>
    </ItemGroup>
</Project><|MERGE_RESOLUTION|>--- conflicted
+++ resolved
@@ -5,12 +5,7 @@
         <OutputType>Library</OutputType>
         <RuntimeIdentifiers>win-x64;win-x86;linux-x64;linux-arm64;linux-arm;osx-x64</RuntimeIdentifiers>
         <TargetLatestRuntimePatch>true</TargetLatestRuntimePatch>
-<<<<<<< HEAD
-        <AssetTargetFallback>portable-net45+win8</AssetTargetFallback>
         <NoWarn>NU1701;NU1603;NU1605</NoWarn>
-=======
-        <NoWarn>NU1701;NU1603</NoWarn>
->>>>>>> 50afba61
         <Version>$(Version)</Version>
         <DefineConstants>TRACE</DefineConstants>
         <LangVersion>7.3</LangVersion>
