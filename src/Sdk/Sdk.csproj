--- conflicted
+++ resolved
@@ -14,29 +14,17 @@
     </PropertyGroup>
 
     <ItemGroup>
-<<<<<<< HEAD
+        <PackageReference Include="Azure.Storage.Blobs" Version="12.19.1" />
         <PackageReference Include="Microsoft.Win32.Registry" Version="5.0.0" />
-        <PackageReference Include="Newtonsoft.Json" Version="13.0.1" />
-        <PackageReference Include="Microsoft.AspNet.WebApi.Client" Version="5.2.7" />
+        <PackageReference Include="Newtonsoft.Json" Version="13.0.3" />
+        <PackageReference Include="Microsoft.AspNet.WebApi.Client" Version="5.2.9" />
         <PackageReference Include="System.IdentityModel.Tokens.Jwt" Version="7.3.1" />
         <PackageReference Include="System.Security.Cryptography.Cng" Version="5.0.0" />
         <PackageReference Include="System.Security.Cryptography.Pkcs" Version="6.0.*" />
         <PackageReference Include="System.Security.Cryptography.ProtectedData" Version="6.0.0" />
         <PackageReference Include="YamlDotNet" Version="15.1.1" />
-=======
-        <PackageReference Include="Azure.Storage.Blobs" Version="12.19.1" />
-        <PackageReference Include="Microsoft.Win32.Registry" Version="4.4.0" />
-        <PackageReference Include="Newtonsoft.Json" Version="13.0.3" />
-        <PackageReference Include="Microsoft.AspNet.WebApi.Client" Version="5.2.9" />
-        <PackageReference Include="System.IdentityModel.Tokens.Jwt" Version="5.2.1" />
-        <PackageReference Include="System.Security.Cryptography.Cng" Version="4.4.0" />
-        <PackageReference Include="System.Security.Cryptography.Pkcs" Version="4.4.0" />
-        <PackageReference Include="System.Security.Cryptography.ProtectedData" Version="4.4.0" />
-        <PackageReference Include="Minimatch" Version="2.0.0" />
-        <PackageReference Include="YamlDotNet.Signed" Version="5.3.0" />
         <PackageReference Include="System.Net.Http" Version="4.3.4" />
         <PackageReference Include="System.Text.RegularExpressions" Version="4.3.1" />
->>>>>>> 99b464e1
     </ItemGroup>
 
     <ItemGroup>
