--- conflicted
+++ resolved
@@ -6,11 +6,7 @@
         <RuntimeIdentifiers>win-x64;win-x86;linux-x64;linux-arm64;linux-arm;osx-x64;osx-arm64;win-arm64</RuntimeIdentifiers>
         <!-- <SelfContained>true</SelfContained> -->
         <TargetLatestRuntimePatch>true</TargetLatestRuntimePatch>
-<<<<<<< HEAD
-        <NoWarn>NU1701;NU1603;NU1605</NoWarn>
-=======
         <NoWarn>NU1701;NU1603;SYSLIB0050;SYSLIB0051</NoWarn>
->>>>>>> fde5227f
         <Version>$(Version)</Version>
         <DefineConstants>TRACE</DefineConstants>
         <LangVersion>8.0</LangVersion>
@@ -19,18 +15,6 @@
     </PropertyGroup>
 
     <ItemGroup>
-<<<<<<< HEAD
-        <PackageReference Include="Azure.Storage.Blobs" Version="12.19.1" />
-        <PackageReference Include="Microsoft.Win32.Registry" Version="5.0.0" />
-        <PackageReference Include="Newtonsoft.Json" Version="13.0.3" />
-        <PackageReference Include="Microsoft.AspNet.WebApi.Client" Version="5.2.9" />
-        <PackageReference Include="System.IdentityModel.Tokens.Jwt" Version="7.3.1" />
-        <PackageReference Include="System.Security.Cryptography.Cng" Version="5.0.0" />
-        <PackageReference Include="System.Security.Cryptography.Pkcs" Version="6.0.*" />
-        <PackageReference Include="System.Security.Cryptography.ProtectedData" Version="6.0.0" />
-        <PackageReference Condition="'$(YAML_DOTNET_FORK_PATH)' == ''" Include="YamlDotNet" Version="15.1.1" />
-        <ProjectReference Condition="'$(YAML_DOTNET_FORK_PATH)' != ''" Include="$(YAML_DOTNET_FORK_PATH)"/>
-=======
         <PackageReference Include="Azure.Storage.Blobs" Version="12.23.0" />
         <PackageReference Include="Microsoft.Win32.Registry" Version="5.0.0" />
         <PackageReference Include="Newtonsoft.Json" Version="13.0.3" />
@@ -39,9 +23,8 @@
         <PackageReference Include="System.Security.Cryptography.Cng" Version="5.0.0" />
         <PackageReference Include="System.Security.Cryptography.Pkcs" Version="8.0.0" />
         <PackageReference Include="System.Security.Cryptography.ProtectedData" Version="8.0.0" />
-        <PackageReference Include="Minimatch" Version="2.0.0" />
-        <PackageReference Include="YamlDotNet.Signed" Version="5.3.0" />
->>>>>>> fde5227f
+        <PackageReference Condition="'$(YAML_DOTNET_FORK_PATH)' == ''" Include="YamlDotNet" Version="15.1.1" />
+        <ProjectReference Condition="'$(YAML_DOTNET_FORK_PATH)' != ''" Include="$(YAML_DOTNET_FORK_PATH)"/>
         <PackageReference Include="System.Net.Http" Version="4.3.4" />
         <PackageReference Include="System.Text.RegularExpressions" Version="4.3.1" />
         <PackageReference Include="System.Private.Uri" Version="4.3.2" />
