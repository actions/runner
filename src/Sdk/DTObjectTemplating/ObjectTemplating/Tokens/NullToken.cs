﻿using System;
using System.ComponentModel;
using System.Runtime.Serialization;
using GitHub.DistributedTask.Expressions2.Sdk;
using GitHub.Services.WebApi.Internal;

namespace GitHub.DistributedTask.ObjectTemplating.Tokens
{
    [DataContract]
    [ClientIgnore]
    [EditorBrowsable(EditorBrowsableState.Never)]
    public sealed class NullToken : LiteralToken, INull
    {
        public NullToken(
            Int32? fileId,
            Int32? line,
            Int32? column,
            string rawValue = null)
            : base(TokenType.Null, fileId, line, column)
        {
            m_raw_value = rawValue;
        }

        public override TemplateToken Clone(Boolean omitSource)
        {
<<<<<<< HEAD
           return omitSource ? new NullToken(null, null, null, m_raw_value) : new NullToken(FileId, Line, Column, m_raw_value);
=======
            return omitSource ? new NullToken(null, null, null) : new NullToken(FileId, Line, Column);
>>>>>>> 99b464e1
        }

        public override String ToString()
        {
<<<<<<< HEAD
           return m_raw_value ?? String.Empty;
=======
            return String.Empty;
>>>>>>> 99b464e1
        }

        [IgnoreDataMember]
        private string m_raw_value;
    }
}<|MERGE_RESOLUTION|>--- conflicted
+++ resolved
@@ -23,20 +23,12 @@
 
         public override TemplateToken Clone(Boolean omitSource)
         {
-<<<<<<< HEAD
-           return omitSource ? new NullToken(null, null, null, m_raw_value) : new NullToken(FileId, Line, Column, m_raw_value);
-=======
-            return omitSource ? new NullToken(null, null, null) : new NullToken(FileId, Line, Column);
->>>>>>> 99b464e1
+            return omitSource ? new NullToken(null, null, null, m_raw_value) : new NullToken(FileId, Line, Column, m_raw_value);
         }
 
         public override String ToString()
         {
-<<<<<<< HEAD
-           return m_raw_value ?? String.Empty;
-=======
-            return String.Empty;
->>>>>>> 99b464e1
+            return m_raw_value ?? String.Empty;
         }
 
         [IgnoreDataMember]
