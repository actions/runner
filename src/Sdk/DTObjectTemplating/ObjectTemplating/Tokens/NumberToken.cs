﻿using System;
using System.ComponentModel;
using System.Globalization;
using System.Runtime.Serialization;
using GitHub.DistributedTask.Expressions2.Sdk;
using GitHub.Services.WebApi.Internal;

namespace GitHub.DistributedTask.ObjectTemplating.Tokens
{
    [DataContract]
    [ClientIgnore]
    [EditorBrowsable(EditorBrowsableState.Never)]
    public sealed class NumberToken : LiteralToken, INumber
    {
        public NumberToken(
            Int32? fileId,
            Int32? line,
            Int32? column,
            Double value,
            string rawValue = null)
            : base(TokenType.Number, fileId, line, column)
        {
            m_value = value;
            m_raw_value = rawValue;
        }

        public Double Value => m_value;

        public override TemplateToken Clone(Boolean omitSource)
        {
<<<<<<< HEAD
           return omitSource ? new NumberToken(null, null, null, m_value, m_raw_value) : new NumberToken(FileId, Line, Column, m_value, m_raw_value);
=======
            return omitSource ? new NumberToken(null, null, null, m_value) : new NumberToken(FileId, Line, Column, m_value);
>>>>>>> 99b464e1
        }

        public override String ToString()
        {
            return m_raw_value ?? m_value.ToString("G15", CultureInfo.InvariantCulture);
        }

        Double INumber.GetNumber()
        {
            return Value;
        }

        [DataMember(Name = "num", EmitDefaultValue = false)]
        private Double m_value;

        [IgnoreDataMember]
        private string m_raw_value;
    }
}<|MERGE_RESOLUTION|>--- conflicted
+++ resolved
@@ -28,11 +28,7 @@
 
         public override TemplateToken Clone(Boolean omitSource)
         {
-<<<<<<< HEAD
-           return omitSource ? new NumberToken(null, null, null, m_value, m_raw_value) : new NumberToken(FileId, Line, Column, m_value, m_raw_value);
-=======
-            return omitSource ? new NumberToken(null, null, null, m_value) : new NumberToken(FileId, Line, Column, m_value);
->>>>>>> 99b464e1
+            return omitSource ? new NumberToken(null, null, null, m_value, m_raw_value) : new NumberToken(FileId, Line, Column, m_value, m_raw_value);
         }
 
         public override String ToString()
