--- conflicted
+++ resolved
@@ -118,12 +118,9 @@
                             break;
 
                         case "runs":
-<<<<<<< HEAD
-                            actionDefinition.Execution = ConvertRuns(executionContext, templateContext, actionPair.Value, fileId, actionOutputs);
-=======
-                            actionDefinition.Execution = ConvertRuns(executionContext, templateContext, actionPair.Value);
->>>>>>> 635baa52
+                            actionDefinition.Execution = ConvertRuns(executionContext, templateContext, actionPair.Value, actionOutputs);
                             break;
+                            
                         default:
                             Trace.Info($"Ignore action property {propertyName}.");
                             break;
@@ -326,13 +323,8 @@
         private ActionExecutionData ConvertRuns(
             IExecutionContext executionContext,
             TemplateContext context,
-<<<<<<< HEAD
             TemplateToken inputsToken,
-            Int32 fileID,
             MappingToken outputs = null)
-=======
-            TemplateToken inputsToken)
->>>>>>> 635baa52
         {
             var runsMapping = inputsToken.AssertMapping("runs");
             var usingToken = default(StringToken);
