--- conflicted
+++ resolved
@@ -70,11 +70,7 @@
         {
             base.Initialize(hostContext);
             DockerPath = WhichUtil.Which("docker", true, Trace);
-<<<<<<< HEAD
-            DockerInstanceLabel = IOUtil.GetPathHash(hostContext.GetDirectory(WellKnownDirectory.ConfigRoot)).Substring(0, 6);
-=======
-            DockerInstanceLabel = IOUtil.GetSha256Hash(hostContext.GetDirectory(WellKnownDirectory.Root)).Substring(0, 6);
->>>>>>> 09821e21
+            DockerInstanceLabel = IOUtil.GetSha256Hash(hostContext.GetDirectory(WellKnownDirectory.ConfigRoot)).Substring(0, 6);
         }
 
         public async Task<DockerVersion> DockerVersion(IExecutionContext context)
