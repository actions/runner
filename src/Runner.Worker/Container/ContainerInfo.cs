﻿using System;
using System.Collections.Generic;
using System.IO;
using GitHub.Runner.Common;
using GitHub.Runner.Sdk;
using Pipelines = GitHub.DistributedTask.Pipelines;
using System.Collections.ObjectModel;
using System.Linq;

namespace GitHub.Runner.Worker.Container
{
    public class ContainerInfo
    {
        private List<MountVolume> _mountVolumes;
        private IDictionary<string, string> _userPortMappings;
        private List<PortMapping> _portMappings;
        private IDictionary<string, string> _environmentVariables;
<<<<<<< HEAD
        private List<PathMapping> _pathMappings = new List<PathMapping>();
        private Dictionary<string, List<PathMapping>> _osPathMappings = new Dictionary<string, List<PathMapping>>{ { "linux", new List<PathMapping>() }, { "windows", new List<PathMapping>() } };
=======
        private List<PathMapping> _pathMappings = new();
>>>>>>> 99b464e1

        public ContainerInfo()
        {
        }

        public ContainerInfo(IHostContext hostContext)
        {
            UpdateWebProxyEnv(hostContext.WebProxy);
        }

        public ContainerInfo(IHostContext hostContext, Pipelines.JobContainer container, bool isJobContainer = true, string networkAlias = null)
        {
            this.ContainerName = container.Alias;

            string containerImage = container.Image;
            ArgUtil.NotNullOrEmpty(containerImage, nameof(containerImage));

            this.ContainerImage = containerImage;
            this.ContainerDisplayName = $"{container.Alias}_{Pipelines.Validation.NameValidation.Sanitize(containerImage)}_{Guid.NewGuid().ToString("N").Substring(0, 6)}";
            this.ContainerCreateOptions = container.Options;
            _environmentVariables = container.Environment;
            this.IsJobContainer = isJobContainer;
            this.ContainerNetworkAlias = networkAlias;
            this.RegistryAuthUsername = container.Credentials?.Username;
            this.RegistryAuthPassword = container.Credentials?.Password;
            this.RegistryServer = DockerUtil.ParseRegistryHostnameFromImageName(this.ContainerImage);


            _osPathMappings["windows"].Add(new PathMapping(hostContext.GetDirectory(WellKnownDirectory.Work), "C:\\__w"));
            _osPathMappings["windows"].Add(new PathMapping(Path.GetDirectoryName(hostContext.GetDirectory(WellKnownDirectory.Tools)), "C:\\__t")); // Tool cache folder may come from ENV, so we need a unique folder to avoid collision
            _osPathMappings["windows"].Add(new PathMapping(hostContext.GetDirectory(WellKnownDirectory.Externals), "C:\\__e"));
            _osPathMappings["linux"].Add(new PathMapping(hostContext.GetDirectory(WellKnownDirectory.Work), "/__w"));
            _osPathMappings["linux"].Add(new PathMapping(Path.GetDirectoryName(hostContext.GetDirectory(WellKnownDirectory.Tools)), "/__t")); // Tool cache folder may come from ENV, so we need a unique folder to avoid collision
            _osPathMappings["linux"].Add(new PathMapping(hostContext.GetDirectory(WellKnownDirectory.Externals), "/__e"));

            if (container.Ports?.Count > 0)
            {
                foreach (var port in container.Ports)
                {
                    UserPortMappings[port] = port;
                }
            }
            if (container.Volumes?.Count > 0)
            {
                foreach (var volume in container.Volumes)
                {
                    MountVolumes.Add(new MountVolume(volume, isUserProvided: true));
                }
            }

            UpdateWebProxyEnv(hostContext.WebProxy);
        }

        public string ContainerId { get; set; }
        public string ContainerDisplayName { get; set; }
        public string ContainerNetwork { get; set; }
        public string ContainerNetworkAlias { get; set; }
        public string ContainerImage { get; set; }
        public string ContainerName { get; set; }
        public string ContainerEntryPointArgs { get; set; }
        public string ContainerEntryPoint { get; set; }
        public string ContainerWorkDirectory { get; set; }
        public string ContainerCreateOptions { get; private set; }
        public string ContainerRuntimePath { get; set; }
        public string RegistryServer { get; set; }
        public string RegistryAuthUsername { get; set; }
        public string RegistryAuthPassword { get; set; }
        public bool IsJobContainer { get; set; }
        public bool IsAlpine { get; set; }

        public bool FailedInitialization { get; set; }

        public bool FailedInitialization { get; set; }

        public IDictionary<string, string> ContainerEnvironmentVariables
        {
            get
            {
                if (_environmentVariables == null)
                {
                    _environmentVariables = new Dictionary<string, string>();
                }

                return _environmentVariables;
            }
        }
        public ReadOnlyCollection<MountVolume> UserMountVolumes
        {
            get
            {
                return MountVolumes.Where(v => !string.IsNullOrEmpty(v.UserProvidedValue)).ToList().AsReadOnly();
            }
        }
        public ReadOnlyCollection<MountVolume> SystemMountVolumes
        {
            get
            {
                return MountVolumes.Where(v => string.IsNullOrEmpty(v.UserProvidedValue)).ToList().AsReadOnly();
            }
        }
        public List<MountVolume> MountVolumes
        {
            get
            {
                if (_mountVolumes == null)
                {
                    _mountVolumes = new List<MountVolume>();
                }

                return _mountVolumes;
            }
        }

        public IDictionary<string, string> UserPortMappings
        {
            get
            {
                if (_userPortMappings == null)
                {
                    _userPortMappings = new Dictionary<string, string>();
                }

                return _userPortMappings;
            }
        }

        public List<PortMapping> PortMappings
        {
            get
            {
                if (_portMappings == null)
                {
                    _portMappings = new List<PortMapping>();
                }

                return _portMappings;
            }
        }

        public string Os { get; internal set; }
        public string Arch { get; internal set; }
        public string TranslateToContainerPath(string path)
        {
            if (!string.IsNullOrEmpty(path))
            {
                foreach (var mapping in _pathMappings.Concat(_osPathMappings[Os ?? "linux"]))
                {
                    if(System.Runtime.InteropServices.RuntimeInformation.IsOSPlatform(System.Runtime.InteropServices.OSPlatform.Windows)) {
                        var hostPath = path.Replace(Path.AltDirectorySeparatorChar, Path.DirectorySeparatorChar);
                        var mHostPath = mapping.HostPath.Replace(Path.AltDirectorySeparatorChar, Path.DirectorySeparatorChar);
                        if (string.Equals(hostPath, mHostPath, StringComparison.OrdinalIgnoreCase))
                        {
                            return mapping.ContainerPath;
                        }

                        if (hostPath.StartsWith(mHostPath + Path.DirectorySeparatorChar, StringComparison.OrdinalIgnoreCase))
                        {
                            return mapping.ContainerPath + hostPath.Remove(0, mHostPath.Length).Replace(Os == "windows" ? Path.AltDirectorySeparatorChar : Path.DirectorySeparatorChar, Os == "windows" ? Path.DirectorySeparatorChar : Path.AltDirectorySeparatorChar);
                        }
                    } else {
                        if (string.Equals(path, mapping.HostPath))
                        {
                            return mapping.ContainerPath;
                        }

                        if (path.StartsWith(mapping.HostPath + Path.DirectorySeparatorChar))
                        {
                            return mapping.ContainerPath + path.Remove(0, mapping.HostPath.Length);
                        }
                    }
                }
            }

            return path;
        }

        public string TranslateToHostPath(string path)
        {
            if (!string.IsNullOrEmpty(path))
            {
                foreach (var mapping in _pathMappings.Concat(_osPathMappings[Os ?? "linux"]))
                {
                    if(System.Runtime.InteropServices.RuntimeInformation.IsOSPlatform(System.Runtime.InteropServices.OSPlatform.Windows)) {
                        var comp = Os == "windows" ? StringComparison.OrdinalIgnoreCase : StringComparison.Ordinal;
                        var containerPath = Os == "windows" ? path.Replace(Path.AltDirectorySeparatorChar, Path.DirectorySeparatorChar) : path;
                        var mContainerPath = Os == "windows" ? mapping.ContainerPath.Replace(Path.AltDirectorySeparatorChar, Path.DirectorySeparatorChar) : mapping.ContainerPath;
                        if (string.Equals(containerPath, mContainerPath, comp))
                        {
                            return mapping.HostPath.Replace(Path.AltDirectorySeparatorChar, Path.DirectorySeparatorChar);
                        }

                        if (Os == "windows" ? containerPath.StartsWith(mContainerPath + Path.DirectorySeparatorChar, comp) :
                            containerPath.StartsWith(mContainerPath + Path.AltDirectorySeparatorChar, comp))
                        {
                            return (mapping.HostPath + containerPath.Remove(0, mContainerPath.Length)).Replace(Path.AltDirectorySeparatorChar, Path.DirectorySeparatorChar);
                        }
                    } else {
                        if (string.Equals(path, mapping.ContainerPath))
                        {
                            return mapping.HostPath;
                        }

                        if (path.StartsWith(mapping.ContainerPath + Path.DirectorySeparatorChar))
                        {
                            return mapping.HostPath + path.Remove(0, mapping.ContainerPath.Length);
                        }
                    }
                }
            }

            return path;
        }

        public void AddPortMappings(List<PortMapping> portMappings)
        {
            foreach (var port in portMappings)
            {
                PortMappings.Add(port);
            }
        }

        public void AddPortMappings(IDictionary<string, string> portMappings)
        {
            foreach (var pair in portMappings)
            {
                PortMappings.Add(new PortMapping(pair.Key, pair.Value));
            }
        }

        public void AddPathTranslateMapping(string hostCommonPath, string containerCommonPath)
        {
            _pathMappings.Insert(0, new PathMapping(hostCommonPath, containerCommonPath));
        }

        private void UpdateWebProxyEnv(RunnerWebProxy webProxy)
        {
            // Set common forms of proxy variables if configured in Runner and not set directly by container.env
            if (!String.IsNullOrEmpty(webProxy.HttpProxyAddress))
            {
                ContainerEnvironmentVariables.TryAdd("HTTP_PROXY", webProxy.HttpProxyAddress);
                ContainerEnvironmentVariables.TryAdd("http_proxy", webProxy.HttpProxyAddress);
            }
            if (!String.IsNullOrEmpty(webProxy.HttpsProxyAddress))
            {
                ContainerEnvironmentVariables.TryAdd("HTTPS_PROXY", webProxy.HttpsProxyAddress);
                ContainerEnvironmentVariables.TryAdd("https_proxy", webProxy.HttpsProxyAddress);
            }
            if (!String.IsNullOrEmpty(webProxy.NoProxyString))
            {
                ContainerEnvironmentVariables.TryAdd("NO_PROXY", webProxy.NoProxyString);
                ContainerEnvironmentVariables.TryAdd("no_proxy", webProxy.NoProxyString);
            }
        }
    }

    public class MountVolume
    {
        public string UserProvidedValue { get; set; }
        public MountVolume(string sourceVolumePath, string targetVolumePath, bool readOnly = false)
        {
            this.SourceVolumePath = sourceVolumePath;
            this.TargetVolumePath = targetVolumePath;
            this.ReadOnly = readOnly;
        }
        public MountVolume(string fromString)
        {
            ParseVolumeString(fromString);
        }

        public MountVolume(string fromString, bool isUserProvided)
        {
            ParseVolumeString(fromString);
            if (isUserProvided)
            {
                UserProvidedValue = fromString;
            }
        }

        private void ParseVolumeString(string volume)
        {
            var volumeSplit = volume.Split(":");
            if (volumeSplit.Length == 3)
            {
                // source:target:ro
                SourceVolumePath = volumeSplit[0];
                TargetVolumePath = volumeSplit[1];
                ReadOnly = String.Equals(volumeSplit[2], "ro", StringComparison.OrdinalIgnoreCase);
            }
            else if (volumeSplit.Length == 2)
            {
                if (String.Equals(volumeSplit[1], "ro", StringComparison.OrdinalIgnoreCase))
                {
                    // target:ro
                    TargetVolumePath = volumeSplit[0];
                    ReadOnly = true;
                }
                else
                {
                    // source:target
                    SourceVolumePath = volumeSplit[0];
                    TargetVolumePath = volumeSplit[1];
                    ReadOnly = false;
                }
            }
            else
            {
                // target - or, default to passing straight through
                TargetVolumePath = volume;
                ReadOnly = false;
            }
        }

        public string SourceVolumePath { get; set; }
        public string TargetVolumePath { get; set; }
        public bool ReadOnly { get; set; }
    }

    public class PortMapping
    {
        public PortMapping(string hostPort, string containerPort)
        {
            this.HostPort = hostPort;
            this.ContainerPort = containerPort;
        }

        public PortMapping(string hostPort, string containerPort, string protocol)
        {
            this.HostPort = hostPort;
            this.ContainerPort = containerPort;
            this.Protocol = protocol;
        }

        public string HostPort { get; set; }
        public string ContainerPort { get; set; }
        public string Protocol { get; set; }
    }

    public class DockerVersion
    {
        public DockerVersion(Version serverVersion, Version clientVersion)
        {
            this.ServerVersion = serverVersion;
            this.ClientVersion = clientVersion;
        }

        public Version ServerVersion { get; set; }
        public Version ClientVersion { get; set; }
    }

    public class PathMapping
    {
        public PathMapping(string hostPath, string containerPath)
        {
            this.HostPath = hostPath;
            this.ContainerPath = containerPath;
        }

        public string HostPath { get; set; }
        public string ContainerPath { get; set; }
    }
}<|MERGE_RESOLUTION|>--- conflicted
+++ resolved
@@ -15,12 +15,8 @@
         private IDictionary<string, string> _userPortMappings;
         private List<PortMapping> _portMappings;
         private IDictionary<string, string> _environmentVariables;
-<<<<<<< HEAD
-        private List<PathMapping> _pathMappings = new List<PathMapping>();
+        private List<PathMapping> _pathMappings = new();
         private Dictionary<string, List<PathMapping>> _osPathMappings = new Dictionary<string, List<PathMapping>>{ { "linux", new List<PathMapping>() }, { "windows", new List<PathMapping>() } };
-=======
-        private List<PathMapping> _pathMappings = new();
->>>>>>> 99b464e1
 
         public ContainerInfo()
         {
@@ -93,8 +89,6 @@
 
         public bool FailedInitialization { get; set; }
 
-        public bool FailedInitialization { get; set; }
-
         public IDictionary<string, string> ContainerEnvironmentVariables
         {
             get
