﻿using System;
using System.Collections.Generic;
using System.Linq;
using System.Text.RegularExpressions;

namespace GitHub.Runner.Worker.Container
{
    public class DockerUtil
    {
        public static List<PortMapping> ParseDockerPort(IList<string> portMappingLines)
        {
            const string targetPort = "targetPort";
            const string proto = "proto";
            const string host = "host";
            const string hostPort = "hostPort";

            //"TARGET_PORT/PROTO -> HOST:HOST_PORT"
            string pattern = $"^(?<{targetPort}>\\d+)/(?<{proto}>\\w+) -> (?<{host}>.+):(?<{hostPort}>\\d+)$";

            List<PortMapping> portMappings = new List<PortMapping>();
            foreach (var line in portMappingLines)
            {
                Match m = Regex.Match(line, pattern, RegexOptions.None, TimeSpan.FromSeconds(1));
                if (m.Success)
                {
                    portMappings.Add(new PortMapping(
                        m.Groups[hostPort].Value,
                        m.Groups[targetPort].Value,
                        m.Groups[proto].Value
                    ));
                }
            }
            return portMappings;
        }

        public static string ParsePathFromConfigEnv(IList<string> configEnvLines)
        {
            // Config format is VAR=value per line
            foreach (var line in configEnvLines)
            {
                var keyValue = line.Split("=", 2);
                if (keyValue.Length == 2 && string.Equals(keyValue[0], "PATH"))
                {
                    return keyValue[1];
                }
            }
            return "";
        }

        public static string ParseRegistryHostnameFromImageName(string name)
        {
            var nameSplit = name.Split('/');
            // Single slash is implictly from Dockerhub, unless first part has .tld or :port
            if (nameSplit.Length == 2 && (nameSplit[0].Contains(":") || nameSplit[0].Contains(".")))
            {
                return nameSplit[0];
            }
            // All other non Dockerhub registries
            else if (nameSplit.Length > 2)
            {
                return nameSplit[0];
            }
            return "";
        }

<<<<<<< HEAD
        public static bool IsDockerfile(string image)
        {
            if (image.StartsWith("docker://", StringComparison.OrdinalIgnoreCase))
            {
                return false;
            }
            var imageWithoutPath = image.Split('/').Last();
            return imageWithoutPath.StartsWith("Dockerfile.") || imageWithoutPath.StartsWith("dockerfile.") || imageWithoutPath.EndsWith("Dockerfile") || imageWithoutPath.EndsWith("dockerfile");
=======
        public static string CreateEscapedOption(string flag, string key)
        {
            if (String.IsNullOrEmpty(key))
            {
                return "";
            }
            return $"{flag} \"{EscapeString(key)}\"";
        }

        private static string EscapeString(string value)
        {
            return value.Replace("\\", "\\\\").Replace("\"", "\\\"");
>>>>>>> 5e0c2ef8
        }
    }
}<|MERGE_RESOLUTION|>--- conflicted
+++ resolved
@@ -63,7 +63,6 @@
             return "";
         }
 
-<<<<<<< HEAD
         public static bool IsDockerfile(string image)
         {
             if (image.StartsWith("docker://", StringComparison.OrdinalIgnoreCase))
@@ -72,7 +71,8 @@
             }
             var imageWithoutPath = image.Split('/').Last();
             return imageWithoutPath.StartsWith("Dockerfile.") || imageWithoutPath.StartsWith("dockerfile.") || imageWithoutPath.EndsWith("Dockerfile") || imageWithoutPath.EndsWith("dockerfile");
-=======
+        }
+        
         public static string CreateEscapedOption(string flag, string key)
         {
             if (String.IsNullOrEmpty(key))
@@ -85,7 +85,6 @@
         private static string EscapeString(string value)
         {
             return value.Replace("\\", "\\\\").Replace("\"", "\\\"");
->>>>>>> 5e0c2ef8
         }
     }
 }