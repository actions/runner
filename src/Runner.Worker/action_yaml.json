﻿{
    "definitions": {
        "action-root": {
            "description": "Action file",
            "mapping": {
                "properties": {
                    "name": "string",
                    "description": "string",
                    "inputs": "inputs",
                    "runs": "runs",
                    "outputs": "outputs"
                },
                "loose-key-type": "non-empty-string",
                "loose-value-type": "any"
            }
        },
        "inputs": {
            "mapping": {
                "loose-key-type": "non-empty-string",
                "loose-value-type": "input"
            }
        },
        "input": {
            "mapping": {
                "properties": {
                    "default": "input-default-context"
                },
                "loose-key-type": "non-empty-string",
                "loose-value-type": "any"
            }
        },
        "outputs": {
            "mapping": {
                "loose-key-type": "non-empty-string",
                "loose-value-type": "output-definition"
            }
        },
        "output-definition": {
            "mapping": {
                "properties": {
                    "description": "string",
                    "value": "output-value"
                }
            }
        },
        "runs": {
            "one-of": [
                "container-runs",
                "node-runs",
                "plugin-runs",
                "composite-runs"
            ]
        },
        "container-runs": {
            "mapping": {
                "properties": {
                    "using": "non-empty-string",
                    "image": "non-empty-string",
                    "entrypoint": "non-empty-string",
                    "args": "container-runs-args",
                    "env": "container-runs-env",
                    "pre-entrypoint": "non-empty-string",
                    "pre-if": "non-empty-string",
                    "post-entrypoint": "non-empty-string",
                    "post-if": "non-empty-string"
                }
            }
        },
        "container-runs-args": {
            "sequence": {
                "item-type": "container-runs-context"
            }
        },
        "container-runs-env": {
            "context": [
                "inputs"
            ],
            "mapping": {
                "loose-key-type": "non-empty-string",
                "loose-value-type": "string"
            }
        },
        "node-runs": {
            "mapping": {
                "properties": {
                    "using": "non-empty-string",
                    "main": "non-empty-string",
                    "pre": "non-empty-string",
                    "pre-if": "non-empty-string",
                    "post": "non-empty-string",
                    "post-if": "non-empty-string"
                }
            }
        },
        "plugin-runs": {
            "mapping": {
                "properties": {
                    "plugin": "non-empty-string"
                }
            }
        },
        "composite-runs": {
            "mapping": {
                "properties": {
                    "using": "non-empty-string",
                    "steps": "composite-steps",
                    "defaults": {
                        "type": "composite-defaults",
                        "required": false
                    }
                }
            }
        },
        "composite-steps": {
            "sequence": {
                "item-type": "composite-step"
            }
        },
        "composite-step": {
            "one-of": [
                "run-step",
                "uses-step"
            ]
        },
        "run-step": {
            "mapping": {
                "properties": {
                    "name": "string-steps-context",
                    "id": "non-empty-string",
                    "if": "step-if",
                    "run": {
                        "type": "string-steps-context",
                        "required": true
                    },
                    "env": "step-env",
                    "continue-on-error": "boolean-steps-context",
                    "working-directory": "string-steps-context",
                    "shell": {
<<<<<<< HEAD
                        "type": "non-empty-string",
                        "required": false
=======
                        "type": "string-steps-context",
                        "required": true
>>>>>>> fee24199
                    }
                }
            }
        },
        "uses-step": {
            "mapping": {
                "properties": {
                    "name": "string-steps-context",
                    "id": "non-empty-string",
                    "if": "step-if",
                    "uses": {
                        "type": "non-empty-string",
                        "required": true
                    },
                    "continue-on-error": "boolean-steps-context",
                    "with": "step-with",
                    "env": "step-env"
                }
            }
        },
        "container-runs-context": {
            "context": [
                "inputs"
            ],
            "string": {}
        },
        "output-value": {
            "context": [
                "github",
                "strategy",
                "matrix",
                "steps",
                "inputs",
                "job",
                "runner",
                "env"
            ],
            "string": {}
        },
        "input-default-context": {
            "context": [
                "github",
                "strategy",
                "matrix",
                "job",
                "runner",
                "hashFiles(1,255)"
            ],
            "string": {}
        },
        "non-empty-string": {
            "string": {
                "require-non-empty": true
            }
        },
        "string-steps-context": {
            "context": [
                "github",
                "inputs",
                "strategy",
                "matrix",
                "steps",
                "job",
                "runner",
                "env",
                "hashFiles(1,255)"
            ],
            "string": {}
        },
        "boolean-steps-context": {
            "context": [
                "github",
                "inputs",
                "strategy",
                "matrix",
                "steps",
                "job",
                "runner",
                "env",
                "hashFiles(1,255)"
            ],
            "boolean": {}
        },
        "step-env": {
            "context": [
                "github",
                "inputs",
                "strategy",
                "matrix",
                "steps",
                "job",
                "runner",
                "env",
                "hashFiles(1,255)"
            ],
            "mapping": {
                "loose-key-type": "non-empty-string",
                "loose-value-type": "string"
            }
        },
        "step-if": {
            "context": [
              "github",
              "inputs",
              "strategy",
              "matrix",
              "steps",
              "job",
              "runner",
              "env",
              "always(0,0)",
              "failure(0,0)",
              "cancelled(0,0)",
              "success(0,0)",
              "hashFiles(1,255)"
            ],
            "string": {}
        },
        "step-with": {
            "context": [
                "github",
                "inputs",
                "strategy",
                "matrix",
                "steps",
                "job",
                "runner",
                "env",
                "hashFiles(1,255)"
            ],
            "mapping": {
                "loose-key-type": "non-empty-string",
                "loose-value-type": "string"
            }
        },
        "composite-defaults": {
          "mapping": {
            "properties": {
              "run": "composite-defaults-run"
            }
          }
        },
        "composite-defaults-run": {
          "context": [
            "inputs",
            "github",
            "strategy",
            "matrix",
            "needs",
            "env"
          ],
          "mapping": {
            "properties": {
                "shell": {
                    "type": "non-empty-string",
                    "required": false
                },
                "working-directory": {
                    "type": "non-empty-string",
                    "required": false
                }
            }
          }
        }
    }
}<|MERGE_RESOLUTION|>--- conflicted
+++ resolved
@@ -1,4 +1,4 @@
-﻿{
+{
     "definitions": {
         "action-root": {
             "description": "Action file",
@@ -136,13 +136,8 @@
                     "continue-on-error": "boolean-steps-context",
                     "working-directory": "string-steps-context",
                     "shell": {
-<<<<<<< HEAD
-                        "type": "non-empty-string",
+                        "type": "string-steps-context",
                         "required": false
-=======
-                        "type": "string-steps-context",
-                        "required": true
->>>>>>> fee24199
                     }
                 }
             }
