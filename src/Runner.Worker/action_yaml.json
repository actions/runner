﻿{
    "definitions": {
        "action-root": {
            "description": "Action file",
            "mapping": {
                "properties": {
                    "name": "string",
                    "description": "string",
                    "inputs": "inputs",
<<<<<<< HEAD
                    "env": "runs-env",
                    "runs": "runs",
                    "outputs": "steps-scope-outputs"
=======
                    "runs": "runs"
>>>>>>> 14a2cbd4
                },
                "loose-key-type": "non-empty-string",
                "loose-value-type": "any"
            }
        },
        "inputs": {
            "mapping": {
                "loose-key-type": "non-empty-string",
                "loose-value-type": "input"
            }
        },
        "input": {
            "mapping": {
                "properties": {
                    "default": "input-default-context"
                },
                "loose-key-type": "non-empty-string",
                "loose-value-type": "any"
            }
        },
        "steps-scope-outputs": {
            "description": "Used when evaluating steps scope outputs",
            "mapping": {
                "loose-key-type": "non-empty-string",
                "loose-value-type": "steps-scope-output-value"
            }
        },
        "runs": {
            "one-of": [
                "container-runs",
                "node12-runs",
                "plugin-runs",
                "composite-runs"
            ]
        },
        "container-runs": {
            "mapping": {
                "properties": {
                    "using": "non-empty-string",
                    "image": "non-empty-string",
                    "entrypoint": "non-empty-string",
                    "args": "container-runs-args",
                    "env": "container-runs-env",
                    "pre-entrypoint": "non-empty-string",
                    "pre-if": "non-empty-string",
                    "post-entrypoint": "non-empty-string",
                    "post-if": "non-empty-string"
                }
            }
        },
        "container-runs-args": {
            "sequence": {
                "item-type": "container-runs-context"
            }
        },
        "container-runs-env": {
            "context": [
                "inputs"
            ],
            "mapping": {
                "loose-key-type": "non-empty-string",
                "loose-value-type": "string"
            }
        },
        "node12-runs": {
            "mapping": {
                "properties": {
                    "using": "non-empty-string",
                    "main": "non-empty-string",
                    "pre": "non-empty-string",
                    "pre-if": "non-empty-string",
                    "post": "non-empty-string",
                    "post-if": "non-empty-string"
                }
            }
        },
        "plugin-runs": {
            "mapping": {
                "properties": {
                    "plugin": "non-empty-string"
                }
            }
        },
        "composite-runs": {
            "mapping": {
                "properties": {
                    "using": "non-empty-string",
                    "steps": "composite-steps"
                }
            }
        },
        "composite-steps": {
            "context": [
                "github",
                "needs",
                "strategy",
                "matrix",
                "secrets",
                "steps",
                "inputs",
                "job",
                "runner",
                "env",
                "always(0,0)",
                "failure(0,0)",
                "cancelled(0,0)",
                "success(0,0)",
                "hashFiles(1,255)"
            ],
            "sequence": {
                "item-type": "any"
            }
        },
        "container-runs-context": {
            "context": [
                "inputs"
            ],
            "string": {}
        },
        "steps-scope-output-value": {
            "context": [
                "github",
                "needs",
                "strategy",
                "matrix",
                "secrets",
                "steps",
                "inputs",
                "job",
                "runner",
                "env"
            ],
            "string": {}
        },
        "input-default-context": {
            "context": [
                "github",
                "strategy",
                "matrix",
                "job",
                "runner",
                "hashFiles(1,255)"
            ],
            "string": {}
        },
        "non-empty-string": {
            "string": {
                "require-non-empty": true
            }
        }
    }
}<|MERGE_RESOLUTION|>--- conflicted
+++ resolved
@@ -7,13 +7,8 @@
                     "name": "string",
                     "description": "string",
                     "inputs": "inputs",
-<<<<<<< HEAD
-                    "env": "runs-env",
                     "runs": "runs",
                     "outputs": "steps-scope-outputs"
-=======
-                    "runs": "runs"
->>>>>>> 14a2cbd4
                 },
                 "loose-key-type": "non-empty-string",
                 "loose-value-type": "any"
