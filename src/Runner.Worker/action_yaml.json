﻿{
    "version": "action_v1.0",

    "definitions": {
        "action-root": {
            "description": "Action file",
            "mapping": {
                "properties": {
                    "name": "string",
                    "description": "string",
                    "inputs": "inputs",
                    "runs": "runs",
<<<<<<< HEAD
                    "outputs": "composite-outputs"
=======
                    "outputs": "outputs"
>>>>>>> cb2b3237
                },
                "loose-key-type": "non-empty-string",
                "loose-value-type": "any"
            }
        },
        "inputs": {
            "mapping": {
                "loose-key-type": "non-empty-string",
                "loose-value-type": "input"
            }
        },
        "input": {
            "mapping": {
                "properties": {
                    "default": "input-default-context"
                },
                "loose-key-type": "non-empty-string",
                "loose-value-type": "any"
            }
        },
<<<<<<< HEAD
        "composite-outputs": {
            "mapping": {
                "loose-key-type": "non-empty-string",
                "loose-value-type": "composite-outputs-attributes"
            }
        },
        "composite-outputs-attributes": {
            "mapping": {
                "properties": {
                    "description": "string",
                    "value": "composite-output-value"
=======
        "outputs": {
            "mapping": {
                "loose-key-type": "non-empty-string",
                "loose-value-type": "outputs-attributes"
            }
        },
        "outputs-attributes": {
            "mapping": {
                "properties": {
                    "description": "string",
                    "value": "output-value"
>>>>>>> cb2b3237
                }
            }
        },
        "runs": {
            "one-of": [
                "container-runs",
                "node12-runs",
                "plugin-runs",
                "composite-runs"
            ]
        },
        "container-runs": {
            "mapping": {
                "properties": {
                    "using": "non-empty-string",
                    "image": "non-empty-string",
                    "entrypoint": "non-empty-string",
                    "args": "container-runs-args",
                    "env": "container-runs-env",
                    "pre-entrypoint": "non-empty-string",
                    "pre-if": "non-empty-string",
                    "post-entrypoint": "non-empty-string",
                    "post-if": "non-empty-string"
                }
            }
        },
        "container-runs-args": {
            "sequence": {
                "item-type": "container-runs-context"
            }
        },
        "container-runs-env": {
            "context": [
                "inputs"
            ],
            "mapping": {
                "loose-key-type": "non-empty-string",
                "loose-value-type": "string"
            }
        },
        "node12-runs": {
            "mapping": {
                "properties": {
                    "using": "non-empty-string",
                    "main": "non-empty-string",
                    "pre": "non-empty-string",
                    "pre-if": "non-empty-string",
                    "post": "non-empty-string",
                    "post-if": "non-empty-string"
                }
            }
        },
        "plugin-runs": {
            "mapping": {
                "properties": {
                    "plugin": "non-empty-string"
                }
            }
        },
        "composite-runs": {
            "mapping": {
                "properties": {
                    "using": "non-empty-string",
                    "steps": "composite-steps"
                }
            }
        },
        "composite-steps": {
            "context": [
                "github",
                "strategy",
                "matrix",
                "steps",
                "inputs",
                "job",
                "runner",
                "env",
                "hashFiles(1,255)"
            ],
            "sequence": {
                "item-type": "any"
            }
        },
        "container-runs-context": {
            "context": [
                "inputs"
            ],
            "string": {}
        },
<<<<<<< HEAD
        "composite-output-value": {
            "context": [
                "github",
                "needs",
                "strategy",
                "matrix",
                "secrets",
=======
        "output-value": {
            "context": [
                "github",
                "strategy",
                "matrix",
>>>>>>> cb2b3237
                "steps",
                "inputs",
                "job",
                "runner",
                "env"
            ],
            "string": {}
        },
        "input-default-context": {
            "context": [
                "github",
                "strategy",
                "matrix",
                "job",
                "runner",
                "hashFiles(1,255)"
            ],
            "string": {}
        },
        "non-empty-string": {
            "string": {
                "require-non-empty": true
            }
        }
    }
}<|MERGE_RESOLUTION|>--- conflicted
+++ resolved
@@ -10,11 +10,7 @@
                     "description": "string",
                     "inputs": "inputs",
                     "runs": "runs",
-<<<<<<< HEAD
-                    "outputs": "composite-outputs"
-=======
                     "outputs": "outputs"
->>>>>>> cb2b3237
                 },
                 "loose-key-type": "non-empty-string",
                 "loose-value-type": "any"
@@ -35,19 +31,6 @@
                 "loose-value-type": "any"
             }
         },
-<<<<<<< HEAD
-        "composite-outputs": {
-            "mapping": {
-                "loose-key-type": "non-empty-string",
-                "loose-value-type": "composite-outputs-attributes"
-            }
-        },
-        "composite-outputs-attributes": {
-            "mapping": {
-                "properties": {
-                    "description": "string",
-                    "value": "composite-output-value"
-=======
         "outputs": {
             "mapping": {
                 "loose-key-type": "non-empty-string",
@@ -59,7 +42,6 @@
                 "properties": {
                     "description": "string",
                     "value": "output-value"
->>>>>>> cb2b3237
                 }
             }
         },
@@ -149,21 +131,11 @@
             ],
             "string": {}
         },
-<<<<<<< HEAD
-        "composite-output-value": {
-            "context": [
-                "github",
-                "needs",
-                "strategy",
-                "matrix",
-                "secrets",
-=======
         "output-value": {
             "context": [
                 "github",
                 "strategy",
                 "matrix",
->>>>>>> cb2b3237
                 "steps",
                 "inputs",
                 "job",
