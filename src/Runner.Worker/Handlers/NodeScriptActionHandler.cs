﻿using System.IO;
using System.Text;
using System.Threading;
using System.Threading.Tasks;
using GitHub.Runner.Common;
using GitHub.Runner.Sdk;
using GitHub.DistributedTask.WebApi;
using Pipelines = GitHub.DistributedTask.Pipelines;
using System;
using System.Linq;
using GitHub.Runner.Worker.Container;
using System.IO.Compression;
using System.Net.Http;
using System.Collections.Generic;

namespace GitHub.Runner.Worker.Handlers
{
    [ServiceLocator(Default = typeof(NodeScriptActionHandler))]
    public interface INodeScriptActionHandler : IHandler
    {
        NodeJSActionExecutionData Data { get; set; }
    }

    public sealed class NodeScriptActionHandler : Handler, INodeScriptActionHandler
    {
        public NodeJSActionExecutionData Data { get; set; }

        public async Task RunAsync(ActionRunStage stage)
        {
            // Validate args.
            Trace.Entering();
            ArgUtil.NotNull(Data, nameof(Data));
            ArgUtil.NotNull(ExecutionContext, nameof(ExecutionContext));
            ArgUtil.NotNull(Inputs, nameof(Inputs));
            ArgUtil.Directory(ActionDirectory, nameof(ActionDirectory));

            // Update the env dictionary.
            AddInputsToEnvironment();
            AddPrependPathToEnvironment();

            // expose context to environment
            foreach (var context in ExecutionContext.ExpressionValues)
            {
                if (context.Value is IEnvironmentContextData runtimeContext && runtimeContext != null)
                {
                    foreach (var env in runtimeContext.GetRuntimeEnvironmentVariables())
                    {
                        Environment[env.Key] = env.Value;
                    }
                }
            }

            // Add Actions Runtime server info
            var systemConnection = ExecutionContext.Global.Endpoints.Single(x => string.Equals(x.Name, WellKnownServiceEndpointNames.SystemVssConnection, StringComparison.OrdinalIgnoreCase));
            Environment["ACTIONS_RUNTIME_URL"] = systemConnection.Url.AbsoluteUri;
            Environment["ACTIONS_RUNTIME_TOKEN"] = systemConnection.Authorization.Parameters[EndpointAuthorizationParameters.AccessToken];
            if (systemConnection.Data.TryGetValue("CacheServerUrl", out var cacheUrl) && !string.IsNullOrEmpty(cacheUrl))
            {
                Environment["ACTIONS_CACHE_URL"] = cacheUrl;
            }
            if (systemConnection.Data.TryGetValue("GenerateIdTokenUrl", out var generateIdTokenUrl) && !string.IsNullOrEmpty(generateIdTokenUrl))
            {
                Environment["ACTIONS_ID_TOKEN_REQUEST_URL"] = generateIdTokenUrl;
                Environment["ACTIONS_ID_TOKEN_REQUEST_TOKEN"] = systemConnection.Authorization.Parameters[EndpointAuthorizationParameters.AccessToken];
            }

            // Resolve the target script.
            string target = null;
            if (stage == ActionRunStage.Main)
            {
                target = Data.Script;
            }
            else if (stage == ActionRunStage.Pre)
            {
                target = Data.Pre;
            }
            else if (stage == ActionRunStage.Post)
            {
                target = Data.Post;
            }

            // Add Telemetry to JobContext to send with JobCompleteMessage
            if (stage == ActionRunStage.Main)
            {
                var telemetry = new ActionsStepTelemetry
                {
                    Ref = GetActionRef(),
                    HasPreStep = Data.HasPre,
                    HasPostStep = Data.HasPost,
                    IsEmbedded = ExecutionContext.IsEmbedded,
                    Type = Data.NodeVersion
                };
                ExecutionContext.Root.ActionsStepsTelemetry.Add(telemetry);
            }

            ArgUtil.NotNullOrEmpty(target, nameof(target));
            target = Path.Combine(ActionDirectory, target);
            ArgUtil.File(target, nameof(target));

            // Resolve the working directory.
            string workingDirectory = ExecutionContext.GetGitHubContext("workspace");
            if (string.IsNullOrEmpty(workingDirectory))
            {
                workingDirectory = HostContext.GetDirectory(WellKnownDirectory.Work);
            }

<<<<<<< HEAD
            var nodeRuntimeVersion = await StepHost.DetermineNodeRuntimeVersion(ExecutionContext);
            var _os = ExternalToolHelper.GetHostOS();
            var _arch = ExternalToolHelper.GetHostArch();
            if(StepHost is ContainerStepHost) {
                var manager = HostContext.GetService<IDockerCommandManager>();
                var os = manager.Os;
                var arch = manager.Arch;
                if(manager.ClientVersion >= new Version(1, 32) && manager.ServerVersion >= new Version(1, 32)) {
                    var val = System.Environment.GetEnvironmentVariable("RUNNER_CONTAINER_ARCH");
                    if(val?.Length > 0) {
                        if(val.Contains(' ') || val.Contains('\t')) {
                            ExecutionContext.Warning("Ignored docker platform `{val}`, because it contains one or more spaces");
                        } else {
                            os = val.Substring(0, val.IndexOf('/'));
                            arch = val.Substring(os.Length + 1);
                        }
                    }
                }
                var archi = arch.IndexOf('/');
                _os = os;
                _arch = (archi != -1 ? arch.Substring(0, archi) : arch);
            }
            string file = await ExternalToolHelper.GetNodeTool(HostContext, ExecutionContext, nodeRuntimeVersion, _os, _arch);
=======
            var nodeRuntimeVersion = await StepHost.DetermineNodeRuntimeVersion(ExecutionContext, Data.NodeVersion);
            string file = Path.Combine(HostContext.GetDirectory(WellKnownDirectory.Externals), nodeRuntimeVersion, "bin", $"node{IOUtil.ExeExtension}");
>>>>>>> 50afba61

            // Format the arguments passed to node.
            // 1) Wrap the script file path in double quotes.
            // 2) Escape double quotes within the script file path. Double-quote is a valid
            // file name character on Linux.
            string arguments = StepHost.ResolvePathForStepHost(StringUtil.Format(@"""{0}""", target.Replace(@"""", @"\""")));

            // It appears that node.exe outputs UTF8 when not in TTY mode.
            Encoding outputEncoding = System.Runtime.InteropServices.RuntimeInformation.IsOSPlatform(System.Runtime.InteropServices.OSPlatform.Windows) ? Encoding.UTF8 : null;

            // Remove environment variable that may cause conflicts with the node within the runner.
            Environment.Remove("NODE_ICU_DATA"); // https://github.com/actions/runner/issues/795

            using (var stdoutManager = new OutputManager(ExecutionContext, ActionCommandManager))
            using (var stderrManager = new OutputManager(ExecutionContext, ActionCommandManager))
            {
                StepHost.OutputDataReceived += stdoutManager.OnDataReceived;
                StepHost.ErrorDataReceived += stderrManager.OnDataReceived;

                // Execute the process. Exit code 0 should always be returned.
                // A non-zero exit code indicates infrastructural failure.
                // Task failure should be communicated over STDOUT using ## commands.
                Task<int> step = StepHost.ExecuteAsync(workingDirectory: StepHost.ResolvePathForStepHost(workingDirectory),
                                                fileName: StepHost.ResolvePathForStepHost(file),
                                                arguments: arguments,
                                                environment: Environment,
                                                requireExitCodeZero: false,
                                                outputEncoding: outputEncoding,
                                                killProcessOnCancel: false,
                                                inheritConsoleHandler: !ExecutionContext.Global.Variables.Retain_Default_Encoding,
                                                cancellationToken: ExecutionContext.CancellationToken);

                // Wait for either the node exit or force finish through ##vso command
                await System.Threading.Tasks.Task.WhenAny(step, ExecutionContext.ForceCompleted);

                if (ExecutionContext.ForceCompleted.IsCompleted)
                {
                    ExecutionContext.Debug("The task was marked as \"done\", but the process has not closed after 5 seconds. Treating the task as complete.");
                }
                else
                {
                    var exitCode = await step;
                    ExecutionContext.Debug($"Node Action run completed with exit code {exitCode}");
                    if (exitCode != 0)
                    {
                        ExecutionContext.Result = TaskResult.Failed;
                    }
                }
            }
        }
    }
}<|MERGE_RESOLUTION|>--- conflicted
+++ resolved
@@ -104,8 +104,7 @@
                 workingDirectory = HostContext.GetDirectory(WellKnownDirectory.Work);
             }
 
-<<<<<<< HEAD
-            var nodeRuntimeVersion = await StepHost.DetermineNodeRuntimeVersion(ExecutionContext);
+            var nodeRuntimeVersion = await StepHost.DetermineNodeRuntimeVersion(ExecutionContext, Data.NodeVersion);
             var _os = ExternalToolHelper.GetHostOS();
             var _arch = ExternalToolHelper.GetHostArch();
             if(StepHost is ContainerStepHost) {
@@ -128,10 +127,6 @@
                 _arch = (archi != -1 ? arch.Substring(0, archi) : arch);
             }
             string file = await ExternalToolHelper.GetNodeTool(HostContext, ExecutionContext, nodeRuntimeVersion, _os, _arch);
-=======
-            var nodeRuntimeVersion = await StepHost.DetermineNodeRuntimeVersion(ExecutionContext, Data.NodeVersion);
-            string file = Path.Combine(HostContext.GetDirectory(WellKnownDirectory.Externals), nodeRuntimeVersion, "bin", $"node{IOUtil.ExeExtension}");
->>>>>>> 50afba61
 
             // Format the arguments passed to node.
             // 1) Wrap the script file path in double quotes.
