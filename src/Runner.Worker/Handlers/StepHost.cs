--- conflicted
+++ resolved
@@ -8,14 +8,10 @@
 using GitHub.Runner.Common;
 using GitHub.Runner.Sdk;
 using System.Linq;
-<<<<<<< HEAD
 using System.Text.RegularExpressions;
-using GitHub.DistributedTask.Pipelines.ContextData;
-=======
 using GitHub.Runner.Worker.Container.ContainerHooks;
 using System.IO;
 using System.Threading.Channels;
->>>>>>> 99b464e1
 
 namespace GitHub.Runner.Worker.Handlers
 {
@@ -169,12 +165,7 @@
                     executionContext.Debug(line);
                     if (line.ToLower().Contains("alpine"))
                     {
-<<<<<<< HEAD
-                        nodeExternal = $"{preferredVersion}_alpine";
-                        executionContext.Debug($"Container distribution is alpine. Running JavaScript Action with external tool: {nodeExternal}");
-=======
                         nodeExternal = CheckPlatformForAlpineContainer(executionContext, preferredVersion);
->>>>>>> 99b464e1
                         return nodeExternal;
                     }
                 }
@@ -221,7 +212,6 @@
             // [OPTIONS]
             dockerCommandArgs.Add($"-i");
             dockerCommandArgs.Add($"--workdir {workingDirectory}");
-<<<<<<< HEAD
 
             if(!System.Runtime.InteropServices.RuntimeInformation.IsOSPlatform(System.Runtime.InteropServices.OSPlatform.Windows) || Container.Os == "windows") {
                 foreach (var env in environment)
@@ -245,13 +235,6 @@
                         dockerCommandArgs.Add(DockerUtil.CreateEscapedOption("-e", env.Key, env.Value));
                     }
                 }
-=======
-            foreach (var env in environment)
-            {
-                // e.g. -e MY_SECRET maps the value into the exec'ed process without exposing
-                // the value directly in the command
-                dockerCommandArgs.Add(DockerUtil.CreateEscapedOption("-e", env.Key));
->>>>>>> 99b464e1
             }
             if (!string.IsNullOrEmpty(PrependPath))
             {
@@ -290,7 +273,6 @@
                 processInvoker.OutputDataReceived += OutputDataReceived;
                 processInvoker.ErrorDataReceived += ErrorDataReceived;
 
-<<<<<<< HEAD
                 if(System.Runtime.InteropServices.RuntimeInformation.IsOSPlatform(System.Runtime.InteropServices.OSPlatform.Windows)) {
                     // It appears that node.exe outputs UTF8 when not in TTY mode.
                     outputEncoding = Encoding.UTF8;
@@ -299,15 +281,6 @@
                     outputEncoding = null;
                 }
 
-=======
-#if OS_WINDOWS
-                // It appears that node.exe outputs UTF8 when not in TTY mode.
-                outputEncoding = Encoding.UTF8;
-#else
-                // Let .NET choose the default.
-                outputEncoding = null;
-#endif
->>>>>>> 99b464e1
                 return await processInvoker.ExecuteAsync(workingDirectory: HostContext.GetDirectory(WellKnownDirectory.Work),
                                                          fileName: dockerClientPath,
                                                          arguments: dockerCommandArgstring,
