﻿using System;
using System.Collections.Generic;
using System.IO;
using System.Text;
using System.Threading;
using System.Threading.Channels;
using System.Threading.Tasks;
using GitHub.DistributedTask.WebApi;
using GitHub.Runner.Common.Util;
using GitHub.Runner.Worker.Container;
using GitHub.Services.WebApi;
using Newtonsoft.Json;
using GitHub.Runner.Common;
using GitHub.Runner.Sdk;
using System.Linq;

namespace GitHub.Runner.Worker.Handlers
{
    public interface IStepHost : IRunnerService
    {
        event EventHandler<ProcessDataReceivedEventArgs> OutputDataReceived;
        event EventHandler<ProcessDataReceivedEventArgs> ErrorDataReceived;

        string ResolvePathForStepHost(string path);

        Task<string> DetermineNodeRuntimeVersion(IExecutionContext executionContext, string preferredVersion);

        Task<int> ExecuteAsync(string workingDirectory,
                               string fileName,
                               string arguments,
                               IDictionary<string, string> environment,
                               bool requireExitCodeZero,
                               Encoding outputEncoding,
                               bool killProcessOnCancel,
                               bool inheritConsoleHandler,
                               CancellationToken cancellationToken);
    }

    [ServiceLocator(Default = typeof(ContainerStepHost))]
    public interface IContainerStepHost : IStepHost
    {
        ContainerInfo Container { get; set; }
        string PrependPath { get; set; }
    }

    [ServiceLocator(Default = typeof(DefaultStepHost))]
    public interface IDefaultStepHost : IStepHost
    {
    }

    public sealed class DefaultStepHost : RunnerService, IDefaultStepHost
    {
        public event EventHandler<ProcessDataReceivedEventArgs> OutputDataReceived;
        public event EventHandler<ProcessDataReceivedEventArgs> ErrorDataReceived;

        public string ResolvePathForStepHost(string path)
        {
            return path;
        }

        public Task<string> DetermineNodeRuntimeVersion(IExecutionContext executionContext, string preferredVersion)
        {
            return Task.FromResult<string>(preferredVersion);
        }

        public async Task<int> ExecuteAsync(string workingDirectory,
                                            string fileName,
                                            string arguments,
                                            IDictionary<string, string> environment,
                                            bool requireExitCodeZero,
                                            Encoding outputEncoding,
                                            bool killProcessOnCancel,
                                            bool inheritConsoleHandler,
                                            CancellationToken cancellationToken)
        {
            using (var processInvoker = HostContext.CreateService<IProcessInvoker>())
            {
                processInvoker.OutputDataReceived += OutputDataReceived;
                processInvoker.ErrorDataReceived += ErrorDataReceived;

                return await processInvoker.ExecuteAsync(workingDirectory: workingDirectory,
                                                         fileName: fileName,
                                                         arguments: arguments,
                                                         environment: environment,
                                                         requireExitCodeZero: requireExitCodeZero,
                                                         outputEncoding: outputEncoding,
                                                         killProcessOnCancel: killProcessOnCancel,
                                                         redirectStandardIn: null,
                                                         inheritConsoleHandler: inheritConsoleHandler,
                                                         cancellationToken: cancellationToken);
            }
        }
    }

    public sealed class ContainerStepHost : RunnerService, IContainerStepHost
    {
        public ContainerInfo Container { get; set; }
        public string PrependPath { get; set; }
        public event EventHandler<ProcessDataReceivedEventArgs> OutputDataReceived;
        public event EventHandler<ProcessDataReceivedEventArgs> ErrorDataReceived;

        public string ResolvePathForStepHost(string path)
        {
            // make sure container exist.
            ArgUtil.NotNull(Container, nameof(Container));
            ArgUtil.NotNullOrEmpty(Container.ContainerId, nameof(Container.ContainerId));

            // remove double quotes around the path
            path = path.Trim('\"');

            // try to resolve path inside container if the request path is part of the mount volume
            if(System.Runtime.InteropServices.RuntimeInformation.IsOSPlatform(System.Runtime.InteropServices.OSPlatform.Windows) ? Container.MountVolumes.Exists(x => !string.IsNullOrEmpty(x.SourceVolumePath) && path.StartsWith(x.SourceVolumePath, StringComparison.OrdinalIgnoreCase)) : Container.MountVolumes.Exists(x => !string.IsNullOrEmpty(x.SourceVolumePath) && path.StartsWith(x.SourceVolumePath)))
            {
                return Container.TranslateToContainerPath(path);
            }
            else
            {
                return path;
            }
        }

        public async Task<string> DetermineNodeRuntimeVersion(IExecutionContext executionContext, string preferredVersion)
        {
            // Best effort to determine a compatible node runtime
            // There may be more variation in which libraries are linked than just musl/glibc,
            // so determine based on known distribtutions instead
            var osReleaseIdCmd = "sh -c \"cat /etc/*release | grep ^ID\"";
            var dockerManager = HostContext.GetService<IDockerCommandManager>();

            var output = new List<string>();
            var execExitCode = await dockerManager.DockerExec(executionContext, Container.ContainerId, string.Empty, osReleaseIdCmd, output);
            string nodeExternal;
            if (execExitCode == 0)
            {
                foreach (var line in output)
                {
                    executionContext.Debug(line);
                    if (line.ToLower().Contains("alpine"))
                    {
<<<<<<< HEAD
                        nodeExternal = "node12_alpine";
=======
                        if (!Constants.Runner.PlatformArchitecture.Equals(Constants.Architecture.X64))
                        {
                            var os = Constants.Runner.Platform.ToString();
                            var arch = Constants.Runner.PlatformArchitecture.ToString();
                            var msg = $"JavaScript Actions in Alpine containers are only supported on x64 Linux runners. Detected {os} {arch}";
                            throw new NotSupportedException(msg);
                        }
                        nodeExternal = $"{preferredVersion}_alpine";
>>>>>>> 50afba61
                        executionContext.Debug($"Container distribution is alpine. Running JavaScript Action with external tool: {nodeExternal}");
                        return nodeExternal;
                    }
                }
            }
            // Optimistically use the default
            nodeExternal = preferredVersion;
            executionContext.Debug($"Running JavaScript Action with default external tool: {nodeExternal}");
            return nodeExternal;
        }

        public async Task<int> ExecuteAsync(string workingDirectory,
                                            string fileName,
                                            string arguments,
                                            IDictionary<string, string> environment,
                                            bool requireExitCodeZero,
                                            Encoding outputEncoding,
                                            bool killProcessOnCancel,
                                            bool inheritConsoleHandler,
                                            CancellationToken cancellationToken)
        {
            // make sure container exist.
            ArgUtil.NotNull(Container, nameof(Container));
            ArgUtil.NotNullOrEmpty(Container.ContainerId, nameof(Container.ContainerId));

            var dockerManager = HostContext.GetService<IDockerCommandManager>();
            string dockerClientPath = dockerManager.DockerPath;

            // Usage:  docker exec [OPTIONS] CONTAINER COMMAND [ARG...]
            IList<string> dockerCommandArgs = new List<string>();
            dockerCommandArgs.Add($"exec");

            // [OPTIONS]
            dockerCommandArgs.Add($"-i");
            dockerCommandArgs.Add($"--workdir {workingDirectory}");
            foreach (var env in environment)
            {
                // e.g. -e MY_SECRET maps the value into the exec'ed process without exposing
                // the value directly in the command
                dockerCommandArgs.Add($"-e {env.Key}");
            }
            if (!string.IsNullOrEmpty(PrependPath))
            {
                // Prepend tool paths to container's PATH
                var fullPath = !string.IsNullOrEmpty(Container.ContainerRuntimePath) ? $"{PrependPath}:{Container.ContainerRuntimePath}" : PrependPath;
                dockerCommandArgs.Add($"-e PATH=\"{fullPath}\"");
            }

            // CONTAINER
            dockerCommandArgs.Add($"{Container.ContainerId}");

            // COMMAND
            dockerCommandArgs.Add(fileName);

            // [ARG...]
            dockerCommandArgs.Add(arguments);

            string dockerCommandArgstring = string.Join(" ", dockerCommandArgs);

            // make sure all env are using container path
            foreach (var envKey in environment.Keys.ToList())
            {
                environment[envKey] = this.Container.TranslateToContainerPath(environment[envKey]);
            }

            using (var processInvoker = HostContext.CreateService<IProcessInvoker>())
            {
                processInvoker.OutputDataReceived += OutputDataReceived;
                processInvoker.ErrorDataReceived += ErrorDataReceived;

                if(System.Runtime.InteropServices.RuntimeInformation.IsOSPlatform(System.Runtime.InteropServices.OSPlatform.Windows)) {
                    // It appears that node.exe outputs UTF8 when not in TTY mode.
                    outputEncoding = Encoding.UTF8;
                } else {
                    // Let .NET choose the default.
                    outputEncoding = null;
                }

                return await processInvoker.ExecuteAsync(workingDirectory: HostContext.GetDirectory(WellKnownDirectory.Work),
                                                         fileName: dockerClientPath,
                                                         arguments: dockerCommandArgstring,
                                                         environment: environment,
                                                         requireExitCodeZero: requireExitCodeZero,
                                                         outputEncoding: outputEncoding,
                                                         killProcessOnCancel: killProcessOnCancel,
                                                         redirectStandardIn: null,
                                                         inheritConsoleHandler: inheritConsoleHandler,
                                                         cancellationToken: cancellationToken);
            }
        }
    }
}<|MERGE_RESOLUTION|>--- conflicted
+++ resolved
@@ -137,9 +137,6 @@
                     executionContext.Debug(line);
                     if (line.ToLower().Contains("alpine"))
                     {
-<<<<<<< HEAD
-                        nodeExternal = "node12_alpine";
-=======
                         if (!Constants.Runner.PlatformArchitecture.Equals(Constants.Architecture.X64))
                         {
                             var os = Constants.Runner.Platform.ToString();
@@ -148,7 +145,6 @@
                             throw new NotSupportedException(msg);
                         }
                         nodeExternal = $"{preferredVersion}_alpine";
->>>>>>> 50afba61
                         executionContext.Debug($"Container distribution is alpine. Running JavaScript Action with external tool: {nodeExternal}");
                         return nodeExternal;
                     }
