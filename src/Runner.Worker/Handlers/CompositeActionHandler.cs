--- conflicted
+++ resolved
@@ -80,22 +80,6 @@
                         hasUsesStep = true;
                     }
                 }
-<<<<<<< HEAD
-                var pathReference = Action as Pipelines.RepositoryPathReference;
-                var telemetry = new ActionsStepTelemetry
-                {
-                    Ref = GetActionRef(),
-                    HasPreStep = Data.HasPre,
-                    HasPostStep = Data.HasPost,
-                    IsEmbedded = ExecutionContext.IsEmbedded,
-                    Type = "composite",
-                    HasRunsStep = hasRunsStep,
-                    HasUsesStep = hasUsesStep,
-                    StepCount = steps.Count
-                };
-                ExecutionContext.Root.ActionsStepsTelemetry.Add(telemetry);
-            }
-=======
 
                 ExecutionContext.StepTelemetry.HasPreStep = Data.HasPre;
                 ExecutionContext.StepTelemetry.HasPostStep = Data.HasPost;
@@ -105,7 +89,6 @@
                 ExecutionContext.StepTelemetry.StepCount = steps.Count;
             }
             ExecutionContext.StepTelemetry.Type = "composite";
->>>>>>> a65ac083
 
             try
             {
