--- conflicted
+++ resolved
@@ -52,31 +52,6 @@
                 inputsData[i.Key] = new StringContextData(i.Value);
             }
 
-<<<<<<< HEAD
-            // Get Environment Data for Composite Action
-            var extraExpressionValues = new Dictionary<string, PipelineContextData>(StringComparer.OrdinalIgnoreCase);
-            extraExpressionValues["inputs"] = inputsData;
-            var manifestManager = HostContext.GetService<IActionManifestManager>();
-
-            // Add the composite action environment variables to each step.
-            // If the key already exists, we override it since the composite action env variables will have higher precedence
-            // Note that for each composite action step, it's environment variables will be set in the StepRunner automatically
-            var compositeEnvData = manifestManager.EvaluateCompositeActionEnvironment(ExecutionContext, Data.Environment, extraExpressionValues);
-            var envData = new Dictionary<string, string>();
-
-            // Copy over parent environment
-            foreach (var env in Environment)
-            {
-                envData[env.Key] = env.Value;
-            }
-            // Overwrite with current env
-            foreach (var env in compositeEnvData)
-            {
-                envData[env.Key] = env.Value;
-            }
-
-=======
->>>>>>> 14a2cbd4
             // Add each composite action step to the front of the queue
             int location = 0;
 
@@ -122,16 +97,11 @@
                 actionRunner.Stage = stage;
                 actionRunner.Condition = aStep.Condition;
                 actionRunner.DisplayName = aStep.DisplayName;
-<<<<<<< HEAD
 
-                var step = ExecutionContext.RegisterNestedStep(actionRunner, inputsData, location, envData);
+                var step = ExecutionContext.RegisterNestedStep(actionRunner, inputsData, location, Environment);
 
                 InitializeScope(step);
 
-=======
-                
-                ExecutionContext.RegisterNestedStep(actionRunner, inputsData, location, Environment);
->>>>>>> 14a2cbd4
                 location++;
             }
 
@@ -147,7 +117,7 @@
             actionRunner2.Stage = ActionRunStage.Main;
             actionRunner2.Condition = "always()";
             actionRunner2.DisplayName = "Composite Action Steps Cleanup";
-            ExecutionContext.RegisterNestedStep(actionRunner2, inputsData, location, envData, true);
+            ExecutionContext.RegisterNestedStep(actionRunner2, inputsData, location, Environment, true);
 
             return Task.CompletedTask;
         }
