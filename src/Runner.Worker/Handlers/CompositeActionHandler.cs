--- conflicted
+++ resolved
@@ -83,21 +83,6 @@
                         hasUsesStep = true;
                     }
                 }
-<<<<<<< HEAD
-                var pathReference = Action as Pipelines.RepositoryPathReference;
-                var telemetry = new ActionsStepTelemetry
-                {
-                    Ref = GetActionRef(),
-                    HasPreStep = Data.HasPre,
-                    HasPostStep = Data.HasPost,
-                    IsEmbedded = ExecutionContext.IsEmbedded,
-                    Type = "composite",
-                    HasRunsStep = hasRunsStep,
-                    HasUsesStep = hasUsesStep,
-                    StepCount = steps.Count
-                };
-                ExecutionContext.Root.ActionsStepsTelemetry.Add(telemetry);
-=======
 
                 ExecutionContext.StepTelemetry.Ref = GetActionRef();
                 ExecutionContext.StepTelemetry.HasPreStep = Data.HasPre;
@@ -107,7 +92,6 @@
                 ExecutionContext.StepTelemetry.HasRunsStep = hasRunsStep;
                 ExecutionContext.StepTelemetry.HasUsesStep = hasUsesStep;
                 ExecutionContext.StepTelemetry.StepCount = steps.Count;
->>>>>>> cb19da96
             }
 
             try
