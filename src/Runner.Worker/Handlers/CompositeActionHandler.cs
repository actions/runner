using System;
using System.Collections.Generic;
using System.IO;
using System.Linq;
using System.Text;
using System.Threading.Tasks;
using GitHub.DistributedTask.ObjectTemplating.Tokens;
using GitHub.DistributedTask.Pipelines.ContextData;
using GitHub.DistributedTask.WebApi;
using GitHub.Runner.Common;
using GitHub.Runner.Sdk;
using Pipelines = GitHub.DistributedTask.Pipelines;


namespace GitHub.Runner.Worker.Handlers
{
    [ServiceLocator(Default = typeof(CompositeActionHandler))]
    public interface ICompositeActionHandler : IHandler
    {
        CompositeActionExecutionData Data { get; set; }
    }
    public sealed class CompositeActionHandler : Handler, ICompositeActionHandler
    {
        public CompositeActionExecutionData Data { get; set; }

        private void InitializeScope(IStep step)
        {
            var stepsContext = step.ExecutionContext.StepsContext;
            var scopeName = step.ExecutionContext.ScopeName;
            step.ExecutionContext.ExpressionValues["steps"] = stepsContext.GetScope(scopeName);
        }

        public Task RunAsync(ActionRunStage stage)
        {
            // Validate args.
            Trace.Entering();
            ArgUtil.NotNull(ExecutionContext, nameof(ExecutionContext));
            ArgUtil.NotNull(Inputs, nameof(Inputs));

            var githubContext = ExecutionContext.ExpressionValues["github"] as GitHubContext;
            ArgUtil.NotNull(githubContext, nameof(githubContext));

            var tempDirectory = HostContext.GetDirectory(WellKnownDirectory.Temp);

            // Resolve action steps
            var actionSteps = Data.Steps;

            // Create Context Data to reuse for each composite action step
            var inputsData = new DictionaryContextData();
            foreach (var i in Inputs)
            {
                inputsData[i.Key] = new StringContextData(i.Value);
            }

            // Add each composite action step to the front of the queue
            int location = 0;

<<<<<<< HEAD
            Dictionary<string, string> scopesAndContexts = new Dictionary<string, string>();

            var parentScopeName = !String.IsNullOrEmpty(ExecutionContext.ScopeName) ? ExecutionContext.ScopeName : ExecutionContext.ContextName;
            Trace.Info($"Parent Scope Name {parentScopeName}");

=======
>>>>>>> cb2b3237
            foreach (Pipelines.ActionStep aStep in actionSteps)
            {
                // Ex: 
                // runs:
                //      using: "composite"
                //      steps:
                //          - uses: example/test-composite@v2 (a)
                //          - run echo hello world (b)
                //          - run echo hello world 2 (c)
                // 
                // ethanchewy/test-composite/action.yaml
                // runs:
                //      using: "composite"
                //      steps: 
                //          - run echo hello world 3 (d)
                //          - run echo hello world 4 (e)
                // 
                // Steps processed as follow:
                // | a |
                // | a | => | d |
                // (Run step d)
                // | a | 
                // | a | => | e |
                // (Run step e)
                // | a | 
                // (Run step a)
                // | b | 
                // (Run step b)
                // | c |
                // (Run step c)
                // Done.

                var actionRunner = HostContext.CreateService<IActionRunner>();
                actionRunner.Action = aStep;
                actionRunner.Stage = stage;
                actionRunner.Condition = aStep.Condition;

                var step = ExecutionContext.RegisterNestedStep(actionRunner, inputsData, location, Environment);

                InitializeScope(step);

                location++;
            }

            // Create a step that handles all the composite action steps' outputs
            Pipelines.ActionStep cleanOutputsStep = new Pipelines.ActionStep();
            cleanOutputsStep.ContextName = ExecutionContext.ContextName;
<<<<<<< HEAD
=======
            cleanOutputsStep.DisplayName = "Composite Action Steps Cleanup";
>>>>>>> cb2b3237
            // Use the same reference type as our composite steps.
            cleanOutputsStep.Reference = Action;

            var actionRunner2 = HostContext.CreateService<IActionRunner>();
            actionRunner2.Action = cleanOutputsStep;
            actionRunner2.Stage = ActionRunStage.Main;
            actionRunner2.Condition = "always()";
<<<<<<< HEAD
=======
            actionRunner2.DisplayName = "Composite Action Steps Cleanup";
>>>>>>> cb2b3237
            ExecutionContext.RegisterNestedStep(actionRunner2, inputsData, location, Environment, true);

            return Task.CompletedTask;
        }

        private void InitializeScope(IStep step)
        {
            var stepsContext = step.ExecutionContext.StepsContext;
            var scopeName = step.ExecutionContext.ScopeName;
            step.ExecutionContext.ExpressionValues["steps"] = stepsContext.GetScope(scopeName);
        }
    }
}<|MERGE_RESOLUTION|>--- conflicted
+++ resolved
@@ -22,13 +22,6 @@
     public sealed class CompositeActionHandler : Handler, ICompositeActionHandler
     {
         public CompositeActionExecutionData Data { get; set; }
-
-        private void InitializeScope(IStep step)
-        {
-            var stepsContext = step.ExecutionContext.StepsContext;
-            var scopeName = step.ExecutionContext.ScopeName;
-            step.ExecutionContext.ExpressionValues["steps"] = stepsContext.GetScope(scopeName);
-        }
 
         public Task RunAsync(ActionRunStage stage)
         {
@@ -55,14 +48,6 @@
             // Add each composite action step to the front of the queue
             int location = 0;
 
-<<<<<<< HEAD
-            Dictionary<string, string> scopesAndContexts = new Dictionary<string, string>();
-
-            var parentScopeName = !String.IsNullOrEmpty(ExecutionContext.ScopeName) ? ExecutionContext.ScopeName : ExecutionContext.ContextName;
-            Trace.Info($"Parent Scope Name {parentScopeName}");
-
-=======
->>>>>>> cb2b3237
             foreach (Pipelines.ActionStep aStep in actionSteps)
             {
                 // Ex: 
@@ -110,10 +95,6 @@
             // Create a step that handles all the composite action steps' outputs
             Pipelines.ActionStep cleanOutputsStep = new Pipelines.ActionStep();
             cleanOutputsStep.ContextName = ExecutionContext.ContextName;
-<<<<<<< HEAD
-=======
-            cleanOutputsStep.DisplayName = "Composite Action Steps Cleanup";
->>>>>>> cb2b3237
             // Use the same reference type as our composite steps.
             cleanOutputsStep.Reference = Action;
 
@@ -121,10 +102,6 @@
             actionRunner2.Action = cleanOutputsStep;
             actionRunner2.Stage = ActionRunStage.Main;
             actionRunner2.Condition = "always()";
-<<<<<<< HEAD
-=======
-            actionRunner2.DisplayName = "Composite Action Steps Cleanup";
->>>>>>> cb2b3237
             ExecutionContext.RegisterNestedStep(actionRunner2, inputsData, location, Environment, true);
 
             return Task.CompletedTask;
