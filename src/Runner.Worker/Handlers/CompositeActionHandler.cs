using System;
using System.Collections.Generic;
using System.IO;
using System.Linq;
using System.Text;
using System.Threading.Tasks;
using GitHub.DistributedTask.ObjectTemplating.Tokens;
using GitHub.DistributedTask.Pipelines.ContextData;
using GitHub.DistributedTask.WebApi;
using GitHub.Runner.Common;
using GitHub.Runner.Sdk;
using Pipelines = GitHub.DistributedTask.Pipelines;


namespace GitHub.Runner.Worker.Handlers
{
    [ServiceLocator(Default = typeof(CompositeActionHandler))]
    public interface ICompositeActionHandler : IHandler
    {
        CompositeActionExecutionData Data { get; set; }
    }
    public sealed class CompositeActionHandler : Handler, ICompositeActionHandler
    {
        public CompositeActionExecutionData Data { get; set; }

        public Task RunAsync(ActionRunStage stage)
        {
            // Validate args.
            Trace.Entering();
            ArgUtil.NotNull(ExecutionContext, nameof(ExecutionContext));
            ArgUtil.NotNull(Inputs, nameof(Inputs));

            var githubContext = ExecutionContext.ExpressionValues["github"] as GitHubContext;
            ArgUtil.NotNull(githubContext, nameof(githubContext));

            var tempDirectory = HostContext.GetDirectory(WellKnownDirectory.Temp);

            // Resolve action steps
            var actionSteps = Data.Steps;

            // Create Context Data to reuse for each composite action step
            var inputsData = new DictionaryContextData();
            foreach (var i in Inputs)
            {
                inputsData[i.Key] = new StringContextData(i.Value);
            }


            // Get Environment Data for Composite Action
            var extraExpressionValues = new Dictionary<string, PipelineContextData>(StringComparer.OrdinalIgnoreCase);
            extraExpressionValues["inputs"] = inputsData;
            var manifestManager = HostContext.GetService<IActionManifestManager>();

            // Add the composite action environment variables to each step.
            // If the key already exists, we override it since the composite action env variables will have higher precedence
            // Note that for each composite action step, it's environment variables will be set in the StepRunner automatically
            var compositeEnvData = manifestManager.EvaluateCompositeActionEnvironment(ExecutionContext, Data.Environment, extraExpressionValues);
            var envData = new Dictionary<string, string>();

            // Copy over parent environment
<<<<<<< HEAD
            foreach (var env in ExecutionContext.EnvironmentVariables)
=======
            foreach (var env in Environment)
>>>>>>> 57d59fcd
            {
                envData[env.Key] = env.Value;
            }
            // Overwrite with current env
            foreach (var env in compositeEnvData)
            {
                envData[env.Key] = env.Value;
            }

            // Add each composite action step to the front of the queue
            int location = 0;
            foreach (Pipelines.ActionStep aStep in actionSteps)
            {
                // Ex: 
                // runs:
                //      using: "composite"
                //      steps:
                //          - uses: example/test-composite@v2 (a)
                //          - run echo hello world (b)
                //          - run echo hello world 2 (c)
                // 
                // ethanchewy/test-composite/action.yaml
                // runs:
                //      using: "composite"
                //      steps: 
                //          - run echo hello world 3 (d)
                //          - run echo hello world 4 (e)
                // 
                // Steps processed as follow:
                // | a |
                // | a | => | d |
                // (Run step d)
                // | a | 
                // | a | => | e |
                // (Run step e)
                // | a | 
                // (Run step a)
                // | b | 
                // (Run step b)
                // | c |
                // (Run step c)
                // Done.

                var actionRunner = HostContext.CreateService<IActionRunner>();
                actionRunner.Action = aStep;
                actionRunner.Stage = stage;
                actionRunner.Condition = aStep.Condition;
                actionRunner.DisplayName = aStep.DisplayName;
<<<<<<< HEAD

=======
                
>>>>>>> 57d59fcd
                ExecutionContext.RegisterNestedStep(actionRunner, inputsData, location, envData);
                location++;
            }

            return Task.CompletedTask;
        }

    }
}<|MERGE_RESOLUTION|>--- conflicted
+++ resolved
@@ -58,11 +58,7 @@
             var envData = new Dictionary<string, string>();
 
             // Copy over parent environment
-<<<<<<< HEAD
-            foreach (var env in ExecutionContext.EnvironmentVariables)
-=======
             foreach (var env in Environment)
->>>>>>> 57d59fcd
             {
                 envData[env.Key] = env.Value;
             }
@@ -111,11 +107,7 @@
                 actionRunner.Stage = stage;
                 actionRunner.Condition = aStep.Condition;
                 actionRunner.DisplayName = aStep.DisplayName;
-<<<<<<< HEAD
 
-=======
-                
->>>>>>> 57d59fcd
                 ExecutionContext.RegisterNestedStep(actionRunner, inputsData, location, envData);
                 location++;
             }
