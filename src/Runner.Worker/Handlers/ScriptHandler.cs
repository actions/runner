﻿using System;
using System.IO;
using System.Linq;
using System.Text;
using System.Threading.Tasks;
using GitHub.DistributedTask.Pipelines.ContextData;
using GitHub.DistributedTask.WebApi;
using GitHub.Runner.Common;
using GitHub.Runner.Common.Util;
using GitHub.Runner.Sdk;
using GitHub.Runner.Worker.Container;
using GitHub.Runner.Worker.Container.ContainerHooks;
using Pipelines = GitHub.DistributedTask.Pipelines;

namespace GitHub.Runner.Worker.Handlers
{
    [ServiceLocator(Default = typeof(ScriptHandler))]
    public interface IScriptHandler : IHandler
    {
        ScriptActionExecutionData Data { get; set; }
    }

    public sealed class ScriptHandler : Handler, IScriptHandler
    {
        public ScriptActionExecutionData Data { get; set; }

        protected override void PrintActionDetails(ActionRunStage stage)
        {
            // if we're executing a Job Extension, we won't have an 'Action'
            if (!IsActionStep)
            {
                if (Inputs.TryGetValue("path", out var path))
                {
                    ExecutionContext.Output($"##[group]Run '{path}'");
                }
                else
                {
                    throw new InvalidOperationException("Inputs 'path' must be set for job extensions");
                }
            }
            else if (Action.Type == Pipelines.ActionSourceType.Script)
            {
                Inputs.TryGetValue("script", out string contents);
                contents = contents ?? string.Empty;
                var firstLine = contents.TrimStart(' ', '\t', '\r', '\n');
                var firstNewLine = firstLine.IndexOfAny(new[] { '\r', '\n' });
                if (firstNewLine >= 0)
                {
                    firstLine = firstLine.Substring(0, firstNewLine);
                }

                ExecutionContext.Output($"##[group]Run {firstLine}");
                var multiLines = contents.Replace("\r\n", "\n").TrimEnd('\n').Split('\n');
                foreach (var line in multiLines)
                {
                    // Bright Cyan color
                    ExecutionContext.Output($"\x1b[36;1m{line}\x1b[0m");
                }
            }
            else
            {
                throw new InvalidOperationException($"Invalid action type {Action?.Type} for {nameof(ScriptHandler)}");
            }

            string argFormat;
            string shellCommand;
            string shellCommandPath = null;
            bool validateShellOnHost = !(StepHost is ContainerStepHost);
            string prependPath = string.Join(Path.PathSeparator.ToString(), ExecutionContext.Global.PrependPath.Reverse<string>());
            string shell = null;
            if (!Inputs.TryGetValue("shell", out shell) || string.IsNullOrEmpty(shell))
            {
                // TODO: figure out how defaults interact with template later
                // for now, we won't check job.defaults if we are inside a template.
                if (string.IsNullOrEmpty(ExecutionContext.ScopeName) && ExecutionContext.Global.JobDefaults.TryGetValue("run", out var runDefaults))
                {
                    runDefaults.TryGetValue("shell", out shell);
                }
            }
            if (string.IsNullOrEmpty(shell))
            {
#if OS_WINDOWS
                shellCommand = "pwsh";
                if (validateShellOnHost)
                {
                    shellCommandPath = WhichUtil.Which(shellCommand, require: false, Trace, prependPath);
                    if (string.IsNullOrEmpty(shellCommandPath))
                    {
                        shellCommand = "powershell";
                        Trace.Info($"Defaulting to {shellCommand}");
                        shellCommandPath = WhichUtil.Which(shellCommand, require: true, Trace, prependPath);
                    }
                }
#else
                shellCommand = "sh";
                if (validateShellOnHost)
                {
                    shellCommandPath = WhichUtil.Which("bash", false, Trace, prependPath) ?? WhichUtil.Which("sh", true, Trace, prependPath);
                }
#endif
                argFormat = ScriptHandlerHelpers.GetScriptArgumentsFormat(shellCommand);
            }
            else
            {
                var parsed = ScriptHandlerHelpers.ParseShellOptionString(shell);
                shellCommand = parsed.shellCommand;
                if (validateShellOnHost)
                {
                    shellCommandPath = WhichUtil.Which(parsed.shellCommand, true, Trace, prependPath);
                }

                argFormat = $"{parsed.shellArgs}".TrimStart();
                if (string.IsNullOrEmpty(argFormat))
                {
                    argFormat = ScriptHandlerHelpers.GetScriptArgumentsFormat(shellCommand);
                }
            }

            if (!string.IsNullOrEmpty(shellCommandPath))
            {
                ExecutionContext.Output($"shell: {shellCommandPath} {argFormat}");
            }
            else
            {
                ExecutionContext.Output($"shell: {shellCommand} {argFormat}");
            }

            if (this.Environment?.Count > 0)
            {
                ExecutionContext.Output("env:");
                foreach (var env in this.Environment)
                {
                    ExecutionContext.Output($"  {env.Key}: {env.Value}");
                }
            }

            ExecutionContext.Output("##[endgroup]");
        }

        public async Task RunAsync(ActionRunStage stage)
        {
            // Validate args
            Trace.Entering();
            ArgUtil.NotNull(ExecutionContext, nameof(ExecutionContext));
            ArgUtil.NotNull(Inputs, nameof(Inputs));

            var githubContext = ExecutionContext.ExpressionValues["github"] as GitHubContext;
            ArgUtil.NotNull(githubContext, nameof(githubContext));

            var tempDirectory = HostContext.GetDirectory(WellKnownDirectory.Temp);

            Inputs.TryGetValue("script", out var contents);
            contents = contents ?? string.Empty;

            string workingDirectory = null;
            if (!Inputs.TryGetValue("workingDirectory", out workingDirectory))
            {
                // Don't use job level working directories for hooks
                if (IsActionStep && string.IsNullOrEmpty(ExecutionContext.ScopeName) && ExecutionContext.Global.JobDefaults.TryGetValue("run", out var runDefaults))
                {
                    if (runDefaults.TryGetValue("working-directory", out workingDirectory))
                    {
                        ExecutionContext.Debug("Overwrite 'working-directory' base on job defaults.");
                    }
                }
            }
            var workspaceDir = githubContext["workspace"] as StringContextData;
            workingDirectory = Path.Combine(workspaceDir, workingDirectory ?? string.Empty);

            string shell = null;
            if (!Inputs.TryGetValue("shell", out shell) || string.IsNullOrEmpty(shell))
            {
                if (string.IsNullOrEmpty(ExecutionContext.ScopeName) && ExecutionContext.Global.JobDefaults.TryGetValue("run", out var runDefaults))
                {
                    if (runDefaults.TryGetValue("shell", out shell))
                    {
                        ExecutionContext.Debug("Overwrite 'shell' base on job defaults.");
                    }
                }
            }

            var isContainerStepHost = StepHost is ContainerStepHost;

            string prependPath = string.Join(Path.PathSeparator.ToString(), ExecutionContext.Global.PrependPath.Reverse<string>());
            string commandPath, argFormat, shellCommand;
            // Set up default command and arguments
            if (string.IsNullOrEmpty(shell))
            {
#if OS_WINDOWS
                shellCommand = "pwsh";
                commandPath = WhichUtil.Which(shellCommand, require: false, Trace, prependPath);
                if (string.IsNullOrEmpty(commandPath))
                {
                    shellCommand = "powershell";
                    Trace.Info($"Defaulting to {shellCommand}");
                    commandPath = WhichUtil.Which(shellCommand, require: true, Trace, prependPath);
                }
                ArgUtil.NotNullOrEmpty(commandPath, "Default Shell");
#else
                shellCommand = "sh";
                commandPath = WhichUtil.Which("bash", false, Trace, prependPath) ?? WhichUtil.Which("sh", true, Trace, prependPath);
#endif
                argFormat = ScriptHandlerHelpers.GetScriptArgumentsFormat(shellCommand);
            }
            else
            {
                // For these shells, we want to use system binaries
                var systemShells = new string[] { "bash", "sh", "powershell", "pwsh" };
                if (!IsActionStep && systemShells.Contains(shell))
                {
                    shellCommand = shell;
                    commandPath = WhichUtil.Which(shell, !isContainerStepHost, Trace, prependPath);
                    if (shell == "bash")
                    {
                        argFormat = ScriptHandlerHelpers.GetScriptArgumentsFormat("sh");
                    }
                    else
                    {
                        argFormat = ScriptHandlerHelpers.GetScriptArgumentsFormat(shell);
                    }
                }
                else
                {
                    var parsed = ScriptHandlerHelpers.ParseShellOptionString(shell);
                    shellCommand = parsed.shellCommand;
                    // For non-ContainerStepHost, the command must be located on the host by Which
                    commandPath = WhichUtil.Which(parsed.shellCommand, !isContainerStepHost, Trace, prependPath);
                    argFormat = $"{parsed.shellArgs}".TrimStart();
                    if (string.IsNullOrEmpty(argFormat))
                    {
                        argFormat = ScriptHandlerHelpers.GetScriptArgumentsFormat(shellCommand);
                    }
                }
            }

            // Don't override runner telemetry here
            if (!string.IsNullOrEmpty(shellCommand) && IsActionStep)
            {
                ExecutionContext.StepTelemetry.Action = shellCommand;
            }

            if (ExecutionContext.JobContext.Container != null)
            {
                ExecutionContext.StepTelemetry.ContainerHookData = HostContext.GetService<IContainerHookManager>().GetContainerHookData();
            }

            // No arg format was given, shell must be a built-in
            if (string.IsNullOrEmpty(argFormat) || !argFormat.Contains("{0}"))
            {
                throw new ArgumentException("Invalid shell option. Shell must be a valid built-in (bash, sh, cmd, powershell, pwsh) or a format string containing '{0}'");
            }
            string scriptFilePath, resolvedScriptPath;
            if (IsActionStep)
            {
                // We do not not the full path until we know what shell is being used, so that we can determine the file extension
                scriptFilePath = Path.Combine(tempDirectory, $"{Guid.NewGuid()}{ScriptHandlerHelpers.GetScriptFileExtension(shellCommand)}");
<<<<<<< HEAD
                resolvedScriptPath = $"{StepHost.ResolvePathForStepHost(ExecutionContext, scriptFilePath).Replace("\"", "\\\"")}";
=======
                resolvedScriptPath = StepHost.ResolvePathForStepHost(scriptFilePath).Replace("\"", "\\\"");
>>>>>>> c3d54491
            }
            else
            {
                // JobExtensionRunners run a script file, we load that from the inputs here
                if (!Inputs.ContainsKey("path"))
                {
                    throw new ArgumentException("Expected 'path' input to be set");
                }
                scriptFilePath = Inputs["path"];
                ArgUtil.NotNullOrEmpty(scriptFilePath, "path");
                resolvedScriptPath = Inputs["path"].Replace("\"", "\\\"");
            }

            // Format arg string with script path
            var arguments = string.Format(argFormat, resolvedScriptPath);

            // Fix up and write the script
            contents = ScriptHandlerHelpers.FixUpScriptContents(shellCommand, contents);
#if OS_WINDOWS
            // Normalize Windows line endings
            contents = contents.Replace("\r\n", "\n").Replace("\n", "\r\n");
            var encoding = ExecutionContext.Global.Variables.Retain_Default_Encoding && Console.InputEncoding.CodePage != 65001
                ? Console.InputEncoding
                : new UTF8Encoding(false);
#else
            // Don't add a BOM. It causes the script to fail on some operating systems (e.g. on Ubuntu 14).
            var encoding = new UTF8Encoding(false);
#endif            
            if (IsActionStep)
            {
                // Script is written to local path (ie host) but executed relative to the StepHost, which may be a container
                File.WriteAllText(scriptFilePath, contents, encoding);
            }

            // Prepend PATH
            AddPrependPathToEnvironment();

            // expose context to environment
            foreach (var context in ExecutionContext.ExpressionValues)
            {
                if (context.Value is IEnvironmentContextData runtimeContext && runtimeContext != null)
                {
                    foreach (var env in runtimeContext.GetRuntimeEnvironmentVariables())
                    {
                        Environment[env.Key] = env.Value;
                    }
                }
            }

            // dump out the command
            var fileName = isContainerStepHost ? shellCommand : commandPath;
#if OS_OSX
            if (Environment.ContainsKey("DYLD_INSERT_LIBRARIES"))  // We don't check `isContainerStepHost` because we don't support container on macOS
            {
                // launch `node macOSRunInvoker.js shell args` instead of `shell args` to avoid macOS SIP remove `DYLD_INSERT_LIBRARIES` when launch process
                string node = Path.Combine(HostContext.GetDirectory(WellKnownDirectory.Externals), NodeUtil.GetInternalNodeVersion(), "bin", $"node{IOUtil.ExeExtension}");
                string macOSRunInvoker = Path.Combine(HostContext.GetDirectory(WellKnownDirectory.Bin), "macos-run-invoker.js");
                arguments = $"\"{macOSRunInvoker.Replace("\"", "\\\"")}\" \"{fileName.Replace("\"", "\\\"")}\" {arguments}";
                fileName = node;
            }
#endif
            var systemConnection = ExecutionContext.Global.Endpoints.Single(x => string.Equals(x.Name, WellKnownServiceEndpointNames.SystemVssConnection, StringComparison.OrdinalIgnoreCase));
            if (systemConnection.Data.TryGetValue("GenerateIdTokenUrl", out var generateIdTokenUrl) && !string.IsNullOrEmpty(generateIdTokenUrl))
            {
                Environment["ACTIONS_ID_TOKEN_REQUEST_URL"] = generateIdTokenUrl;
                Environment["ACTIONS_ID_TOKEN_REQUEST_TOKEN"] = systemConnection.Authorization.Parameters[EndpointAuthorizationParameters.AccessToken];
            }

            ExecutionContext.Debug($"{fileName} {arguments}");

            Inputs.TryGetValue("standardInInput", out var standardInInput); // string
            using (var stdoutManager = new OutputManager(ExecutionContext, ActionCommandManager))
            using (var stderrManager = new OutputManager(ExecutionContext, ActionCommandManager))
            {
                StepHost.OutputDataReceived += stdoutManager.OnDataReceived;
                StepHost.ErrorDataReceived += stderrManager.OnDataReceived;

                // Execute
                int exitCode = await StepHost.ExecuteAsync(ExecutionContext,
                                            workingDirectory: StepHost.ResolvePathForStepHost(ExecutionContext, workingDirectory),
                                            fileName: fileName,
                                            arguments: arguments,
                                            environment: Environment,
                                            requireExitCodeZero: false,
                                            outputEncoding: null,
                                            killProcessOnCancel: false,
                                            inheritConsoleHandler: !ExecutionContext.Global.Variables.Retain_Default_Encoding,
                                            standardInInput: standardInInput,
                                            cancellationToken: ExecutionContext.CancellationToken);

                // Error
                if (exitCode != 0)
                {
                    ExecutionContext.Error($"Process completed with exit code {exitCode}.");
                    ExecutionContext.Result = TaskResult.Failed;
                }
            }
        }
    }
}<|MERGE_RESOLUTION|>--- conflicted
+++ resolved
@@ -254,11 +254,7 @@
             {
                 // We do not not the full path until we know what shell is being used, so that we can determine the file extension
                 scriptFilePath = Path.Combine(tempDirectory, $"{Guid.NewGuid()}{ScriptHandlerHelpers.GetScriptFileExtension(shellCommand)}");
-<<<<<<< HEAD
-                resolvedScriptPath = $"{StepHost.ResolvePathForStepHost(ExecutionContext, scriptFilePath).Replace("\"", "\\\"")}";
-=======
-                resolvedScriptPath = StepHost.ResolvePathForStepHost(scriptFilePath).Replace("\"", "\\\"");
->>>>>>> c3d54491
+                resolvedScriptPath = StepHost.ResolvePathForStepHost(ExecutionContext, scriptFilePath).Replace("\"", "\\\"");
             }
             else
             {
