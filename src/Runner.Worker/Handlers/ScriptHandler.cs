﻿using System;
using System.IO;
using System.Linq;
using System.Text;
using System.Threading.Tasks;
using GitHub.DistributedTask.Pipelines.ContextData;
using GitHub.DistributedTask.WebApi;
using GitHub.Runner.Common;
using GitHub.Runner.Common.Util;
using GitHub.Runner.Sdk;
using GitHub.Runner.Worker.Container;
using GitHub.Runner.Worker.Container.ContainerHooks;
using Pipelines = GitHub.DistributedTask.Pipelines;
using GitHub.Runner.Worker.Container;

namespace GitHub.Runner.Worker.Handlers
{
    [ServiceLocator(Default = typeof(ScriptHandler))]
    public interface IScriptHandler : IHandler
    {
        ScriptActionExecutionData Data { get; set; }
    }

    public sealed class ScriptHandler : Handler, IScriptHandler
    {
        public ScriptActionExecutionData Data { get; set; }

        protected override void PrintActionDetails(ActionRunStage stage)
        {
            // if we're executing a Job Extension, we won't have an 'Action'
            if (!IsActionStep)
            {
                if (Inputs.TryGetValue("path", out var path))
                {
                    ExecutionContext.Output($"##[group]Run '{path}'");
                }
                else
                {
                    throw new InvalidOperationException("Inputs 'path' must be set for job extensions");
                }
            }
            else if (Action.Type == Pipelines.ActionSourceType.Script)
            {
                Inputs.TryGetValue("script", out string contents);
                contents = contents ?? string.Empty;
                var firstLine = contents.TrimStart(' ', '\t', '\r', '\n');
                var firstNewLine = firstLine.IndexOfAny(new[] { '\r', '\n' });
                if (firstNewLine >= 0)
                {
                    firstLine = firstLine.Substring(0, firstNewLine);
                }

                ExecutionContext.Output($"##[group]Run {firstLine}");
                var multiLines = contents.Replace("\r\n", "\n").TrimEnd('\n').Split('\n');
                foreach (var line in multiLines)
                {
                    // Bright Cyan color
                    ExecutionContext.Output($"\x1b[36;1m{line}\x1b[0m");
                }
            }
            else
            {
                throw new InvalidOperationException($"Invalid action type {Action?.Type} for {nameof(ScriptHandler)}");
            }

            string argFormat;
            string shellCommand;
            string shellCommandPath = null;
            bool validateShellOnHost = !(StepHost is ContainerStepHost);
            string prependPath = string.Join(Path.PathSeparator.ToString(), ExecutionContext.Global.PrependPath.Reverse<string>());
            string shell = null;
            if (!Inputs.TryGetValue("shell", out shell) || string.IsNullOrEmpty(shell))
            {
                // TODO: figure out how defaults interact with template later
                // for now, we won't check job.defaults if we are inside a template.
                if (string.IsNullOrEmpty(ExecutionContext.ScopeName) && ExecutionContext.Global.JobDefaults.TryGetValue("run", out var runDefaults))
                {
                    runDefaults.TryGetValue("shell", out shell);
                }
            }
            if (string.IsNullOrEmpty(shell))
            {
                if(System.Runtime.InteropServices.RuntimeInformation.IsOSPlatform(System.Runtime.InteropServices.OSPlatform.Windows)) {
                    // await HostContext.GetService<IDockerCommandManager>().DockerVersion(ExecutionContext);
                    shellCommand = /* HostContext.GetService<IDockerCommandManager>().WindowsContainer */true ? "pwsh" : "sh";
                    if (validateShellOnHost)
                    {
<<<<<<< HEAD
                        shellCommand = "pwsh";
                        shellCommandPath = WhichUtil.Which(shellCommand, require: false, Trace, prependPath);
                        if (string.IsNullOrEmpty(shellCommandPath))
                        {
                            shellCommand = "powershell";
                            Trace.Info($"Defaulting to {shellCommand}");
                            shellCommandPath = WhichUtil.Which(shellCommand, require: true, Trace, prependPath);
                        }
                    }
                } else {
                    shellCommand = "sh";
                    if (validateShellOnHost)
                    {
                        shellCommandPath = WhichUtil.Which("bash", false, Trace, prependPath) ?? WhichUtil.Which("sh", true, Trace, prependPath);
=======
                        shellCommand = "powershell";
                        Trace.Info($"Defaulting to {shellCommand}");                        
                        shellCommandPath = WhichUtil.Which(shellCommand, require: true, Trace, prependPath);
>>>>>>> 99b464e1
                    }
                }
                argFormat = ScriptHandlerHelpers.GetScriptArgumentsFormat(shellCommand);
            }
            else
            {
                var parsed = ScriptHandlerHelpers.ParseShellOptionString(shell);
                shellCommand = parsed.shellCommand;
                if (validateShellOnHost)
                {
                    shellCommandPath = WhichUtil.Which(parsed.shellCommand, true, Trace, prependPath);
                }

                argFormat = $"{parsed.shellArgs}".TrimStart();
                if (string.IsNullOrEmpty(argFormat))
                {
                    argFormat = ScriptHandlerHelpers.GetScriptArgumentsFormat(shellCommand);
                }
            }

            if (!string.IsNullOrEmpty(shellCommandPath))
            {
                ExecutionContext.Output($"shell: {shellCommandPath} {argFormat}");
            }
            else
            {
                ExecutionContext.Output($"shell: {shellCommand} {argFormat}");
            }

            if (this.Environment?.Count > 0)
            {
                ExecutionContext.Output("env:");
                foreach (var env in this.Environment)
                {
                    ExecutionContext.Output($"  {env.Key}: {env.Value}");
                }
            }

            ExecutionContext.Output("##[endgroup]");
        }

        public async Task RunAsync(ActionRunStage stage)
        {
            // Validate args
            Trace.Entering();
            ArgUtil.NotNull(ExecutionContext, nameof(ExecutionContext));
            ArgUtil.NotNull(Inputs, nameof(Inputs));

            var githubContext = ExecutionContext.ExpressionValues["github"] as GitHubContext;
            ArgUtil.NotNull(githubContext, nameof(githubContext));

            var tempDirectory = HostContext.GetDirectory(WellKnownDirectory.Temp);

            Inputs.TryGetValue("script", out var contents);
            contents = contents ?? string.Empty;

            string workingDirectory = null;
            if (!Inputs.TryGetValue("workingDirectory", out workingDirectory))
            {
                // Don't use job level working directories for hooks
                if (IsActionStep && string.IsNullOrEmpty(ExecutionContext.ScopeName) && ExecutionContext.Global.JobDefaults.TryGetValue("run", out var runDefaults))
                {
                    if (runDefaults.TryGetValue("working-directory", out workingDirectory))
                    {
                        ExecutionContext.Debug("Overwrite 'working-directory' base on job defaults.");
                    }
                }
            }
            var workspaceDir = githubContext["workspace"] as StringContextData;
            workingDirectory = Path.Combine(workspaceDir, workingDirectory ?? string.Empty);

            string shell = null;
            if (!Inputs.TryGetValue("shell", out shell) || string.IsNullOrEmpty(shell))
            {
                if (string.IsNullOrEmpty(ExecutionContext.ScopeName) && ExecutionContext.Global.JobDefaults.TryGetValue("run", out var runDefaults))
                {
                    if (runDefaults.TryGetValue("shell", out shell))
                    {
                        ExecutionContext.Debug("Overwrite 'shell' base on job defaults.");
                    }
                }
            }

            var cstepcost = StepHost as ContainerStepHost;
            var isContainerStepHost = cstepcost != null;

            string prependPath = string.Join(Path.PathSeparator.ToString(), ExecutionContext.Global.PrependPath.Reverse<string>());
            string commandPath = null, argFormat = null, shellCommand = null;
            // Set up default command and arguments
            if (string.IsNullOrEmpty(shell))
            {
                var isWin = System.Runtime.InteropServices.RuntimeInformation.IsOSPlatform(System.Runtime.InteropServices.OSPlatform.Windows);
                if(isWin && !isContainerStepHost) {
                    shellCommand = "pwsh";
                    commandPath = WhichUtil.Which(shellCommand, require: false, Trace, prependPath);
                    if (string.IsNullOrEmpty(commandPath))
                    {
                        shellCommand = "powershell";
                        Trace.Info($"Defaulting to {shellCommand}");
                        commandPath = WhichUtil.Which(shellCommand, require: true, Trace, prependPath);
                    }
                    ArgUtil.NotNullOrEmpty(commandPath, "Default Shell");
                } else if (isContainerStepHost && cstepcost.Container.Os == "windows") {
                    shellCommand = "cmd";
                    commandPath = WhichUtil.Which("cmd", true, Trace, prependPath);
                } else {
                    shellCommand = "sh";
                    commandPath = WhichUtil.Which("bash", false, Trace, prependPath) ?? WhichUtil.Which("sh", true, Trace, prependPath);
                }
                argFormat = ScriptHandlerHelpers.GetScriptArgumentsFormat(shellCommand);
            }
            else
            {
                // For these shells, we want to use system binaries
                var systemShells = new string[] { "bash", "sh", "powershell", "pwsh" };
                if (!IsActionStep && systemShells.Contains(shell))
                {
                    shellCommand = shell;
                    commandPath = WhichUtil.Which(shell, !isContainerStepHost, Trace, prependPath);
                    if (shell == "bash")
                    {
                        argFormat = ScriptHandlerHelpers.GetScriptArgumentsFormat("sh");
                    }
                    else
                    {
                        argFormat = ScriptHandlerHelpers.GetScriptArgumentsFormat(shell);
                    }
                }
                else
                {
                    var parsed = ScriptHandlerHelpers.ParseShellOptionString(shell);
                    shellCommand = parsed.shellCommand;
                    // For non-ContainerStepHost, the command must be located on the host by Which
                    commandPath = WhichUtil.Which(parsed.shellCommand, !isContainerStepHost, Trace, prependPath);
                    argFormat = $"{parsed.shellArgs}".TrimStart();
                    if (string.IsNullOrEmpty(argFormat))
                    {
                        argFormat = ScriptHandlerHelpers.GetScriptArgumentsFormat(shellCommand);
                    }
                }
            }

            // Don't override runner telemetry here
            if (!string.IsNullOrEmpty(shellCommand) && IsActionStep)
            {
                ExecutionContext.StepTelemetry.Action = shellCommand;
            }

            // No arg format was given, shell must be a built-in
            if (string.IsNullOrEmpty(argFormat) || !argFormat.Contains("{0}"))
            {
                throw new ArgumentException("Invalid shell option. Shell must be a valid built-in (bash, sh, cmd, powershell, pwsh) or a format string containing '{0}'");
            }
            string scriptFilePath, resolvedScriptPath;
            if (IsActionStep)
            {
                // We do not not the full path until we know what shell is being used, so that we can determine the file extension
                scriptFilePath = Path.Combine(tempDirectory, $"{Guid.NewGuid()}{ScriptHandlerHelpers.GetScriptFileExtension(shellCommand)}");
                resolvedScriptPath = StepHost.ResolvePathForStepHost(ExecutionContext, scriptFilePath).Replace("\"", "\\\"");
            }
            else
            {
                // JobExtensionRunners run a script file, we load that from the inputs here
                if (!Inputs.ContainsKey("path"))
                {
                    throw new ArgumentException("Expected 'path' input to be set");
                }
                scriptFilePath = Inputs["path"];
                ArgUtil.NotNullOrEmpty(scriptFilePath, "path");
                resolvedScriptPath = Inputs["path"].Replace("\"", "\\\"");
            }

            // Format arg string with script path
            var arguments = string.Format(argFormat, resolvedScriptPath);

            // Fix up and write the script
            contents = ScriptHandlerHelpers.FixUpScriptContents(shellCommand, contents);
            if(System.Runtime.InteropServices.RuntimeInformation.IsOSPlatform(System.Runtime.InteropServices.OSPlatform.Windows) && shellCommand == "cmd") {
                // Normalize Windows line endings
                contents = contents.Replace("\r\n", "\n").Replace("\n", "\r\n");
            }
            var encoding = ExecutionContext.Global.Variables.Retain_Default_Encoding && Console.InputEncoding.CodePage != 65001
                ? Console.InputEncoding
                : new UTF8Encoding(false);
            if (IsActionStep)
            {
                // Script is written to local path (ie host) but executed relative to the StepHost, which may be a container
                File.WriteAllText(scriptFilePath, contents, encoding);
            }

            // Prepend PATH
            AddPrependPathToEnvironment();

            // expose context to environment
            foreach (var context in ExecutionContext.ExpressionValues)
            {
                if (context.Value is IEnvironmentContextData runtimeContext && runtimeContext != null)
                {
                    foreach (var env in runtimeContext.GetRuntimeEnvironmentVariables())
                    {
                        Environment[env.Key] = env.Value;
                    }
                }
            }

            // dump out the command
            var fileName = isContainerStepHost ? shellCommand : commandPath;
            if(System.Runtime.InteropServices.RuntimeInformation.IsOSPlatform(System.Runtime.InteropServices.OSPlatform.OSX)) {

                if (!isContainerStepHost && Environment.ContainsKey("DYLD_INSERT_LIBRARIES"))  // We don't check `isContainerStepHost` because we don't support container on macOS
                {
                    // launch `node macOSRunInvoker.js shell args` instead of `shell args` to avoid macOS SIP remove `DYLD_INSERT_LIBRARIES` when launch process
                    string node = await ExternalToolHelper.GetHostNodeTool(ExecutionContext, NodeUtil.GetInternalNodeVersion());
                    string macOSRunInvoker = Path.Combine(HostContext.GetDirectory(WellKnownDirectory.Bin), "macos-run-invoker.js");
                    arguments = $"\"{macOSRunInvoker.Replace("\"", "\\\"")}\" \"{fileName.Replace("\"", "\\\"")}\" {arguments}";
                    fileName = node;
                }
            }

            var systemConnection = ExecutionContext.Global.Endpoints.Single(x => string.Equals(x.Name, WellKnownServiceEndpointNames.SystemVssConnection, StringComparison.OrdinalIgnoreCase));
            if (systemConnection.Data.TryGetValue("GenerateIdTokenUrl", out var generateIdTokenUrl) && !string.IsNullOrEmpty(generateIdTokenUrl))
            {
                Environment["ACTIONS_ID_TOKEN_REQUEST_URL"] = generateIdTokenUrl;
                Environment["ACTIONS_ID_TOKEN_REQUEST_TOKEN"] = systemConnection.Authorization.Parameters[EndpointAuthorizationParameters.AccessToken];
            }

            ExecutionContext.Debug($"{fileName} {arguments}");

            Inputs.TryGetValue("standardInInput", out var standardInInput);
            using (var stdoutManager = new OutputManager(ExecutionContext, ActionCommandManager))
            using (var stderrManager = new OutputManager(ExecutionContext, ActionCommandManager))
            {
                StepHost.OutputDataReceived += stdoutManager.OnDataReceived;
                StepHost.ErrorDataReceived += stderrManager.OnDataReceived;

                // Execute
                int exitCode = await StepHost.ExecuteAsync(ExecutionContext,
                                            workingDirectory: StepHost.ResolvePathForStepHost(ExecutionContext, workingDirectory),
                                            fileName: fileName,
                                            arguments: arguments,
                                            environment: Environment,
                                            requireExitCodeZero: false,
                                            outputEncoding: null,
                                            killProcessOnCancel: false,
                                            inheritConsoleHandler: !ExecutionContext.Global.Variables.Retain_Default_Encoding,
                                            standardInInput: standardInInput,
                                            cancellationToken: ExecutionContext.CancellationToken);

                // Error
                if (exitCode != 0)
                {
                    ExecutionContext.Error($"Process completed with exit code {exitCode}.");
                    ExecutionContext.Result = TaskResult.Failed;
                }
            }
        }
    }
}<|MERGE_RESOLUTION|>--- conflicted
+++ resolved
@@ -11,7 +11,6 @@
 using GitHub.Runner.Worker.Container;
 using GitHub.Runner.Worker.Container.ContainerHooks;
 using Pipelines = GitHub.DistributedTask.Pipelines;
-using GitHub.Runner.Worker.Container;
 
 namespace GitHub.Runner.Worker.Handlers
 {
@@ -85,7 +84,6 @@
                     shellCommand = /* HostContext.GetService<IDockerCommandManager>().WindowsContainer */true ? "pwsh" : "sh";
                     if (validateShellOnHost)
                     {
-<<<<<<< HEAD
                         shellCommand = "pwsh";
                         shellCommandPath = WhichUtil.Which(shellCommand, require: false, Trace, prependPath);
                         if (string.IsNullOrEmpty(shellCommandPath))
@@ -100,11 +98,6 @@
                     if (validateShellOnHost)
                     {
                         shellCommandPath = WhichUtil.Which("bash", false, Trace, prependPath) ?? WhichUtil.Which("sh", true, Trace, prependPath);
-=======
-                        shellCommand = "powershell";
-                        Trace.Info($"Defaulting to {shellCommand}");                        
-                        shellCommandPath = WhichUtil.Which(shellCommand, require: true, Trace, prependPath);
->>>>>>> 99b464e1
                     }
                 }
                 argFormat = ScriptHandlerHelpers.GetScriptArgumentsFormat(shellCommand);
