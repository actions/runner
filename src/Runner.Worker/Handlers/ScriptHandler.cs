--- conflicted
+++ resolved
@@ -249,19 +249,14 @@
             {
                 // We do not not the full path until we know what shell is being used, so that we can determine the file extension
                 scriptFilePath = Path.Combine(tempDirectory, $"{Guid.NewGuid()}{ScriptHandlerHelpers.GetScriptFileExtension(shellCommand)}");
-<<<<<<< HEAD
-
                 if (ExecutionContext.Global.Variables.GetBoolean(Constants.Runner.Features.EnhancedRunnerEscaping) ?? false)
                 {
-                    resolvedScriptPath = $"{StepHost.ResolvePathForStepHost(scriptFilePath).Replace("\\", "\\\\").Replace("\"", "\\\"")}";
+                    resolvedScriptPath = $"{StepHost.ResolvePathForStepHost(ExecutionContext, scriptFilePath).Replace("\\", "\\\\").Replace("\"", "\\\"")}";
                 }
                 else
                 {
-                    resolvedScriptPath = $"{StepHost.ResolvePathForStepHost(scriptFilePath).Replace("\"", "\\\"")}";
-                }
-=======
-                resolvedScriptPath = StepHost.ResolvePathForStepHost(ExecutionContext, scriptFilePath).Replace("\"", "\\\"");
->>>>>>> 84e79494
+                    resolvedScriptPath = $"{StepHost.ResolvePathForStepHost(ExecutionContext, scriptFilePath).Replace("\"", "\\\"")}";
+                }
             }
             else
             {
