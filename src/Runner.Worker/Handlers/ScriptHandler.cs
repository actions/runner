﻿using System;
using System.IO;
using System.Linq;
using System.Text;
using System.Threading.Tasks;
using GitHub.DistributedTask.Pipelines.ContextData;
using GitHub.DistributedTask.WebApi;
using GitHub.Runner.Common;
using GitHub.Runner.Common.Util;
using GitHub.Runner.Sdk;
using Pipelines = GitHub.DistributedTask.Pipelines;
using GitHub.Runner.Worker.Container;

namespace GitHub.Runner.Worker.Handlers
{
    [ServiceLocator(Default = typeof(ScriptHandler))]
    public interface IScriptHandler : IHandler
    {
        ScriptActionExecutionData Data { get; set; }
    }

    public sealed class ScriptHandler : Handler, IScriptHandler
    {
        public ScriptActionExecutionData Data { get; set; }

        protected override void PrintActionDetails(ActionRunStage stage)
        {

            if (stage == ActionRunStage.Post)
            {
                throw new NotSupportedException("Script action should not have 'Post' job action.");
            }

            Inputs.TryGetValue("script", out string contents);
            contents = contents ?? string.Empty;
            if (Action.Type == Pipelines.ActionSourceType.Script)
            {
                var firstLine = contents.TrimStart(' ', '\t', '\r', '\n');
                var firstNewLine = firstLine.IndexOfAny(new[] { '\r', '\n' });
                if (firstNewLine >= 0)
                {
                    firstLine = firstLine.Substring(0, firstNewLine);
                }

                ExecutionContext.Output($"##[group]Run {firstLine}");
            }
            else
            {
                throw new InvalidOperationException($"Invalid action type {Action.Type} for {nameof(ScriptHandler)}");
            }

            var multiLines = contents.Replace("\r\n", "\n").TrimEnd('\n').Split('\n');
            foreach (var line in multiLines)
            {
                // Bright Cyan color
                ExecutionContext.Output($"\x1b[36;1m{line}\x1b[0m");
            }

            string argFormat;
            string shellCommand;
            string shellCommandPath = null;
            bool validateShellOnHost = !(StepHost is ContainerStepHost);
            string prependPath = string.Join(Path.PathSeparator.ToString(), ExecutionContext.Global.PrependPath.Reverse<string>());
            string shell = null;
            if (!Inputs.TryGetValue("shell", out shell) || string.IsNullOrEmpty(shell))
            {
                // TODO: figure out how defaults interact with template later
                // for now, we won't check job.defaults if we are inside a template.
                if (string.IsNullOrEmpty(ExecutionContext.ScopeName) && ExecutionContext.Global.JobDefaults.TryGetValue("run", out var runDefaults))
                {
                    runDefaults.TryGetValue("shell", out shell);
                }
            }
            if (string.IsNullOrEmpty(shell))
            {
                if(System.Runtime.InteropServices.RuntimeInformation.IsOSPlatform(System.Runtime.InteropServices.OSPlatform.Windows)) {
                    // await HostContext.GetService<IDockerCommandManager>().DockerVersion(ExecutionContext);
                    shellCommand = /* HostContext.GetService<IDockerCommandManager>().WindowsContainer */true ? "pwsh" : "sh";
                    if (validateShellOnHost)
                    {
                        shellCommand = "pwsh";
                        shellCommandPath = WhichUtil.Which(shellCommand, require: false, Trace, prependPath);
                        if (string.IsNullOrEmpty(shellCommandPath))
                        {
                            shellCommand = "powershell";
                            Trace.Info($"Defaulting to {shellCommand}");
                            shellCommandPath = WhichUtil.Which(shellCommand, require: true, Trace, prependPath);
                        }
                    }
                } else {
                    shellCommand = "sh";
                    if (validateShellOnHost)
                    {
                        shellCommandPath = WhichUtil.Which("bash", false, Trace, prependPath) ?? WhichUtil.Which("sh", true, Trace, prependPath);
                    }
                }
                argFormat = ScriptHandlerHelpers.GetScriptArgumentsFormat(shellCommand);
            }
            else
            {
                var parsed = ScriptHandlerHelpers.ParseShellOptionString(shell);
                shellCommand = parsed.shellCommand;
                if (validateShellOnHost)
                {
                    shellCommandPath = WhichUtil.Which(parsed.shellCommand, true, Trace, prependPath);
                }

                argFormat = $"{parsed.shellArgs}".TrimStart();
                if (string.IsNullOrEmpty(argFormat))
                {
                    argFormat = ScriptHandlerHelpers.GetScriptArgumentsFormat(shellCommand);
                }
            }

            if (!string.IsNullOrEmpty(shellCommandPath))
            {
                ExecutionContext.Output($"shell: {shellCommandPath} {argFormat}");
            }
            else
            {
                ExecutionContext.Output($"shell: {shellCommand} {argFormat}");
            }

            if (this.Environment?.Count > 0)
            {
                ExecutionContext.Output("env:");
                foreach (var env in this.Environment)
                {
                    ExecutionContext.Output($"  {env.Key}: {env.Value}");
                }
            }

            ExecutionContext.Output("##[endgroup]");
        }

        public async Task RunAsync(ActionRunStage stage)
        {
            if (stage == ActionRunStage.Post)
            {
                throw new NotSupportedException("Script action should not have 'Post' job action.");
            }

            // Validate args
            Trace.Entering();
            ArgUtil.NotNull(ExecutionContext, nameof(ExecutionContext));
            ArgUtil.NotNull(Inputs, nameof(Inputs));

            var githubContext = ExecutionContext.ExpressionValues["github"] as GitHubContext;
            ArgUtil.NotNull(githubContext, nameof(githubContext));

            var tempDirectory = HostContext.GetDirectory(WellKnownDirectory.Temp);

            Inputs.TryGetValue("script", out var contents);
            contents = contents ?? string.Empty;

            string workingDirectory = null;
            if (!Inputs.TryGetValue("workingDirectory", out workingDirectory))
            {
                if (string.IsNullOrEmpty(ExecutionContext.ScopeName) && ExecutionContext.Global.JobDefaults.TryGetValue("run", out var runDefaults))
                {
                    if (runDefaults.TryGetValue("working-directory", out workingDirectory))
                    {
                        ExecutionContext.Debug("Overwrite 'working-directory' base on job defaults.");
                    }
                }
            }
            var workspaceDir = githubContext["workspace"] as StringContextData;
            workingDirectory = Path.Combine(workspaceDir, workingDirectory ?? string.Empty);

            string shell = null;
            if (!Inputs.TryGetValue("shell", out shell) || string.IsNullOrEmpty(shell))
            {
                if (string.IsNullOrEmpty(ExecutionContext.ScopeName) && ExecutionContext.Global.JobDefaults.TryGetValue("run", out var runDefaults))
                {
                    if (runDefaults.TryGetValue("shell", out shell))
                    {
                        ExecutionContext.Debug("Overwrite 'shell' base on job defaults.");
                    }
                }
            }

            var isContainerStepHost = StepHost is ContainerStepHost;

            string prependPath = string.Join(Path.PathSeparator.ToString(), ExecutionContext.Global.PrependPath.Reverse<string>());
            string commandPath = null, argFormat = null, shellCommand = null;
            // Set up default command and arguments
            if (string.IsNullOrEmpty(shell))
            {
                var isWin = System.Runtime.InteropServices.RuntimeInformation.IsOSPlatform(System.Runtime.InteropServices.OSPlatform.Windows);
                if(isWin && !isContainerStepHost) {
                    shellCommand = "pwsh";
                    commandPath = WhichUtil.Which(shellCommand, require: false, Trace, prependPath);
                    if (string.IsNullOrEmpty(commandPath))
                    {
                        shellCommand = "powershell";
                        Trace.Info($"Defaulting to {shellCommand}");
                        commandPath = WhichUtil.Which(shellCommand, require: true, Trace, prependPath);
                    }
                    ArgUtil.NotNullOrEmpty(commandPath, "Default Shell");
                } else if (isWin && HostContext.GetService<IDockerCommandManager>().Os == "windows") {
                    shellCommand = "cmd";
                    commandPath = WhichUtil.Which("cmd", true, Trace, prependPath);
                } else {
                    shellCommand = "sh";
                    commandPath = WhichUtil.Which("bash", false, Trace, prependPath) ?? WhichUtil.Which("sh", true, Trace, prependPath);
                }
                argFormat = ScriptHandlerHelpers.GetScriptArgumentsFormat(shellCommand);
            }
            else
            {
                var parsed = ScriptHandlerHelpers.ParseShellOptionString(shell);
                shellCommand = parsed.shellCommand;
                // For non-ContainerStepHost, the command must be located on the host by Which
                commandPath = WhichUtil.Which(parsed.shellCommand, !isContainerStepHost, Trace, prependPath);
                argFormat = $"{parsed.shellArgs}".TrimStart();
                if (string.IsNullOrEmpty(argFormat))
                {
                    argFormat = ScriptHandlerHelpers.GetScriptArgumentsFormat(shellCommand);
                }
            }

            if (!string.IsNullOrEmpty(shellCommand))
            {
                ExecutionContext.StepTelemetry.Action = shellCommand;
            }

            // No arg format was given, shell must be a built-in
            if (string.IsNullOrEmpty(argFormat) || !argFormat.Contains("{0}"))
            {
                throw new ArgumentException("Invalid shell option. Shell must be a valid built-in (bash, sh, cmd, powershell, pwsh) or a format string containing '{0}'");
            }

            // We do not not the full path until we know what shell is being used, so that we can determine the file extension
            var scriptFilePath = Path.Combine(tempDirectory, $"{Guid.NewGuid()}{ScriptHandlerHelpers.GetScriptFileExtension(shellCommand)}");
            var resolvedScriptPath = $"{StepHost.ResolvePathForStepHost(scriptFilePath).Replace("\"", "\\\"")}";

            // Format arg string with script path
            var arguments = string.Format(argFormat, resolvedScriptPath);

            // Fix up and write the script
            contents = ScriptHandlerHelpers.FixUpScriptContents(shellCommand, contents);
            if(System.Runtime.InteropServices.RuntimeInformation.IsOSPlatform(System.Runtime.InteropServices.OSPlatform.Windows) && shellCommand == "cmd") {
                // Normalize Windows line endings
                contents = contents.Replace("\r\n", "\n").Replace("\n", "\r\n");
            }
            var encoding = ExecutionContext.Global.Variables.Retain_Default_Encoding && Console.InputEncoding.CodePage != 65001
                ? Console.InputEncoding
                : new UTF8Encoding(false);
            // Script is written to local path (ie host) but executed relative to the StepHost, which may be a container
            File.WriteAllText(scriptFilePath, contents, encoding);

            // Prepend PATH
            AddPrependPathToEnvironment();

            // expose context to environment
            foreach (var context in ExecutionContext.ExpressionValues)
            {
                if (context.Value is IEnvironmentContextData runtimeContext && runtimeContext != null)
                {
                    foreach (var env in runtimeContext.GetRuntimeEnvironmentVariables())
                    {
                        Environment[env.Key] = env.Value;
                    }
                }
            }

            // dump out the command
            var fileName = isContainerStepHost ? shellCommand : commandPath;
<<<<<<< HEAD
            if(System.Runtime.InteropServices.RuntimeInformation.IsOSPlatform(System.Runtime.InteropServices.OSPlatform.OSX)) {

                if (!isContainerStepHost && Environment.ContainsKey("DYLD_INSERT_LIBRARIES"))  // We don't check `isContainerStepHost` because we don't support container on macOS
                {
                    // launch `node macOSRunInvoker.js shell args` instead of `shell args` to avoid macOS SIP remove `DYLD_INSERT_LIBRARIES` when launch process
                    string node12 = await ExternalToolHelper.GetHostNodeTool(HostContext, ExecutionContext, "node12", ExternalToolHelper.GetHostOS(), ExternalToolHelper.GetHostArch());
                    string macOSRunInvoker = Path.Combine(HostContext.GetDirectory(WellKnownDirectory.Bin), "macos-run-invoker.js");
                    arguments = $"\"{macOSRunInvoker.Replace("\"", "\\\"")}\" \"{fileName.Replace("\"", "\\\"")}\" {arguments}";
                    fileName = node12;
                }
=======
#if OS_OSX
            if (Environment.ContainsKey("DYLD_INSERT_LIBRARIES"))  // We don't check `isContainerStepHost` because we don't support container on macOS
            {
                // launch `node macOSRunInvoker.js shell args` instead of `shell args` to avoid macOS SIP remove `DYLD_INSERT_LIBRARIES` when launch process
                string node = Path.Combine(HostContext.GetDirectory(WellKnownDirectory.Externals), NodeUtil.GetInternalNodeVersion(), "bin", $"node{IOUtil.ExeExtension}");
                string macOSRunInvoker = Path.Combine(HostContext.GetDirectory(WellKnownDirectory.Bin), "macos-run-invoker.js");
                arguments = $"\"{macOSRunInvoker.Replace("\"", "\\\"")}\" \"{fileName.Replace("\"", "\\\"")}\" {arguments}";
                fileName = node;
>>>>>>> bdf1e905
            }

            var systemConnection = ExecutionContext.Global.Endpoints.Single(x => string.Equals(x.Name, WellKnownServiceEndpointNames.SystemVssConnection, StringComparison.OrdinalIgnoreCase));
            if (systemConnection.Data.TryGetValue("GenerateIdTokenUrl", out var generateIdTokenUrl) && !string.IsNullOrEmpty(generateIdTokenUrl))
            {
                Environment["ACTIONS_ID_TOKEN_REQUEST_URL"] = generateIdTokenUrl;
                Environment["ACTIONS_ID_TOKEN_REQUEST_TOKEN"] = systemConnection.Authorization.Parameters[EndpointAuthorizationParameters.AccessToken];
            }

            ExecutionContext.Debug($"{fileName} {arguments}");

            using (var stdoutManager = new OutputManager(ExecutionContext, ActionCommandManager))
            using (var stderrManager = new OutputManager(ExecutionContext, ActionCommandManager))
            {
                StepHost.OutputDataReceived += stdoutManager.OnDataReceived;
                StepHost.ErrorDataReceived += stderrManager.OnDataReceived;

                // Execute
                int exitCode = await StepHost.ExecuteAsync(workingDirectory: StepHost.ResolvePathForStepHost(workingDirectory),
                                            fileName: fileName,
                                            arguments: arguments,
                                            environment: Environment,
                                            requireExitCodeZero: false,
                                            outputEncoding: null,
                                            killProcessOnCancel: false,
                                            inheritConsoleHandler: !ExecutionContext.Global.Variables.Retain_Default_Encoding,
                                            cancellationToken: ExecutionContext.CancellationToken);

                // Error
                if (exitCode != 0)
                {
                    ExecutionContext.Error($"Process completed with exit code {exitCode}.");
                    ExecutionContext.Result = TaskResult.Failed;
                }
            }
        }
    }
}<|MERGE_RESOLUTION|>--- conflicted
+++ resolved
@@ -266,27 +266,16 @@
 
             // dump out the command
             var fileName = isContainerStepHost ? shellCommand : commandPath;
-<<<<<<< HEAD
             if(System.Runtime.InteropServices.RuntimeInformation.IsOSPlatform(System.Runtime.InteropServices.OSPlatform.OSX)) {
 
                 if (!isContainerStepHost && Environment.ContainsKey("DYLD_INSERT_LIBRARIES"))  // We don't check `isContainerStepHost` because we don't support container on macOS
                 {
                     // launch `node macOSRunInvoker.js shell args` instead of `shell args` to avoid macOS SIP remove `DYLD_INSERT_LIBRARIES` when launch process
-                    string node12 = await ExternalToolHelper.GetHostNodeTool(HostContext, ExecutionContext, "node12", ExternalToolHelper.GetHostOS(), ExternalToolHelper.GetHostArch());
+                    string node = await ExternalToolHelper.GetHostNodeTool(HostContext, ExecutionContext, NodeUtil.GetInternalNodeVersion(), ExternalToolHelper.GetHostOS(), ExternalToolHelper.GetHostArch());
                     string macOSRunInvoker = Path.Combine(HostContext.GetDirectory(WellKnownDirectory.Bin), "macos-run-invoker.js");
                     arguments = $"\"{macOSRunInvoker.Replace("\"", "\\\"")}\" \"{fileName.Replace("\"", "\\\"")}\" {arguments}";
-                    fileName = node12;
-                }
-=======
-#if OS_OSX
-            if (Environment.ContainsKey("DYLD_INSERT_LIBRARIES"))  // We don't check `isContainerStepHost` because we don't support container on macOS
-            {
-                // launch `node macOSRunInvoker.js shell args` instead of `shell args` to avoid macOS SIP remove `DYLD_INSERT_LIBRARIES` when launch process
-                string node = Path.Combine(HostContext.GetDirectory(WellKnownDirectory.Externals), NodeUtil.GetInternalNodeVersion(), "bin", $"node{IOUtil.ExeExtension}");
-                string macOSRunInvoker = Path.Combine(HostContext.GetDirectory(WellKnownDirectory.Bin), "macos-run-invoker.js");
-                arguments = $"\"{macOSRunInvoker.Replace("\"", "\\\"")}\" \"{fileName.Replace("\"", "\\\"")}\" {arguments}";
-                fileName = node;
->>>>>>> bdf1e905
+                    fileName = node;
+                }
             }
 
             var systemConnection = ExecutionContext.Global.Endpoints.Single(x => string.Equals(x.Name, WellKnownServiceEndpointNames.SystemVssConnection, StringComparison.OrdinalIgnoreCase));
