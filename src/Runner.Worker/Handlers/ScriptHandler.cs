--- conflicted
+++ resolved
@@ -262,20 +262,11 @@
             var encoding = ExecutionContext.Global.Variables.Retain_Default_Encoding && Console.InputEncoding.CodePage != 65001
                 ? Console.InputEncoding
                 : new UTF8Encoding(false);
-<<<<<<< HEAD
-            // Script is written to local path (ie host) but executed relative to the StepHost, which may be a container
-            File.WriteAllText(scriptFilePath, contents, encoding);
-=======
-#else
-            // Don't add a BOM. It causes the script to fail on some operating systems (e.g. on Ubuntu 14).
-            var encoding = new UTF8Encoding(false);
-#endif            
             if (IsActionStep)
             {
                 // Script is written to local path (ie host) but executed relative to the StepHost, which may be a container
                 File.WriteAllText(scriptFilePath, contents, encoding);
             }
->>>>>>> 46258428
 
             // Prepend PATH
             AddPrependPathToEnvironment();
