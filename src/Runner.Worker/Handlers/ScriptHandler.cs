--- conflicted
+++ resolved
@@ -66,15 +66,25 @@
             bool validateShellOnHost = !(StepHost is ContainerStepHost);
             string prependPath = string.Join(Path.PathSeparator.ToString(), ExecutionContext.Global.PrependPath.Reverse<string>());
             string shell = null;
+
             if (!Inputs.TryGetValue("shell", out shell) || string.IsNullOrEmpty(shell))
             {
-                // TODO: figure out how defaults interact with template later
-                // for now, we won't check job.defaults if we are inside a template.
-                if (ExecutionContext.Global.JobDefaults.TryGetValue("run", out var runDefaults))
-                {
-                    runDefaults.TryGetValue("shell", out shell);
-                }
-            }
+                if (ExecutionContext.Global.CompositeDefaults.TryGetValue("run", out var runCompositeDefaults))
+                {
+                    if (runCompositeDefaults.TryGetValue("shell", out shell))
+                    {
+                        ExecutionContext.Debug("Overwrite 'shell' base on composite defaults.");
+                    }
+                }
+                else if (ExecutionContext.Global.JobDefaults.TryGetValue("run", out var runDefaults))
+                {
+                    if (runDefaults.TryGetValue("shell", out shell))
+                    {
+                        ExecutionContext.Debug("Overwrite 'shell' base on job defaults.");
+                    }
+                }
+            }
+
             if (string.IsNullOrEmpty(shell))
             {
 #if OS_WINDOWS
@@ -153,12 +163,15 @@
             string workingDirectory = null;
             if (!Inputs.TryGetValue("workingDirectory", out workingDirectory))
             {
-<<<<<<< HEAD
-                if (ExecutionContext.Global.JobDefaults.TryGetValue("run", out var runDefaults))
-=======
                 // Don't use job level working directories for hooks
-                if (IsActionStep && string.IsNullOrEmpty(ExecutionContext.ScopeName) && ExecutionContext.Global.JobDefaults.TryGetValue("run", out var runDefaults))
->>>>>>> f48f314a
+                if (githubContext.ContainsKey("action_path") && ExecutionContext.Global.CompositeDefaults.TryGetValue("run", out var runCompositeDefaults))
+                {
+                    if (runCompositeDefaults.TryGetValue("working-directory", out workingDirectory))
+                    {
+                        ExecutionContext.Debug("Overwrite 'working-directory' base on composite defaults.");
+                    }
+                }
+                else if (IsActionStep && string.IsNullOrEmpty(ExecutionContext.ScopeName) && ExecutionContext.Global.JobDefaults.TryGetValue("run", out var runDefaults))
                 {
                     if (runDefaults.TryGetValue("working-directory", out workingDirectory))
                     {
@@ -176,7 +189,14 @@
             string shell = null;
             if (!Inputs.TryGetValue("shell", out shell) || string.IsNullOrEmpty(shell))
             {
-                if (ExecutionContext.Global.JobDefaults.TryGetValue("run", out var runDefaults))
+                if (githubContext.ContainsKey("action_path") && ExecutionContext.Global.CompositeDefaults.TryGetValue("run", out var runCompositeDefaults))
+                {
+                    if (runCompositeDefaults.TryGetValue("shell", out shell))
+                    {
+                        ExecutionContext.Debug("Overwrite 'shell' base on composite defaults.");
+                    }
+                }
+                else if (ExecutionContext.Global.JobDefaults.TryGetValue("run", out var runDefaults))
                 {
                     if (runDefaults.TryGetValue("shell", out shell))
                     {
