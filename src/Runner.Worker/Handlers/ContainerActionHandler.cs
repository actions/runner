--- conflicted
+++ resolved
@@ -47,20 +47,16 @@
                 runnerctx = ExecutionContext.ExpressionValues["runner"] as RunnerContext;
             } catch {
 
-<<<<<<< HEAD
-            }
-            var dockerManger = HostContext.GetService<IDockerCommandManager>();
-=======
+            }
             var dockerManager = HostContext.GetService<IDockerCommandManager>();
->>>>>>> 09821e21
 
             if(!(StepHost is IContainerStepHost) && runnerctx != null) {
                 ExecutionContext.ExpressionValues["runner"] = new RunnerContext();
                 foreach(var entr in runnerctx) {
                     ExecutionContext.SetRunnerContext(entr.Key, entr.Value?.AssertString("runner ctx").Value);
                 }
-                await dockerManger.DockerVersion(ExecutionContext);
-                var os = dockerManger.Os;
+                await dockerManager.DockerVersion(ExecutionContext);
+                var os = dockerManager.Os;
                 ExecutionContext.SetRunnerContext("os", os.First().ToString().ToUpper() + os.Substring(1));
                 ExecutionContext.SetRunnerContext("tool_cache", Path.Combine(Path.GetDirectoryName(runnerctx["tool_cache"].AssertString("runner ctx").Value), os));
             }
