--- conflicted
+++ resolved
@@ -47,7 +47,7 @@
             {
                 Data.Image = Data.Image.Substring("docker://".Length);
             }
-            else if (Data.Image.EndsWith("Dockerfile") || Data.Image.EndsWith("dockerfile"))
+            else if (DockerUtil.IsDockerfile(Data.Image))
             {
                 // ensure docker file exist
                 dockerFile = Path.Combine(ActionDirectory, Data.Image);
@@ -70,12 +70,8 @@
                         throw new InvalidOperationException($"Docker build failed with exit code {buildExitCode}");
                     }
 
-<<<<<<< HEAD
-                Data.Image = imageName;
-=======
                     Data.Image = imageName;
                 }
->>>>>>> 591f8c35
             }
 
             string type = Action.Type == Pipelines.ActionSourceType.Repository ? "Dockerfile" : "DockerHub";
