using System;
using System.Collections.Generic;
using System.IO;
using System.Linq;
using System.Threading.Tasks;
using GitHub.DistributedTask.Pipelines.ContextData;
using GitHub.DistributedTask.WebApi;
using GitHub.Runner.Common;
using GitHub.Runner.Sdk;
using GitHub.Runner.Worker.Container;
using GitHub.Runner.Worker.Container.ContainerHooks;
using Pipelines = GitHub.DistributedTask.Pipelines;

namespace GitHub.Runner.Worker.Handlers
{
    [ServiceLocator(Default = typeof(ContainerActionHandler))]
    public interface IContainerActionHandler : IHandler
    {
        ContainerActionExecutionData Data { get; set; }
    }

    public sealed class ContainerActionHandler : Handler, IContainerActionHandler
    {
        private static string GetHostOS() {
            if(System.Runtime.InteropServices.RuntimeInformation.IsOSPlatform(System.Runtime.InteropServices.OSPlatform.Linux)) {
                return "linux";
            } else if(System.Runtime.InteropServices.RuntimeInformation.IsOSPlatform(System.Runtime.InteropServices.OSPlatform.Windows)) {
                return "windows";
            } else if(System.Runtime.InteropServices.RuntimeInformation.IsOSPlatform(System.Runtime.InteropServices.OSPlatform.OSX)) {
                return "osx";
            }
            return null;
        }

        public ContainerActionExecutionData Data { get; set; }

#pragma warning disable CS1998 // Async method lacks 'await' operators and will run synchronously (method has async logic on only certain platforms)
        public async Task RunAsync(ActionRunStage stage)
#pragma warning restore CS1998 // Async method lacks 'await' operators and will run synchronously
        {
            // Validate args.
            Trace.Entering();
            ArgUtil.NotNull(Data, nameof(Data));
            ArgUtil.NotNull(ExecutionContext, nameof(ExecutionContext));

            RunnerContext runnerctx = null;
            try {
                runnerctx = ExecutionContext.ExpressionValues["runner"] as RunnerContext;
            } catch {

<<<<<<< HEAD
            }
            var dockerManager = HostContext.GetService<IDockerCommandManager>();
=======
            IDockerCommandManager dockerManager = null;
            IContainerHookManager containerHookManager = null;
            if (FeatureManager.IsContainerHooksEnabled(ExecutionContext.Global.Variables))
            {
                containerHookManager = HostContext.GetService<IContainerHookManager>();
            }
            else
            {
                dockerManager = HostContext.GetService<IDockerCommandManager>();
            }

            string dockerFile = null;
>>>>>>> 99b464e1

            // Update the env dictionary.
            AddInputsToEnvironment();

            // container image haven't built/pull
            if (Data.Image.StartsWith("docker://", StringComparison.OrdinalIgnoreCase))
            {
                Data.Image = Data.Image.Substring("docker://".Length);
            }
            else if (DockerUtil.IsDockerfile(Data.Image))
            {
                // ensure docker file exist
                dockerFile = Path.Combine(ActionDirectory, Data.Image);
                ArgUtil.File(dockerFile, nameof(Data.Image));
                if (!FeatureManager.IsContainerHooksEnabled(ExecutionContext.Global.Variables))
                {
                    ExecutionContext.Output($"##[group]Building docker image");
                    ExecutionContext.Output($"Dockerfile for action: '{dockerFile}'.");
                    var imageName = $"{dockerManager.DockerInstanceLabel}:{ExecutionContext.Id.ToString("N")}";
                    var buildExitCode = await dockerManager.DockerBuild(
                        ExecutionContext,
                        ExecutionContext.GetGitHubContext("workspace"),
                        dockerFile,
                        Directory.GetParent(dockerFile).FullName,
                        imageName);
                    ExecutionContext.Output("##[endgroup]");

                    if (buildExitCode != 0)
                    {
                        throw new InvalidOperationException($"Docker build failed with exit code {buildExitCode}");
                    }

                    Data.Image = imageName;
                }
            }

            string type = Action.Type == Pipelines.ActionSourceType.Repository ? "Dockerfile" : "DockerHub";
            // Set extra telemetry base on the current context.
            if (stage == ActionRunStage.Main)
            {
                ExecutionContext.StepTelemetry.HasPreStep = Data.HasPre;
                ExecutionContext.StepTelemetry.HasPostStep = Data.HasPost;
            }
            ExecutionContext.StepTelemetry.Type = type;

            // run container
            var container = new ContainerInfo(HostContext)
            {
                ContainerImage = Data.Image,
                ContainerName = ExecutionContext.Id.ToString("N"),
                ContainerDisplayName = $"{Pipelines.Validation.NameValidation.Sanitize(Data.Image)}_{Guid.NewGuid().ToString("N").Substring(0, 6)}",
            };
            string[] plat = new [] { "linux", "" };
            for(int i = 0; i < 2; i++) {
                try {
                    var platform = (await dockerManager.DockerInspect(ExecutionContext, container.ContainerImage, "--format=\"{{.Os}}/{{.Architecture}}\"")).FirstOrDefault();
                    if(string.IsNullOrEmpty(platform) || !platform.Contains('/')) {
                        throw new Exception("Failed to determine container platform");
                    }
                    plat = platform.Split('/', 2);
                    break;
                } catch(Exception ex) {
                    ExecutionContext.Error(ex);
                }
                // Just in case docker inspect fails, because we ran as an local action
                await dockerManager.DockerPull(ExecutionContext, container.ContainerImage);
            }
            container.Os = plat[0];
            container.Arch = plat[1];

            if (stage == ActionRunStage.Main)
            {
                if (!string.IsNullOrEmpty(Data.EntryPoint))
                {
                    // use entrypoint from action.yml
                    container.ContainerEntryPoint = Data.EntryPoint;
                }
                else
                {
                    // use entrypoint input, this is for action v1 which doesn't have action.yml
                    container.ContainerEntryPoint = Inputs.GetValueOrDefault("entryPoint");
                }
            }
            else if (stage == ActionRunStage.Pre)
            {
                container.ContainerEntryPoint = Data.Pre;
            }
            else if (stage == ActionRunStage.Post)
            {
                container.ContainerEntryPoint = Data.Post;
            }

            // create inputs context for template evaluation
            var inputsContext = new DictionaryContextData();
            if (this.Inputs != null)
            {
                foreach (var input in Inputs)
                {
                    inputsContext.Add(input.Key, new StringContextData(input.Value));
                }
            }

            var extraExpressionValues = new Dictionary<string, PipelineContextData>(StringComparer.OrdinalIgnoreCase);
            extraExpressionValues["inputs"] = inputsContext;

            var manifestManager = HostContext.GetService<IActionManifestManager>();
            if (Data.Arguments != null)
            {
                container.ContainerEntryPointArgs = "";
                var evaluatedArgs = manifestManager.EvaluateContainerArguments(ExecutionContext, Data.Arguments, extraExpressionValues);
                foreach (var arg in evaluatedArgs)
                {
                    if (!string.IsNullOrEmpty(arg))
                    {
                        container.ContainerEntryPointArgs = container.ContainerEntryPointArgs + $" {DockerUtil.EscapeString(arg)}";
                    }
                    else
                    {
                        container.ContainerEntryPointArgs = container.ContainerEntryPointArgs + " \"\"";
                    }
                }
            }
            else
            {
                container.ContainerEntryPointArgs = Inputs.GetValueOrDefault("args");
            }

            if (Data.Environment != null)
            {
                var evaluatedEnv = manifestManager.EvaluateContainerEnvironment(ExecutionContext, Data.Environment, extraExpressionValues);
                foreach (var env in evaluatedEnv)
                {
                    if (!this.Environment.ContainsKey(env.Key))
                    {
                        this.Environment[env.Key] = env.Value;
                    }
                }
            }

            if (ExecutionContext.JobContext.Container.TryGetValue("network", out var networkContextData) && networkContextData is StringContextData networkStringData)
            {
                container.ContainerNetwork = networkStringData.ToString();
            }

            var defaultWorkingDirectory = ExecutionContext.GetGitHubContext("workspace");
            var tempDirectory = HostContext.GetDirectory(WellKnownDirectory.Temp);

            ArgUtil.NotNullOrEmpty(defaultWorkingDirectory, nameof(defaultWorkingDirectory));
            ArgUtil.NotNullOrEmpty(tempDirectory, nameof(tempDirectory));

            var tempHomeDirectory = Path.Combine(tempDirectory, "_github_home");
            Directory.CreateDirectory(tempHomeDirectory);
            this.Environment["HOME"] = tempHomeDirectory;

            var tempFileCommandDirectory = Path.Combine(tempDirectory, "_runner_file_commands");
            ArgUtil.Directory(tempFileCommandDirectory, nameof(tempFileCommandDirectory));

            var tempWorkflowDirectory = Path.Combine(tempDirectory, "_github_workflow");
            ArgUtil.Directory(tempWorkflowDirectory, nameof(tempWorkflowDirectory));

            var containerDaemonSocket = System.Environment.GetEnvironmentVariable("RUNNER_CONTAINER_DAEMON_SOCKET");
            Func<string, string> mountPath;
            if(container.Os == "windows") {
                mountPath = s => ("C:" + s).Replace(Path.AltDirectorySeparatorChar, Path.DirectorySeparatorChar);
                container.MountVolumes.Add(new MountVolume(containerDaemonSocket ?? @"\\.\pipe\docker_engine", @"\\.\pipe\docker_engine"));
            } else {
                mountPath = s => s;
                container.MountVolumes.Add(new MountVolume(containerDaemonSocket ?? "/var/run/docker.sock", "/var/run/docker.sock"));
            }
            container.MountVolumes.Add(new MountVolume(tempHomeDirectory, mountPath("/github/home")));
            container.MountVolumes.Add(new MountVolume(tempWorkflowDirectory, mountPath("/github/workflow")));
            container.MountVolumes.Add(new MountVolume(tempFileCommandDirectory, mountPath("/github/file_commands")));
            container.MountVolumes.Add(new MountVolume(defaultWorkingDirectory, mountPath("/github/workspace")));

            container.AddPathTranslateMapping(tempHomeDirectory, mountPath("/github/home"));
            container.AddPathTranslateMapping(tempWorkflowDirectory, mountPath("/github/workflow"));
            container.AddPathTranslateMapping(tempFileCommandDirectory, mountPath("/github/file_commands"));
            container.AddPathTranslateMapping(defaultWorkingDirectory, mountPath("/github/workspace"));

            container.ContainerWorkDirectory = mountPath("/github/workspace");

            // expose context to environment
            foreach (var context in ExecutionContext.ExpressionValues)
            {
                if (context.Value is IEnvironmentContextData runtimeContext && runtimeContext != null)
                {
                    foreach (var env in runtimeContext.GetRuntimeEnvironmentVariables())
                    {
                        Environment[env.Key] = env.Value;
                    }
                }
            }

            // Add Actions Runtime server info
            var systemConnection = ExecutionContext.Global.Endpoints.Single(x => string.Equals(x.Name, WellKnownServiceEndpointNames.SystemVssConnection, StringComparison.OrdinalIgnoreCase));
            Environment["ACTIONS_RUNTIME_URL"] = systemConnection.Url.AbsoluteUri;
            Environment["ACTIONS_RUNTIME_TOKEN"] = systemConnection.Authorization.Parameters[EndpointAuthorizationParameters.AccessToken];
            if (systemConnection.Data.TryGetValue("CacheServerUrl", out var cacheUrl) && !string.IsNullOrEmpty(cacheUrl))
            {
                Environment["ACTIONS_CACHE_URL"] = cacheUrl;
            }
            if (systemConnection.Data.TryGetValue("PipelinesServiceUrl", out var pipelinesServiceUrl) && !string.IsNullOrEmpty(pipelinesServiceUrl))
            {
                Environment["ACTIONS_RUNTIME_URL"] = pipelinesServiceUrl;
            }
            if (systemConnection.Data.TryGetValue("GenerateIdTokenUrl", out var generateIdTokenUrl) && !string.IsNullOrEmpty(generateIdTokenUrl))
            {
                Environment["ACTIONS_ID_TOKEN_REQUEST_URL"] = generateIdTokenUrl;
                Environment["ACTIONS_ID_TOKEN_REQUEST_TOKEN"] = systemConnection.Authorization.Parameters[EndpointAuthorizationParameters.AccessToken];
            }
            if (systemConnection.Data.TryGetValue("ResultsServiceUrl", out var resultsUrl) && !string.IsNullOrEmpty(resultsUrl))
            {
                Environment["ACTIONS_RESULTS_URL"] = resultsUrl;
            }

            foreach (var variable in this.Environment)
            {
                container.ContainerEnvironmentVariables[variable.Key] = container.TranslateToContainerPath(variable.Value);
            }

            if (FeatureManager.IsContainerHooksEnabled(ExecutionContext.Global.Variables))
            {
                await containerHookManager.RunContainerStepAsync(ExecutionContext, container, dockerFile);
            }
            else
            {
                using (var stdoutManager = new OutputManager(ExecutionContext, ActionCommandManager, container))
                using (var stderrManager = new OutputManager(ExecutionContext, ActionCommandManager, container))
                {
                    var runExitCode = await dockerManager.DockerRun(ExecutionContext, container, stdoutManager.OnDataReceived, stderrManager.OnDataReceived);
                    ExecutionContext.Debug($"Docker Action run completed with exit code {runExitCode}");
                    if (runExitCode != 0)
                    {
                        ExecutionContext.Result = TaskResult.Failed;
                    }
                }
            }
        }
    }
}<|MERGE_RESOLUTION|>--- conflicted
+++ resolved
@@ -48,10 +48,11 @@
                 runnerctx = ExecutionContext.ExpressionValues["runner"] as RunnerContext;
             } catch {
 
-<<<<<<< HEAD
-            }
-            var dockerManager = HostContext.GetService<IDockerCommandManager>();
-=======
+            }
+
+            // Update the env dictionary.
+            AddInputsToEnvironment();
+
             IDockerCommandManager dockerManager = null;
             IContainerHookManager containerHookManager = null;
             if (FeatureManager.IsContainerHooksEnabled(ExecutionContext.Global.Variables))
@@ -64,10 +65,6 @@
             }
 
             string dockerFile = null;
->>>>>>> 99b464e1
-
-            // Update the env dictionary.
-            AddInputsToEnvironment();
 
             // container image haven't built/pull
             if (Data.Image.StartsWith("docker://", StringComparison.OrdinalIgnoreCase))
