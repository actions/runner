using System;
using System.Collections.Generic;
using System.Diagnostics;
using System.Globalization;
using System.IO;
using System.Linq;
using System.Runtime.Serialization;
using System.Threading;
using System.Threading.Tasks;
using GitHub.DistributedTask.ObjectTemplating.Tokens;
using GitHub.DistributedTask.Pipelines;
using GitHub.DistributedTask.Pipelines.ContextData;
using GitHub.DistributedTask.Pipelines.ObjectTemplating;
using GitHub.DistributedTask.WebApi;
using GitHub.Runner.Common;
using GitHub.Runner.Common.Util;
using GitHub.Runner.Sdk;
using Pipelines = GitHub.DistributedTask.Pipelines;

namespace GitHub.Runner.Worker
{
    [DataContract]
    public class SetupInfo
    {
        [DataMember]
        public string Group { get; set; }

        [DataMember]
        public string Detail { get; set; }
    }

    [ServiceLocator(Default = typeof(JobExtension))]

    public interface IJobExtension : IRunnerService
    {
        Task<List<IStep>> InitializeJob(IExecutionContext jobContext, Pipelines.AgentJobRequestMessage message);
        void FinalizeJob(IExecutionContext jobContext, Pipelines.AgentJobRequestMessage message, DateTime jobStartTimeUtc);
    }

    public sealed class JobExtension : RunnerService, IJobExtension
    {
        private readonly HashSet<string> _existingProcesses = new(StringComparer.OrdinalIgnoreCase);
        private bool _processCleanup;
        private string _processLookupId = $"github_{Guid.NewGuid()}";
        private CancellationTokenSource _diskSpaceCheckToken = new();
        private Task _diskSpaceCheckTask = null;

        // Download all required actions.
        // Make sure all condition inputs are valid.
        // Build up three list of steps for jobrunner (pre-job, job, post-job).
        public async Task<List<IStep>> InitializeJob(IExecutionContext jobContext, Pipelines.AgentJobRequestMessage message)
        {
            Trace.Entering();
            ArgUtil.NotNull(jobContext, nameof(jobContext));
            ArgUtil.NotNull(message, nameof(message));

            // Create a new timeline record for 'Set up job'
            IExecutionContext context = jobContext.CreateChild(Guid.NewGuid(), "Set up job", $"{nameof(JobExtension)}_Init", null, null, ActionRunStage.Pre);
            context.StepTelemetry.Type = "runner";
            context.StepTelemetry.Action = "setup_job";

            List<IStep> preJobSteps = new();
            List<IStep> jobSteps = new();
            using (var register = jobContext.CancellationToken.Register(() => { context.CancelToken(); }))
            {
                try
                {
                    context.Start();
                    context.Debug($"Starting: Set up job");
                    context.Output($"Current runner version: '{BuildConstants.RunnerPackage.Version}'");

                    var setting = HostContext.GetService<IConfigurationStore>().GetSettings();
                    var credFile = HostContext.GetConfigFile(WellKnownConfigFile.Credentials);
                    if (File.Exists(credFile))
                    {
                        var credData = IOUtil.LoadObject<CredentialData>(credFile);
                        if (credData != null &&
                            credData.Data.TryGetValue("clientId", out var clientId))
                        {
                            // print out HostName for self-hosted runner
                            context.Output($"Runner name: '{setting.AgentName}'");
                            if (message.Variables.TryGetValue("system.runnerGroupName", out VariableValue runnerGroupName))
                            {
                                context.Output($"Runner group name: '{runnerGroupName.Value}'");
                            }
                            context.Output($"Machine name: '{Environment.MachineName}'");
                        }
                    }

                    var setupInfoFile = HostContext.GetConfigFile(WellKnownConfigFile.SetupInfo);
                    if (File.Exists(setupInfoFile))
                    {
                        Trace.Info($"Load machine setup info from {setupInfoFile}");
                        try
                        {
                            var setupInfo = IOUtil.LoadObject<List<SetupInfo>>(setupInfoFile);
                            if (setupInfo?.Count > 0)
                            {
                                foreach (var info in setupInfo)
                                {
                                    if (!string.IsNullOrEmpty(info?.Detail))
                                    {
                                        var groupName = info.Group;
                                        if (string.IsNullOrEmpty(groupName))
                                        {
                                            groupName = "Machine Setup Info";
                                        }

                                        context.Output($"##[group]{groupName}");
                                        var multiLines = info.Detail.Replace("\r\n", "\n").TrimEnd('\n').Split('\n');
                                        foreach (var line in multiLines)
                                        {
                                            context.Output(line);
                                        }
                                        context.Output("##[endgroup]");
                                    }
                                }
                            }
                        }
                        catch (Exception ex)
                        {
                            context.Output($"Fail to load and print machine setup info: {ex.Message}");
                            Trace.Error(ex);
                        }
                    }

                    try
                    {
                        var tokenPermissions = jobContext.Global.Variables.Get("system.github.token.permissions") ?? "";
                        if (!string.IsNullOrEmpty(tokenPermissions))
                        {
                            context.Output($"##[group]GITHUB_TOKEN Permissions");
                            var permissions = StringUtil.ConvertFromJson<Dictionary<string, string>>(tokenPermissions);
                            foreach (KeyValuePair<string, string> entry in permissions)
                            {
                                context.Output($"{entry.Key}: {entry.Value}");
                            }
                            context.Output("##[endgroup]");
                        }
                    }
                    catch (Exception ex)
                    {
                        context.Output($"Fail to parse and display GITHUB_TOKEN permissions list: {ex.Message}");
                        Trace.Error(ex);
                    }

                    var secretSource = context.GetGitHubContext("secret_source");
                    if (!string.IsNullOrEmpty(secretSource))
                    {
                        context.Output($"Secret source: {secretSource}");
                    }

                    var repoFullName = context.GetGitHubContext("repository");
                    ArgUtil.NotNull(repoFullName, nameof(repoFullName));
                    context.Debug($"Primary repository: {repoFullName}");

                    // Print proxy setting information for better diagnostic experience
                    if (!string.IsNullOrEmpty(HostContext.WebProxy.HttpProxyAddress))
                    {
                        context.Output($"Runner is running behind proxy server '{HostContext.WebProxy.HttpProxyAddress}' for all HTTP requests.");
                    }
                    if (!string.IsNullOrEmpty(HostContext.WebProxy.HttpsProxyAddress))
                    {
                        context.Output($"Runner is running behind proxy server '{HostContext.WebProxy.HttpsProxyAddress}' for all HTTPS requests.");
                    }

                    // Prepare the workflow directory
                    context.Output("Prepare workflow directory");
                    var directoryManager = HostContext.GetService<IPipelineDirectoryManager>();
                    TrackingConfig trackingConfig = directoryManager.PrepareDirectory(
                        context,
                        message.Workspace);

                    // Set the directory variables
                    context.Debug("Update context data");
                    string _workDirectory = HostContext.GetDirectory(WellKnownDirectory.Work);
                    context.SetRunnerContext("workspace", Path.Combine(_workDirectory, trackingConfig.PipelineDirectory));
                    context.SetGitHubContext("workspace", Path.Combine(_workDirectory, trackingConfig.WorkspaceDirectory));

                    // Temporary hack for GHES alpha
                    var configurationStore = HostContext.GetService<IConfigurationStore>();
                    var runnerSettings = configurationStore.GetSettings();
                    if (string.IsNullOrEmpty(context.GetGitHubContext("server_url")) && !runnerSettings.IsHostedServer && !string.IsNullOrEmpty(runnerSettings.GitHubUrl))
                    {
                        var url = new Uri(runnerSettings.GitHubUrl);
                        var portInfo = url.IsDefaultPort ? string.Empty : $":{url.Port.ToString(CultureInfo.InvariantCulture)}";
                        context.SetGitHubContext("server_url", $"{url.Scheme}://{url.Host}{portInfo}");
                        context.SetGitHubContext("api_url", $"{url.Scheme}://{url.Host}{portInfo}/api/v3");
                        context.SetGitHubContext("graphql_url", $"{url.Scheme}://{url.Host}{portInfo}/api/graphql");
                    }

                    // Evaluate the job-level environment variables
                    context.Debug("Evaluating job-level environment variables");
                    var templateEvaluator = context.ToPipelineTemplateEvaluator();
                    foreach (var token in message.EnvironmentVariables)
                    {
                        var environmentVariables = templateEvaluator.EvaluateStepEnvironment(token, jobContext.ExpressionValues, jobContext.ExpressionFunctions, VarUtil.EnvironmentVariableKeyComparer);
                        foreach (var pair in environmentVariables)
                        {
                            context.Global.EnvironmentVariables[pair.Key] = pair.Value ?? string.Empty;
                            context.SetEnvContext(pair.Key, pair.Value ?? string.Empty);
                        }
                    }

                    // Evaluate the job container
                    context.Debug("Evaluating job container");
                    var container = templateEvaluator.EvaluateJobContainer(message.JobContainer, jobContext.ExpressionValues, jobContext.ExpressionFunctions);
                    ValidateJobContainer(container);
                    if (container != null)
                    {
                        jobContext.Global.Container = new Container.ContainerInfo(HostContext, container);
                    }

                    // Evaluate the job service containers
                    context.Debug("Evaluating job service containers");
                    var serviceContainers = templateEvaluator.EvaluateJobServiceContainers(message.JobServiceContainers, jobContext.ExpressionValues, jobContext.ExpressionFunctions);
                    if (serviceContainers?.Count > 0)
                    {
                        foreach (var pair in serviceContainers)
                        {
                            var networkAlias = pair.Key;
                            var serviceContainer = pair.Value;
                            if (serviceContainer == null)
                            {
                                context.Output($"The service '{networkAlias}' will not be started because the container definition has an empty image.");
                                continue;
                            }
                            jobContext.Global.ServiceContainers.Add(new Container.ContainerInfo(HostContext, serviceContainer, false, networkAlias));
                        }
                    }

                    // Evaluate the job defaults
                    context.Debug("Evaluating job defaults");
                    foreach (var token in message.Defaults)
                    {
                        var defaults = token.AssertMapping("defaults");
                        if (defaults.Any(x => string.Equals(x.Key.AssertString("defaults key").Value, "run", StringComparison.OrdinalIgnoreCase)))
                        {
                            context.Global.JobDefaults["run"] = new Dictionary<string, string>(StringComparer.OrdinalIgnoreCase);
                            var defaultsRun = defaults.First(x => string.Equals(x.Key.AssertString("defaults key").Value, "run", StringComparison.OrdinalIgnoreCase));
                            var jobDefaults = templateEvaluator.EvaluateJobDefaultsRun(defaultsRun.Value, jobContext.ExpressionValues, jobContext.ExpressionFunctions);
                            foreach (var pair in jobDefaults)
                            {
                                if (!string.IsNullOrEmpty(pair.Value))
                                {
                                    context.Global.JobDefaults["run"][pair.Key] = pair.Value;
                                }
                            }
                        }
                    }

                    // Build up 2 lists of steps, pre-job, job
                    // Download actions not already in the cache
                    Trace.Info("Downloading actions");
                    var actionManager = HostContext.GetService<IActionManager>();
                    var prepareResult = await actionManager.PrepareActionsAsync(context, message.Steps);

                    // add hook to preJobSteps
                    var startedHookPath = Environment.GetEnvironmentVariable("ACTIONS_RUNNER_HOOK_JOB_STARTED");
                    if (!string.IsNullOrEmpty(startedHookPath))
                    {
                        var hookProvider = HostContext.GetService<IJobHookProvider>();
                        var jobHookData = new JobHookData(ActionRunStage.Pre, startedHookPath);
                        preJobSteps.Add(new JobExtensionRunner(runAsync: hookProvider.RunHook,
                                                                          condition: $"{PipelineTemplateConstants.Always}()",
                                                                          displayName: Constants.Hooks.JobStartedStepName,
                                                                          data: (object)jobHookData));
                    }

                    preJobSteps.AddRange(prepareResult.ContainerSetupSteps);

                    // Add start-container steps, record and stop-container steps
                    if (jobContext.Global.Container != null || jobContext.Global.ServiceContainers.Count > 0)
                    {
                        var containerProvider = HostContext.GetService<IContainerOperationProvider>();
                        var containers = new List<Container.ContainerInfo>();
                        if (jobContext.Global.Container != null)
                        {
                            containers.Add(jobContext.Global.Container);
                        }
                        containers.AddRange(jobContext.Global.ServiceContainers);

                        preJobSteps.Add(new JobExtensionRunner(runAsync: containerProvider.StartContainersAsync,
                                                                          condition: $"{PipelineTemplateConstants.Success}()",
                                                                          displayName: "Initialize containers",
                                                                          data: (object)containers));
                    }

                    // Add action steps
                    foreach (var step in message.Steps)
                    {
                        if (step.Type == Pipelines.StepType.Action)
                        {
                            var action = step as Pipelines.ActionStep;
                            Trace.Info($"Adding {action.DisplayName}.");
                            var actionRunner = HostContext.CreateService<IActionRunner>();
                            actionRunner.Action = action;
                            actionRunner.Stage = ActionRunStage.Main;
                            actionRunner.Condition = step.Condition;
                            var contextData = new Pipelines.ContextData.DictionaryContextData();
                            if (message.ContextData?.Count > 0)
                            {
                                foreach (var pair in message.ContextData)
                                {
                                    contextData[pair.Key] = pair.Value;
                                }
                            }

                            actionRunner.EvaluateDisplayName(contextData, context, out _);
                            jobSteps.Add(actionRunner);

                            if (prepareResult.PreStepTracker.TryGetValue(step.Id, out var preStep))
                            {
                                Trace.Info($"Adding pre-{action.DisplayName}.");
                                preStep.EvaluateDisplayName(contextData, context, out _);
                                preStep.DisplayName = $"Pre {preStep.DisplayName}";
                                preJobSteps.Add(preStep);
                            }
                        }
                    }

                    if (message.Variables.TryGetValue("system.workflowFileFullPath", out VariableValue workflowFileFullPath))
                    {
                        var usesLogText = $"Uses: {workflowFileFullPath.Value}";
                        var reference = GetWorkflowReference(message.Variables);
                        context.Output(usesLogText + reference);

                        if (message.ContextData.TryGetValue("inputs", out var pipelineContextData))
                        {
                            var inputs = pipelineContextData.AssertDictionary("inputs");
                            if (inputs.Any())
                            {
                                context.Output($"##[group] Inputs");
                                foreach (var input in inputs)
                                {
                                    context.Output($"  {input.Key}: {input.Value}");
                                }
                                context.Output("##[endgroup]");
                            }
                        }
                    }

<<<<<<< HEAD
                        if (!string.IsNullOrWhiteSpace(message.JobDisplayName))
                        {
                            context.Output($"Complete job name: {message.JobDisplayName}");
                        }
=======
                    if (!string.IsNullOrWhiteSpace(message.JobDisplayName))
                    {
                        context.Output($"Complete job name: {message.JobDisplayName}");
>>>>>>> ca7be16d
                    }

                    var intraActionStates = new Dictionary<Guid, Dictionary<string, string>>();
                    foreach (var preStep in prepareResult.PreStepTracker)
                    {
                        intraActionStates[preStep.Key] = new Dictionary<string, string>(StringComparer.OrdinalIgnoreCase);
                    }

                    // Create execution context for pre-job steps
                    foreach (var step in preJobSteps)
                    {
                        if (step is JobExtensionRunner)
                        {
                            JobExtensionRunner extensionStep = step as JobExtensionRunner;
                            ArgUtil.NotNull(extensionStep, extensionStep.DisplayName);
                            Guid stepId = Guid.NewGuid();
                            extensionStep.ExecutionContext = jobContext.CreateChild(stepId, extensionStep.DisplayName, stepId.ToString("N"), null, stepId.ToString("N"), ActionRunStage.Pre);
                            extensionStep.ExecutionContext.StepTelemetry.Type = "runner";
                            extensionStep.ExecutionContext.StepTelemetry.Action = extensionStep.DisplayName.ToLowerInvariant().Replace(' ', '_');
                        }
                        else if (step is IActionRunner actionStep)
                        {
                            ArgUtil.NotNull(actionStep, step.DisplayName);
                            Guid stepId = Guid.NewGuid();
                            actionStep.ExecutionContext = jobContext.CreateChild(stepId, actionStep.DisplayName, stepId.ToString("N"), null, null, ActionRunStage.Pre, intraActionStates[actionStep.Action.Id]);
                        }
                    }

                    // Create execution context for job steps
                    foreach (var step in jobSteps)
                    {
                        if (step is IActionRunner actionStep)
                        {
                            ArgUtil.NotNull(actionStep, step.DisplayName);
                            intraActionStates.TryGetValue(actionStep.Action.Id, out var intraActionState);
                            actionStep.ExecutionContext = jobContext.CreateChild(actionStep.Action.Id, actionStep.DisplayName, actionStep.Action.Name, null, actionStep.Action.ContextName, ActionRunStage.Main, intraActionState);
                        }
                    }

                    // Register Job Completed hook if the variable is set
                    var completedHookPath = Environment.GetEnvironmentVariable("ACTIONS_RUNNER_HOOK_JOB_COMPLETED");
                    if (!string.IsNullOrEmpty(completedHookPath))
                    {
                        var hookProvider = HostContext.GetService<IJobHookProvider>();
                        var jobHookData = new JobHookData(ActionRunStage.Post, completedHookPath);
                        jobContext.RegisterPostJobStep(new JobExtensionRunner(runAsync: hookProvider.RunHook,
                                                                          condition: $"{PipelineTemplateConstants.Always}()",
                                                                          displayName: Constants.Hooks.JobCompletedStepName,
                                                                          data: (object)jobHookData));
                    }

                    List<IStep> steps = new();
                    steps.AddRange(preJobSteps);
                    steps.AddRange(jobSteps);

                    // Prepare for orphan process cleanup
                    _processCleanup = jobContext.Global.Variables.GetBoolean("process.clean") ?? true;
                    if (_processCleanup)
                    {
                        // Set the RUNNER_TRACKING_ID env variable.
                        Environment.SetEnvironmentVariable(Constants.ProcessTrackingId, _processLookupId);
                        context.Debug("Collect running processes for tracking orphan processes.");

                        // Take a snapshot of current running processes
                        Dictionary<int, Process> processes = SnapshotProcesses();
                        foreach (var proc in processes)
                        {
                            // Pid_ProcessName
                            _existingProcesses.Add($"{proc.Key}_{proc.Value.ProcessName}");
                        }
                    }

                    jobContext.Global.EnvironmentVariables.TryGetValue(Constants.Runner.Features.DiskSpaceWarning, out var enableWarning);
                    if (StringUtil.ConvertToBoolean(enableWarning, defaultValue: true))
                    {
                        _diskSpaceCheckTask = CheckDiskSpaceAsync(context, _diskSpaceCheckToken.Token);
                    }

                    return steps;
                }
                catch (OperationCanceledException ex) when (jobContext.CancellationToken.IsCancellationRequested)
                {
                    // Log the exception and cancel the JobExtension Initialization.
                    Trace.Error($"Caught cancellation exception from JobExtension Initialization: {ex}");
                    context.Error(ex);
                    context.Result = TaskResult.Canceled;
                    throw;
                }
                catch (FailedToResolveActionDownloadInfoException ex)
                {
                    // Log the error and fail the JobExtension Initialization.
                    Trace.Error($"Caught exception from JobExtenion Initialization: {ex}");
                    context.InfrastructureError(ex.Message);
                    context.Result = TaskResult.Failed;
                    throw;
                }
                catch (Exception ex)
                {
                    // Log the error and fail the JobExtension Initialization.
                    Trace.Error($"Caught exception from JobExtension Initialization: {ex}");
                    context.Error(ex);
                    context.Result = TaskResult.Failed;
                    throw;
                }
                finally
                {
                    context.Debug("Finishing: Set up job");
                    context.Complete();
                }
            }
        }

        private string GetWorkflowReference(IDictionary<string, VariableValue> variables)
        {
            var reference = "";
            if (variables.TryGetValue("system.workflowFileSha", out VariableValue workflowFileSha))
            {
                if (variables.TryGetValue("system.workflowFileRef", out VariableValue workflowFileRef)
                    && !string.IsNullOrEmpty(workflowFileRef.Value))
                {
                    reference += $"@{workflowFileRef.Value} ({workflowFileSha.Value})";
                }
                else
                {
                    reference += $"@{workflowFileSha.Value}";
                }
            }
            return reference;
        }

        public void FinalizeJob(IExecutionContext jobContext, Pipelines.AgentJobRequestMessage message, DateTime jobStartTimeUtc)
        {
            Trace.Entering();
            ArgUtil.NotNull(jobContext, nameof(jobContext));

            // create a new timeline record node for 'Finalize job'
            IExecutionContext context = jobContext.CreateChild(Guid.NewGuid(), "Complete job", $"{nameof(JobExtension)}_Final", null, null, ActionRunStage.Post);
            context.StepTelemetry.Type = "runner";
            context.StepTelemetry.Action = "complete_job";
            using (var register = jobContext.CancellationToken.Register(() => { context.CancelToken(); }))
            {
                try
                {
                    context.Start();
                    context.Debug("Starting: Complete job");

                    Trace.Info("Initialize Env context");

#if OS_WINDOWS
                    var envContext = new DictionaryContextData();
#else
                    var envContext = new CaseSensitiveDictionaryContextData();
#endif
                    context.ExpressionValues["env"] = envContext;
                    foreach (var pair in context.Global.EnvironmentVariables)
                    {
                        envContext[pair.Key] = new StringContextData(pair.Value ?? string.Empty);
                    }

                    // Populate env context for each step
                    Trace.Info("Initialize steps context");
                    context.ExpressionValues["steps"] = context.Global.StepsContext.GetScope(context.ScopeName);

                    var templateEvaluator = context.ToPipelineTemplateEvaluator();
                    // Evaluate job outputs
                    if (message.JobOutputs != null && message.JobOutputs.Type != TokenType.Null)
                    {
                        try
                        {
                            context.Output($"Evaluate and set job outputs");

                            // Populate env context for each step
                            Trace.Info("Initialize Env context for evaluating job outputs");

                            var outputs = templateEvaluator.EvaluateJobOutput(message.JobOutputs, context.ExpressionValues, context.ExpressionFunctions);
                            foreach (var output in outputs)
                            {
                                if (string.IsNullOrEmpty(output.Value))
                                {
                                    context.Debug($"Skip output '{output.Key}' since it's empty");
                                    continue;
                                }

                                if (!string.Equals(output.Value, HostContext.SecretMasker.MaskSecrets(output.Value)))
                                {
                                    context.Warning($"Skip output '{output.Key}' since it may contain secret.");
                                    continue;
                                }

                                context.Output($"Set output '{output.Key}'");
                                jobContext.JobOutputs[output.Key] = output.Value;
                            }
                        }
                        catch (Exception ex)
                        {
                            context.Result = TaskResult.Failed;
                            context.Error($"Fail to evaluate job outputs");
                            context.Error(ex);
                            jobContext.Result = TaskResultUtil.MergeTaskResults(jobContext.Result, TaskResult.Failed);
                        }
                    }

                    // Evaluate environment data
                    if (jobContext.ActionsEnvironment?.Url != null && jobContext.ActionsEnvironment?.Url.Type != TokenType.Null)
                    {
                        try
                        {
                            context.Output($"Evaluate and set environment url");

                            var environmentUrlToken = templateEvaluator.EvaluateEnvironmentUrl(jobContext.ActionsEnvironment.Url, context.ExpressionValues, context.ExpressionFunctions);
                            var environmentUrl = environmentUrlToken.AssertString("environment.url");
                            if (!string.Equals(environmentUrl.Value, HostContext.SecretMasker.MaskSecrets(environmentUrl.Value)))
                            {
                                context.Warning($"Skip setting environment url as environment '{jobContext.ActionsEnvironment.Name}' may contain secret.");
                            }
                            else
                            {
                                context.Output($"Evaluated environment url: {environmentUrl}");
                                jobContext.ActionsEnvironment.Url = environmentUrlToken;
                            }
                        }
                        catch (Exception ex)
                        {
                            context.Result = TaskResult.Failed;
                            context.Error($"Failed to evaluate environment url");
                            context.Error(ex);
                            jobContext.Result = TaskResultUtil.MergeTaskResults(jobContext.Result, TaskResult.Failed);
                        }
                    }

                    if (context.Global.Variables.GetBoolean(Constants.Variables.Actions.RunnerDebug) ?? false)
                    {
                        Trace.Info("Support log upload starting.");
                        context.Output("Uploading runner diagnostic logs");

                        IDiagnosticLogManager diagnosticLogManager = HostContext.GetService<IDiagnosticLogManager>();

                        try
                        {
                            diagnosticLogManager.UploadDiagnosticLogs(executionContext: context, parentContext: jobContext, message: message, jobStartTimeUtc: jobStartTimeUtc);

                            Trace.Info("Support log upload complete.");
                            context.Output("Completed runner diagnostic log upload");
                        }
                        catch (Exception ex)
                        {
                            // Log the error but make sure we continue gracefully.
                            Trace.Info("Error uploading support logs.");
                            context.Output("Error uploading runner diagnostic logs");
                            Trace.Error(ex);
                        }
                    }

                    if (_processCleanup)
                    {
                        context.Output("Cleaning up orphan processes");

                        // Only check environment variable for any process that doesn't run before we invoke our process.
                        Dictionary<int, Process> currentProcesses = SnapshotProcesses();
                        foreach (var proc in currentProcesses)
                        {
                            if (proc.Key == Process.GetCurrentProcess().Id)
                            {
                                // skip for current process.
                                continue;
                            }

                            if (_existingProcesses.Contains($"{proc.Key}_{proc.Value.ProcessName}"))
                            {
                                Trace.Verbose($"Skip existing process. PID: {proc.Key} ({proc.Value.ProcessName})");
                            }
                            else
                            {
                                Trace.Info($"Inspecting process environment variables. PID: {proc.Key} ({proc.Value.ProcessName})");

                                string lookupId = null;
                                try
                                {
                                    lookupId = proc.Value.GetEnvironmentVariable(HostContext, Constants.ProcessTrackingId);
                                }
                                catch (Exception ex)
                                {
                                    Trace.Warning($"Ignore exception during read process environment variables: {ex.Message}");
                                    Trace.Verbose(ex.ToString());
                                }

                                if (string.Equals(lookupId, _processLookupId, StringComparison.OrdinalIgnoreCase))
                                {
                                    context.Output($"Terminate orphan process: pid ({proc.Key}) ({proc.Value.ProcessName})");
                                    try
                                    {
                                        proc.Value.Kill();
                                    }
                                    catch (Exception ex)
                                    {
                                        Trace.Error("Catch exception during orphan process cleanup.");
                                        Trace.Error(ex);
                                    }
                                }
                            }
                        }
                    }

                    if (_diskSpaceCheckTask != null)
                    {
                        _diskSpaceCheckToken.Cancel();
                    }
                }
                catch (Exception ex)
                {
                    // Log and ignore the error from JobExtension finalization.
                    Trace.Error($"Caught exception from JobExtension finalization: {ex}");
                    context.Output(ex.Message);
                }
                finally
                {
                    context.Debug("Finishing: Complete job");
                    context.Complete();
                }
            }
        }

        private async Task CheckDiskSpaceAsync(IExecutionContext context, CancellationToken token)
        {
            while (!token.IsCancellationRequested)
            {
                // Add warning when disk is lower than system.runner.lowdiskspacethreshold from service (default to 100 MB on service side)
                var lowDiskSpaceThreshold = context.Global.Variables.GetInt(WellKnownDistributedTaskVariables.RunnerLowDiskspaceThreshold);
                if (lowDiskSpaceThreshold == null)
                {
                    Trace.Info($"Low diskspace warning is not enabled.");
                    return;
                }
                var workDirRoot = Directory.GetDirectoryRoot(HostContext.GetDirectory(WellKnownDirectory.Work));
                var driveInfo = new DriveInfo(workDirRoot);
                var freeSpaceInMB = driveInfo.AvailableFreeSpace / 1024 / 1024;
                if (freeSpaceInMB < lowDiskSpaceThreshold)
                {
                    var issue = new Issue() { Type = IssueType.Warning, Message = $"You are running out of disk space. The runner will stop working when the machine runs out of disk space. Free space left: {freeSpaceInMB} MB" };
                    issue.Data[Constants.Runner.InternalTelemetryIssueDataKey] = Constants.Runner.LowDiskSpace;
                    context.AddIssue(issue);
                    return;
                }

                try
                {
                    await Task.Delay(10 * 1000, token);
                }
                catch (TaskCanceledException)
                {
                    // ignore
                }
            }
        }

        private Dictionary<int, Process> SnapshotProcesses()
        {
            Dictionary<int, Process> snapshot = new();
            foreach (var proc in Process.GetProcesses())
            {
                try
                {
                    // On Windows, this will throw exception on error.
                    // On Linux, this will be NULL on error.
                    if (!string.IsNullOrEmpty(proc.ProcessName))
                    {
                        snapshot[proc.Id] = proc;
                    }
                }
                catch (Exception ex)
                {
                    Trace.Verbose($"Ignore any exception during taking process snapshot of process pid={proc.Id}: '{ex.Message}'.");
                }
            }

            Trace.Info($"Total accessible running process: {snapshot.Count}.");
            return snapshot;
        }

        private static void ValidateJobContainer(JobContainer container)
        {
            if (StringUtil.ConvertToBoolean(Environment.GetEnvironmentVariable(Constants.Variables.Actions.RequireJobContainer)) && container == null)
            {
                throw new ArgumentException("Jobs without a job container are forbidden on this runner, please add a 'container:' to your job or contact your self-hosted runner administrator.");
            }
        }
    }
}<|MERGE_RESOLUTION|>--- conflicted
+++ resolved
@@ -340,16 +340,9 @@
                         }
                     }
 
-<<<<<<< HEAD
-                        if (!string.IsNullOrWhiteSpace(message.JobDisplayName))
-                        {
-                            context.Output($"Complete job name: {message.JobDisplayName}");
-                        }
-=======
                     if (!string.IsNullOrWhiteSpace(message.JobDisplayName))
                     {
                         context.Output($"Complete job name: {message.JobDisplayName}");
->>>>>>> ca7be16d
                     }
 
                     var intraActionStates = new Dictionary<Guid, Dictionary<string, string>>();
