--- conflicted
+++ resolved
@@ -16,12 +16,9 @@
 using GitHub.Runner.Common;
 using GitHub.Runner.Common.Util;
 using GitHub.Runner.Sdk;
-<<<<<<< HEAD
 using GitHub.Runner.Worker;
 using GitHub.Runner.Worker.Container;
-=======
 using GitHub.Services.Common;
->>>>>>> 99b464e1
 using Pipelines = GitHub.DistributedTask.Pipelines;
 
 namespace GitHub.Runner.Worker
@@ -232,28 +229,6 @@
                             var networkAlias = pair.Key;
                             var serviceContainer = pair.Value;
                             if (serviceContainer == null)
-<<<<<<< HEAD
-=======
-                            {
-                                context.Output($"The service '{networkAlias}' will not be started because the container definition has an empty image.");
-                                continue;
-                            }
-                            jobContext.Global.ServiceContainers.Add(new Container.ContainerInfo(HostContext, serviceContainer, false, networkAlias));
-                        }
-                    }
-
-                    // Evaluate the job defaults
-                    context.Debug("Evaluating job defaults");
-                    foreach (var token in message.Defaults)
-                    {
-                        var defaults = token.AssertMapping("defaults");
-                        if (defaults.Any(x => string.Equals(x.Key.AssertString("defaults key").Value, "run", StringComparison.OrdinalIgnoreCase)))
-                        {
-                            context.Global.JobDefaults["run"] = new Dictionary<string, string>(StringComparer.OrdinalIgnoreCase);
-                            var defaultsRun = defaults.First(x => string.Equals(x.Key.AssertString("defaults key").Value, "run", StringComparison.OrdinalIgnoreCase));
-                            var jobDefaults = templateEvaluator.EvaluateJobDefaultsRun(defaultsRun.Value, jobContext.ExpressionValues, jobContext.ExpressionFunctions);
-                            foreach (var pair in jobDefaults)
->>>>>>> 99b464e1
                             {
                                 context.Output($"The service '{networkAlias}' will not be started because the container definition has an empty image.");
                                 continue;
@@ -339,16 +314,6 @@
 
                     if (message.Variables.TryGetValue("system.workflowFileFullPath", out VariableValue workflowFileFullPath))
                     {
-<<<<<<< HEAD
-                        context.Output($"Uses: {workflowFileFullPath.Value}");
-                        if (message.ContextData.TryGetValue("inputs", out var pipelineContextData))
-                        {
-                            var inputs = pipelineContextData.AssertDictionary("inputs");
-                            if (inputs.Any()) 
-                            {
-                                context.Output($"##[group] Inputs");
-                                foreach (var input in inputs) 
-=======
                         var usesLogText = $"Uses: {workflowFileFullPath.Value}";
                         var reference = GetWorkflowReference(message.Variables);
                         context.Output(usesLogText + reference);
@@ -360,26 +325,17 @@
                             {
                                 context.Output($"##[group] Inputs");
                                 foreach (var input in inputs)
->>>>>>> 99b464e1
                                 {
                                     context.Output($"  {input.Key}: {input.Value}");
                                 }
                                 context.Output("##[endgroup]");
                             }
                         }
-<<<<<<< HEAD
-
-                        if (!string.IsNullOrWhiteSpace(message.JobDisplayName)) 
-                        {
-                            context.Output($"Complete job name: {message.JobDisplayName}");
-                        }
-=======
                     }
 
                     if (!string.IsNullOrWhiteSpace(message.JobDisplayName))
                     {
                         context.Output($"Complete job name: {message.JobDisplayName}");
->>>>>>> 99b464e1
                     }
 
                     var intraActionStates = new Dictionary<Guid, Dictionary<string, string>>();
@@ -512,7 +468,24 @@
             }
         }
 
-<<<<<<< HEAD
+        private string GetWorkflowReference(IDictionary<string, VariableValue> variables)
+        {
+            var reference = "";
+            if (variables.TryGetValue("system.workflowFileSha", out VariableValue workflowFileSha))
+            {
+                if (variables.TryGetValue("system.workflowFileRef", out VariableValue workflowFileRef)
+                    && !string.IsNullOrEmpty(workflowFileRef.Value))
+                {
+                    reference += $"@{workflowFileRef.Value} ({workflowFileSha.Value})";
+                }
+                else
+                {
+                    reference += $"@{workflowFileSha.Value}";
+                }
+            }
+            return reference;
+        }
+
         private void InitializeEnvAndDefaults(IExecutionContext jobContext, IExecutionContext context, Pipelines.AgentJobRequestMessage message) {
             // Evaluate the job-level environment variables
             Trace.Info("Initialize Env context");
@@ -552,28 +525,8 @@
             }
         }
 
-        public void FinalizeJob(IExecutionContext jobContext, Pipelines.AgentJobRequestMessage message, DateTime jobStartTimeUtc)
-=======
-        private string GetWorkflowReference(IDictionary<string, VariableValue> variables)
-        {
-            var reference = "";
-            if (variables.TryGetValue("system.workflowFileSha", out VariableValue workflowFileSha))
-            {
-                if (variables.TryGetValue("system.workflowFileRef", out VariableValue workflowFileRef)
-                    && !string.IsNullOrEmpty(workflowFileRef.Value))
-                {
-                    reference += $"@{workflowFileRef.Value} ({workflowFileSha.Value})";
-                }
-                else
-                {
-                    reference += $"@{workflowFileSha.Value}";
-                }
-            }
-            return reference;
-        }
 
         public async Task FinalizeJob(IExecutionContext jobContext, Pipelines.AgentJobRequestMessage message, DateTime jobStartTimeUtc)
->>>>>>> 99b464e1
         {
             Trace.Entering();
             ArgUtil.NotNull(jobContext, nameof(jobContext));
