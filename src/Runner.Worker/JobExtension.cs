using System;
using System.Collections.Generic;
using System.Diagnostics;
using System.Globalization;
using System.IO;
using System.Linq;
using System.Runtime.Serialization;
using System.Threading;
using System.Threading.Tasks;
using GitHub.DistributedTask.ObjectTemplating.Tokens;
using GitHub.DistributedTask.Pipelines;
using GitHub.DistributedTask.Pipelines.ContextData;
using GitHub.DistributedTask.Pipelines.ObjectTemplating;
using GitHub.DistributedTask.WebApi;
using GitHub.Runner.Common;
using GitHub.Runner.Common.Util;
using GitHub.Runner.Sdk;
using Pipelines = GitHub.DistributedTask.Pipelines;

namespace GitHub.Runner.Worker
{
    [DataContract]
    public class SetupInfo
    {
        [DataMember]
        public string Group { get; set; }

        [DataMember]
        public string Detail { get; set; }
    }

    [ServiceLocator(Default = typeof(JobExtension))]

    public interface IJobExtension : IRunnerService
    {
        Task<List<IStep>> InitializeJob(IExecutionContext jobContext, Pipelines.AgentJobRequestMessage message);
        void FinalizeJob(IExecutionContext jobContext, Pipelines.AgentJobRequestMessage message, DateTime jobStartTimeUtc);
    }

    public sealed class JobExtension : RunnerService, IJobExtension
    {
        private readonly HashSet<string> _existingProcesses = new(StringComparer.OrdinalIgnoreCase);
        private bool _processCleanup;
        private string _processLookupId = $"github_{Guid.NewGuid()}";
        private CancellationTokenSource _diskSpaceCheckToken = new();
        private Task _diskSpaceCheckTask = null;

        // Download all required actions.
        // Make sure all condition inputs are valid.
        // Build up three list of steps for jobrunner (pre-job, job, post-job).
        public async Task<List<IStep>> InitializeJob(IExecutionContext jobContext, Pipelines.AgentJobRequestMessage message)
        {
            Trace.Entering();
            ArgUtil.NotNull(jobContext, nameof(jobContext));
            ArgUtil.NotNull(message, nameof(message));

            // Create a new timeline record for 'Set up job'
            IExecutionContext context = jobContext.CreateChild(Guid.NewGuid(), "Set up job", $"{nameof(JobExtension)}_Init", null, null, ActionRunStage.Pre);
            context.StepTelemetry.Type = "runner";
            context.StepTelemetry.Action = "setup_job";

            List<IStep> preJobSteps = new();
            List<IStep> jobSteps = new();
            using (var register = jobContext.CancellationToken.Register(() => { context.CancelToken(); }))
            {
                try
                {
                    context.Start();
                    context.Debug($"Starting: Set up job");
                    context.Output($"Current runner version: '{BuildConstants.RunnerPackage.Version}'");

                    var setting = HostContext.GetService<IConfigurationStore>().GetSettings();
                    var credFile = HostContext.GetConfigFile(WellKnownConfigFile.Credentials);
                    if (File.Exists(credFile))
                    {
                        var credData = IOUtil.LoadObject<CredentialData>(credFile);
                        if (credData != null &&
                            credData.Data.TryGetValue("clientId", out var clientId))
                        {
                            // print out HostName for self-hosted runner
                            context.Output($"Runner name: '{setting.AgentName}'");
                            if (message.Variables.TryGetValue("system.runnerGroupName", out VariableValue runnerGroupName))
                            {
                                context.Output($"Runner group name: '{runnerGroupName.Value}'");
                            }
                            context.Output($"Machine name: '{Environment.MachineName}'");
                        }
                    }

                    var setupInfoFile = HostContext.GetConfigFile(WellKnownConfigFile.SetupInfo);
                    if (File.Exists(setupInfoFile))
                    {
                        Trace.Info($"Load machine setup info from {setupInfoFile}");
                        try
                        {
                            var setupInfo = IOUtil.LoadObject<List<SetupInfo>>(setupInfoFile);
                            if (setupInfo?.Count > 0)
                            {
                                foreach (var info in setupInfo)
                                {
                                    if (!string.IsNullOrEmpty(info?.Detail))
                                    {
                                        var groupName = info.Group;
                                        if (string.IsNullOrEmpty(groupName))
                                        {
                                            groupName = "Machine Setup Info";
                                        }

                                        context.Output($"##[group]{groupName}");
                                        var multiLines = info.Detail.Replace("\r\n", "\n").TrimEnd('\n').Split('\n');
                                        foreach (var line in multiLines)
                                        {
                                            context.Output(line);
                                        }
                                        context.Output("##[endgroup]");
                                    }
                                }
                            }
                        }
                        catch (Exception ex)
                        {
                            context.Output($"Fail to load and print machine setup info: {ex.Message}");
                            Trace.Error(ex);
                        }
                    }

                    try
                    {
                        var tokenPermissions = jobContext.Global.Variables.Get("system.github.token.permissions") ?? "";
                        if (!string.IsNullOrEmpty(tokenPermissions))
                        {
                            context.Output($"##[group]GITHUB_TOKEN Permissions");
                            var permissions = StringUtil.ConvertFromJson<Dictionary<string, string>>(tokenPermissions);
                            foreach (KeyValuePair<string, string> entry in permissions)
                            {
                                context.Output($"{entry.Key}: {entry.Value}");
                            }
                            context.Output("##[endgroup]");
                        }
                    }
                    catch (Exception ex)
                    {
                        context.Output($"Fail to parse and display GITHUB_TOKEN permissions list: {ex.Message}");
                        Trace.Error(ex);
                    }

                    var secretSource = context.GetGitHubContext("secret_source");
                    if (!string.IsNullOrEmpty(secretSource))
                    {
                        context.Output($"Secret source: {secretSource}");
                    }

                    var repoFullName = context.GetGitHubContext("repository");
                    ArgUtil.NotNull(repoFullName, nameof(repoFullName));
                    context.Debug($"Primary repository: {repoFullName}");

                    // Print proxy setting information for better diagnostic experience
                    if (!string.IsNullOrEmpty(HostContext.WebProxy.HttpProxyAddress))
                    {
                        context.Output($"Runner is running behind proxy server '{HostContext.WebProxy.HttpProxyAddress}' for all HTTP requests.");
                    }
                    if (!string.IsNullOrEmpty(HostContext.WebProxy.HttpsProxyAddress))
                    {
                        context.Output($"Runner is running behind proxy server '{HostContext.WebProxy.HttpsProxyAddress}' for all HTTPS requests.");
                    }

                    // Prepare the workflow directory
                    context.Output("Prepare workflow directory");
                    var directoryManager = HostContext.GetService<IPipelineDirectoryManager>();
                    TrackingConfig trackingConfig = directoryManager.PrepareDirectory(
                        context,
                        message.Workspace);

                    // Set the directory variables
                    context.Debug("Update context data");
                    string _workDirectory = HostContext.GetDirectory(WellKnownDirectory.Work);
                    context.SetRunnerContext("workspace", Path.Combine(_workDirectory, trackingConfig.PipelineDirectory));
                    context.SetGitHubContext("workspace", Path.Combine(_workDirectory, trackingConfig.WorkspaceDirectory));

                    // Temporary hack for GHES alpha
                    var configurationStore = HostContext.GetService<IConfigurationStore>();
                    var runnerSettings = configurationStore.GetSettings();
                    if (string.IsNullOrEmpty(context.GetGitHubContext("server_url")) && !runnerSettings.IsHostedServer && !string.IsNullOrEmpty(runnerSettings.GitHubUrl))
                    {
                        var url = new Uri(runnerSettings.GitHubUrl);
                        var portInfo = url.IsDefaultPort ? string.Empty : $":{url.Port.ToString(CultureInfo.InvariantCulture)}";
                        context.SetGitHubContext("server_url", $"{url.Scheme}://{url.Host}{portInfo}");
                        context.SetGitHubContext("api_url", $"{url.Scheme}://{url.Host}{portInfo}/api/v3");
                        context.SetGitHubContext("graphql_url", $"{url.Scheme}://{url.Host}{portInfo}/api/graphql");
                    }

                    // Evaluate the job-level environment variables
                    context.Debug("Evaluating job-level environment variables");
                    var templateEvaluator = context.ToPipelineTemplateEvaluator();
                    foreach (var token in message.EnvironmentVariables)
                    {
                        var environmentVariables = templateEvaluator.EvaluateStepEnvironment(token, jobContext.ExpressionValues, jobContext.ExpressionFunctions, VarUtil.EnvironmentVariableKeyComparer);
                        foreach (var pair in environmentVariables)
                        {
                            context.Global.EnvironmentVariables[pair.Key] = pair.Value ?? string.Empty;
                            context.SetEnvContext(pair.Key, pair.Value ?? string.Empty);
                        }
                    }

                    // Evaluate the job container
                    context.Debug("Evaluating job container");
                    var container = templateEvaluator.EvaluateJobContainer(message.JobContainer, jobContext.ExpressionValues, jobContext.ExpressionFunctions);
                    ValidateJobContainer(container);
                    if (container != null)
                    {
                        jobContext.Global.Container = new Container.ContainerInfo(HostContext, container);
                    }

                    // Evaluate the job service containers
                    context.Debug("Evaluating job service containers");
                    var serviceContainers = templateEvaluator.EvaluateJobServiceContainers(message.JobServiceContainers, jobContext.ExpressionValues, jobContext.ExpressionFunctions);
                    if (serviceContainers?.Count > 0)
                    {
                        foreach (var pair in serviceContainers)
                        {
                            var networkAlias = pair.Key;
                            var serviceContainer = pair.Value;
                            if (serviceContainer == null)
                            {
                                context.Output($"The service '{networkAlias}' will not be started because the container definition has an empty image.");
                                continue;
                            }
                            jobContext.Global.ServiceContainers.Add(new Container.ContainerInfo(HostContext, serviceContainer, false, networkAlias));
                        }
                    }

                    // Evaluate the job defaults
                    context.Debug("Evaluating job defaults");
                    foreach (var token in message.Defaults)
                    {
                        var defaults = token.AssertMapping("defaults");
                        if (defaults.Any(x => string.Equals(x.Key.AssertString("defaults key").Value, "run", StringComparison.OrdinalIgnoreCase)))
                        {
                            context.Global.JobDefaults["run"] = new Dictionary<string, string>(StringComparer.OrdinalIgnoreCase);
                            var defaultsRun = defaults.First(x => string.Equals(x.Key.AssertString("defaults key").Value, "run", StringComparison.OrdinalIgnoreCase));
                            var jobDefaults = templateEvaluator.EvaluateJobDefaultsRun(defaultsRun.Value, jobContext.ExpressionValues, jobContext.ExpressionFunctions);
                            foreach (var pair in jobDefaults)
                            {
                                if (!string.IsNullOrEmpty(pair.Value))
                                {
                                    context.Global.JobDefaults["run"][pair.Key] = pair.Value;
                                }
                            }
                        }
                    }

                    // Build up 2 lists of steps, pre-job, job
                    // Download actions not already in the cache
                    Trace.Info("Downloading actions");
                    var actionManager = HostContext.GetService<IActionManager>();
                    var prepareResult = await actionManager.PrepareActionsAsync(context, message.Steps);

                    // add hook to preJobSteps
                    var startedHookPath = Environment.GetEnvironmentVariable("ACTIONS_RUNNER_HOOK_JOB_STARTED");
                    if (!string.IsNullOrEmpty(startedHookPath))
                    {
                        var hookProvider = HostContext.GetService<IJobHookProvider>();
                        var jobHookData = new JobHookData(ActionRunStage.Pre, startedHookPath);
                        preJobSteps.Add(new JobExtensionRunner(runAsync: hookProvider.RunHook,
                                                                          condition: $"{PipelineTemplateConstants.Always}()",
                                                                          displayName: Constants.Hooks.JobStartedStepName,
                                                                          data: (object)jobHookData));
                    }

                    preJobSteps.AddRange(prepareResult.ContainerSetupSteps);

                    // Add start-container steps, record and stop-container steps
                    if (jobContext.Global.Container != null || jobContext.Global.ServiceContainers.Count > 0)
                    {
                        var containerProvider = HostContext.GetService<IContainerOperationProvider>();
                        var containers = new List<Container.ContainerInfo>();
                        if (jobContext.Global.Container != null)
                        {
                            containers.Add(jobContext.Global.Container);
                        }
                        containers.AddRange(jobContext.Global.ServiceContainers);

                        preJobSteps.Add(new JobExtensionRunner(runAsync: containerProvider.StartContainersAsync,
                                                                          condition: $"{PipelineTemplateConstants.Success}()",
                                                                          displayName: "Initialize containers",
                                                                          data: (object)containers));
                    }

                    // Add action steps
                    foreach (var step in message.Steps)
                    {
                        if (step.Type == Pipelines.StepType.Action)
                        {
                            var action = step as Pipelines.ActionStep;
                            Trace.Info($"Adding {action.DisplayName}.");
                            var actionRunner = HostContext.CreateService<IActionRunner>();
                            actionRunner.Action = action;
                            actionRunner.Stage = ActionRunStage.Main;
                            actionRunner.Condition = step.Condition;
                            var contextData = new Pipelines.ContextData.DictionaryContextData();
                            if (message.ContextData?.Count > 0)
                            {
                                foreach (var pair in message.ContextData)
                                {
                                    contextData[pair.Key] = pair.Value;
                                }
                            }

                            actionRunner.EvaluateDisplayName(contextData, context, out _);
                            jobSteps.Add(actionRunner);

                            if (prepareResult.PreStepTracker.TryGetValue(step.Id, out var preStep))
                            {
                                Trace.Info($"Adding pre-{action.DisplayName}.");
                                preStep.EvaluateDisplayName(contextData, context, out _);
                                preStep.DisplayName = $"Pre {preStep.DisplayName}";
                                preJobSteps.Add(preStep);
                            }
                        }
                    }

                    if (message.Variables.TryGetValue("system.workflowFileFullPath", out VariableValue workflowFileFullPath))
                    {
                        var usesLogText = $"Uses: {workflowFileFullPath.Value}";
                        var reference = GetWorkflowReference(message.Variables);
                        context.Output(usesLogText + reference);

                        if (message.ContextData.TryGetValue("inputs", out var pipelineContextData))
                        {
                            var inputs = pipelineContextData.AssertDictionary("inputs");
                            if (inputs.Any())
                            {
                                context.Output($"##[group] Inputs");
                                foreach (var input in inputs)
                                {
                                    context.Output($"  {input.Key}: {input.Value}");
                                }
                                context.Output("##[endgroup]");
                            }
                        }
                    }

<<<<<<< HEAD
                        if (!string.IsNullOrWhiteSpace(message.JobDisplayName))
                        {
                            context.Output($"Complete job name: {message.JobDisplayName}");
                        }
=======
                    if (!string.IsNullOrWhiteSpace(message.JobDisplayName))
                    {
                        context.Output($"Complete job name: {message.JobDisplayName}");
>>>>>>> 81b07eb1
                    }

                    var intraActionStates = new Dictionary<Guid, Dictionary<string, string>>();
                    foreach (var preStep in prepareResult.PreStepTracker)
                    {
                        intraActionStates[preStep.Key] = new Dictionary<string, string>(StringComparer.OrdinalIgnoreCase);
                    }

                    // Create execution context for pre-job steps
                    foreach (var step in preJobSteps)
                    {
                        if (step is JobExtensionRunner)
                        {
                            JobExtensionRunner extensionStep = step as JobExtensionRunner;
                            ArgUtil.NotNull(extensionStep, extensionStep.DisplayName);
                            Guid stepId = Guid.NewGuid();
                            extensionStep.ExecutionContext = jobContext.CreateChild(stepId, extensionStep.DisplayName, stepId.ToString("N"), null, stepId.ToString("N"), ActionRunStage.Pre);
                            extensionStep.ExecutionContext.StepTelemetry.Type = "runner";
                            extensionStep.ExecutionContext.StepTelemetry.Action = extensionStep.DisplayName.ToLowerInvariant().Replace(' ', '_');
                        }
                        else if (step is IActionRunner actionStep)
                        {
                            ArgUtil.NotNull(actionStep, step.DisplayName);
                            Guid stepId = Guid.NewGuid();
                            actionStep.ExecutionContext = jobContext.CreateChild(stepId, actionStep.DisplayName, stepId.ToString("N"), null, null, ActionRunStage.Pre, intraActionStates[actionStep.Action.Id]);
                        }
                    }

                    // Create execution context for job steps
                    foreach (var step in jobSteps)
                    {
                        if (step is IActionRunner actionStep)
                        {
                            ArgUtil.NotNull(actionStep, step.DisplayName);
                            intraActionStates.TryGetValue(actionStep.Action.Id, out var intraActionState);
                            actionStep.ExecutionContext = jobContext.CreateChild(actionStep.Action.Id, actionStep.DisplayName, actionStep.Action.Name, null, actionStep.Action.ContextName, ActionRunStage.Main, intraActionState);
                        }
                    }

                    // Register Job Completed hook if the variable is set
                    var completedHookPath = Environment.GetEnvironmentVariable("ACTIONS_RUNNER_HOOK_JOB_COMPLETED");
                    if (!string.IsNullOrEmpty(completedHookPath))
                    {
                        var hookProvider = HostContext.GetService<IJobHookProvider>();
                        var jobHookData = new JobHookData(ActionRunStage.Post, completedHookPath);
                        jobContext.RegisterPostJobStep(new JobExtensionRunner(runAsync: hookProvider.RunHook,
                                                                          condition: $"{PipelineTemplateConstants.Always}()",
                                                                          displayName: Constants.Hooks.JobCompletedStepName,
                                                                          data: (object)jobHookData));
                    }

                    List<IStep> steps = new();
                    steps.AddRange(preJobSteps);
                    steps.AddRange(jobSteps);

                    // Prepare for orphan process cleanup
                    _processCleanup = jobContext.Global.Variables.GetBoolean("process.clean") ?? true;
                    if (_processCleanup)
                    {
                        // Set the RUNNER_TRACKING_ID env variable.
                        Environment.SetEnvironmentVariable(Constants.ProcessTrackingId, _processLookupId);
                        context.Debug("Collect running processes for tracking orphan processes.");

                        // Take a snapshot of current running processes
                        Dictionary<int, Process> processes = SnapshotProcesses();
                        foreach (var proc in processes)
                        {
                            // Pid_ProcessName
                            _existingProcesses.Add($"{proc.Key}_{proc.Value.ProcessName}");
                        }
                    }

                    jobContext.Global.EnvironmentVariables.TryGetValue(Constants.Runner.Features.DiskSpaceWarning, out var enableWarning);
                    if (StringUtil.ConvertToBoolean(enableWarning, defaultValue: true))
                    {
                        _diskSpaceCheckTask = CheckDiskSpaceAsync(context, _diskSpaceCheckToken.Token);
                    }

                    return steps;
                }
                catch (OperationCanceledException ex) when (jobContext.CancellationToken.IsCancellationRequested)
                {
                    // Log the exception and cancel the JobExtension Initialization.
                    Trace.Error($"Caught cancellation exception from JobExtension Initialization: {ex}");
                    context.Error(ex);
                    context.Result = TaskResult.Canceled;
                    throw;
                }
                catch (FailedToResolveActionDownloadInfoException ex)
                {
                    // Log the error and fail the JobExtension Initialization.
                    Trace.Error($"Caught exception from JobExtenion Initialization: {ex}");
                    context.InfrastructureError(ex.Message);
                    context.Result = TaskResult.Failed;
                    throw;
                }
                catch (Exception ex)
                {
                    // Log the error and fail the JobExtension Initialization.
                    Trace.Error($"Caught exception from JobExtension Initialization: {ex}");
                    context.Error(ex);
                    context.Result = TaskResult.Failed;
                    throw;
                }
                finally
                {
                    context.Debug("Finishing: Set up job");
                    context.Complete();
                }
            }
        }

        private string GetWorkflowReference(IDictionary<string, VariableValue> variables)
        {
            var reference = "";
            if (variables.TryGetValue("system.workflowFileSha", out VariableValue workflowFileSha))
            {
                if (variables.TryGetValue("system.workflowFileRef", out VariableValue workflowFileRef)
                    && !string.IsNullOrEmpty(workflowFileRef.Value))
                {
                    reference += $"@{workflowFileRef.Value} ({workflowFileSha.Value})";
                }
                else
                {
                    reference += $"@{workflowFileSha.Value}";
                }
            }
            return reference;
        }

        public void FinalizeJob(IExecutionContext jobContext, Pipelines.AgentJobRequestMessage message, DateTime jobStartTimeUtc)
        {
            Trace.Entering();
            ArgUtil.NotNull(jobContext, nameof(jobContext));

            // create a new timeline record node for 'Finalize job'
            IExecutionContext context = jobContext.CreateChild(Guid.NewGuid(), "Complete job", $"{nameof(JobExtension)}_Final", null, null, ActionRunStage.Post);
            context.StepTelemetry.Type = "runner";
            context.StepTelemetry.Action = "complete_job";
            using (var register = jobContext.CancellationToken.Register(() => { context.CancelToken(); }))
            {
                try
                {
                    context.Start();
                    context.Debug("Starting: Complete job");

                    Trace.Info("Initialize Env context");

#if OS_WINDOWS
                    var envContext = new DictionaryContextData();
#else
                    var envContext = new CaseSensitiveDictionaryContextData();
#endif
                    context.ExpressionValues["env"] = envContext;
                    foreach (var pair in context.Global.EnvironmentVariables)
                    {
                        envContext[pair.Key] = new StringContextData(pair.Value ?? string.Empty);
                    }

                    // Populate env context for each step
                    Trace.Info("Initialize steps context");
                    context.ExpressionValues["steps"] = context.Global.StepsContext.GetScope(context.ScopeName);

                    var templateEvaluator = context.ToPipelineTemplateEvaluator();
                    // Evaluate job outputs
                    if (message.JobOutputs != null && message.JobOutputs.Type != TokenType.Null)
                    {
                        try
                        {
                            context.Output($"Evaluate and set job outputs");

                            // Populate env context for each step
                            Trace.Info("Initialize Env context for evaluating job outputs");

                            var outputs = templateEvaluator.EvaluateJobOutput(message.JobOutputs, context.ExpressionValues, context.ExpressionFunctions);
                            foreach (var output in outputs)
                            {
                                if (string.IsNullOrEmpty(output.Value))
                                {
                                    context.Debug($"Skip output '{output.Key}' since it's empty");
                                    continue;
                                }

                                if (!string.Equals(output.Value, HostContext.SecretMasker.MaskSecrets(output.Value)))
                                {
                                    context.Warning($"Skip output '{output.Key}' since it may contain secret.");
                                    continue;
                                }

                                context.Output($"Set output '{output.Key}'");
                                jobContext.JobOutputs[output.Key] = output.Value;
                            }
                        }
                        catch (Exception ex)
                        {
                            context.Result = TaskResult.Failed;
                            context.Error($"Fail to evaluate job outputs");
                            context.Error(ex);
                            jobContext.Result = TaskResultUtil.MergeTaskResults(jobContext.Result, TaskResult.Failed);
                        }
                    }

                    // Evaluate environment data
                    if (jobContext.ActionsEnvironment?.Url != null && jobContext.ActionsEnvironment?.Url.Type != TokenType.Null)
                    {
                        try
                        {
                            context.Output($"Evaluate and set environment url");

                            var environmentUrlToken = templateEvaluator.EvaluateEnvironmentUrl(jobContext.ActionsEnvironment.Url, context.ExpressionValues, context.ExpressionFunctions);
                            var environmentUrl = environmentUrlToken.AssertString("environment.url");
                            if (!string.Equals(environmentUrl.Value, HostContext.SecretMasker.MaskSecrets(environmentUrl.Value)))
                            {
                                context.Warning($"Skip setting environment url as environment '{jobContext.ActionsEnvironment.Name}' may contain secret.");
                            }
                            else
                            {
                                context.Output($"Evaluated environment url: {environmentUrl}");
                                jobContext.ActionsEnvironment.Url = environmentUrlToken;
                            }
                        }
                        catch (Exception ex)
                        {
                            context.Result = TaskResult.Failed;
                            context.Error($"Failed to evaluate environment url");
                            context.Error(ex);
                            jobContext.Result = TaskResultUtil.MergeTaskResults(jobContext.Result, TaskResult.Failed);
                        }
                    }

                    if (context.Global.Variables.GetBoolean(Constants.Variables.Actions.RunnerDebug) ?? false)
                    {
                        Trace.Info("Support log upload starting.");
                        context.Output("Uploading runner diagnostic logs");

                        IDiagnosticLogManager diagnosticLogManager = HostContext.GetService<IDiagnosticLogManager>();

                        try
                        {
                            diagnosticLogManager.UploadDiagnosticLogs(executionContext: context, parentContext: jobContext, message: message, jobStartTimeUtc: jobStartTimeUtc);

                            Trace.Info("Support log upload complete.");
                            context.Output("Completed runner diagnostic log upload");
                        }
                        catch (Exception ex)
                        {
                            // Log the error but make sure we continue gracefully.
                            Trace.Info("Error uploading support logs.");
                            context.Output("Error uploading runner diagnostic logs");
                            Trace.Error(ex);
                        }
                    }

                    if (_processCleanup)
                    {
                        context.Output("Cleaning up orphan processes");

                        // Only check environment variable for any process that doesn't run before we invoke our process.
                        Dictionary<int, Process> currentProcesses = SnapshotProcesses();
                        foreach (var proc in currentProcesses)
                        {
                            if (proc.Key == Process.GetCurrentProcess().Id)
                            {
                                // skip for current process.
                                continue;
                            }

                            if (_existingProcesses.Contains($"{proc.Key}_{proc.Value.ProcessName}"))
                            {
                                Trace.Verbose($"Skip existing process. PID: {proc.Key} ({proc.Value.ProcessName})");
                            }
                            else
                            {
                                Trace.Info($"Inspecting process environment variables. PID: {proc.Key} ({proc.Value.ProcessName})");

                                string lookupId = null;
                                try
                                {
                                    lookupId = proc.Value.GetEnvironmentVariable(HostContext, Constants.ProcessTrackingId);
                                }
                                catch (Exception ex)
                                {
                                    Trace.Warning($"Ignore exception during read process environment variables: {ex.Message}");
                                    Trace.Verbose(ex.ToString());
                                }

                                if (string.Equals(lookupId, _processLookupId, StringComparison.OrdinalIgnoreCase))
                                {
                                    context.Output($"Terminate orphan process: pid ({proc.Key}) ({proc.Value.ProcessName})");
                                    try
                                    {
                                        proc.Value.Kill();
                                    }
                                    catch (Exception ex)
                                    {
                                        Trace.Error("Catch exception during orphan process cleanup.");
                                        Trace.Error(ex);
                                    }
                                }
                            }
                        }
                    }

                    if (_diskSpaceCheckTask != null)
                    {
                        _diskSpaceCheckToken.Cancel();
                    }
                }
                catch (Exception ex)
                {
                    // Log and ignore the error from JobExtension finalization.
                    Trace.Error($"Caught exception from JobExtension finalization: {ex}");
                    context.Output(ex.Message);
                }
                finally
                {
                    context.Debug("Finishing: Complete job");
                    context.Complete();
                }
            }
        }

        private async Task CheckDiskSpaceAsync(IExecutionContext context, CancellationToken token)
        {
            while (!token.IsCancellationRequested)
            {
                // Add warning when disk is lower than system.runner.lowdiskspacethreshold from service (default to 100 MB on service side)
                var lowDiskSpaceThreshold = context.Global.Variables.GetInt(WellKnownDistributedTaskVariables.RunnerLowDiskspaceThreshold);
                if (lowDiskSpaceThreshold == null)
                {
                    Trace.Info($"Low diskspace warning is not enabled.");
                    return;
                }
                var workDirRoot = Directory.GetDirectoryRoot(HostContext.GetDirectory(WellKnownDirectory.Work));
                var driveInfo = new DriveInfo(workDirRoot);
                var freeSpaceInMB = driveInfo.AvailableFreeSpace / 1024 / 1024;
                if (freeSpaceInMB < lowDiskSpaceThreshold)
                {
                    var issue = new Issue() { Type = IssueType.Warning, Message = $"You are running out of disk space. The runner will stop working when the machine runs out of disk space. Free space left: {freeSpaceInMB} MB" };
                    issue.Data[Constants.Runner.InternalTelemetryIssueDataKey] = Constants.Runner.LowDiskSpace;
                    context.AddIssue(issue, ExecutionContextLogOptions.Default);
                    return;
                }

                try
                {
                    await Task.Delay(10 * 1000, token);
                }
                catch (TaskCanceledException)
                {
                    // ignore
                }
            }
        }

        private Dictionary<int, Process> SnapshotProcesses()
        {
            Dictionary<int, Process> snapshot = new();
            foreach (var proc in Process.GetProcesses())
            {
                try
                {
                    // On Windows, this will throw exception on error.
                    // On Linux, this will be NULL on error.
                    if (!string.IsNullOrEmpty(proc.ProcessName))
                    {
                        snapshot[proc.Id] = proc;
                    }
                }
                catch (Exception ex)
                {
                    Trace.Verbose($"Ignore any exception during taking process snapshot of process pid={proc.Id}: '{ex.Message}'.");
                }
            }

            Trace.Info($"Total accessible running process: {snapshot.Count}.");
            return snapshot;
        }

        private static void ValidateJobContainer(JobContainer container)
        {
            if (StringUtil.ConvertToBoolean(Environment.GetEnvironmentVariable(Constants.Variables.Actions.RequireJobContainer)) && container == null)
            {
                throw new ArgumentException("Jobs without a job container are forbidden on this runner, please add a 'container:' to your job or contact your self-hosted runner administrator.");
            }
        }
    }
}<|MERGE_RESOLUTION|>--- conflicted
+++ resolved
@@ -340,16 +340,9 @@
                         }
                     }
 
-<<<<<<< HEAD
-                        if (!string.IsNullOrWhiteSpace(message.JobDisplayName))
-                        {
-                            context.Output($"Complete job name: {message.JobDisplayName}");
-                        }
-=======
                     if (!string.IsNullOrWhiteSpace(message.JobDisplayName))
                     {
                         context.Output($"Complete job name: {message.JobDisplayName}");
->>>>>>> 81b07eb1
                     }
 
                     var intraActionStates = new Dictionary<Guid, Dictionary<string, string>>();
