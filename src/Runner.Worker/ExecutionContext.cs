﻿using System;
using System.Collections.Generic;
using System.Collections.Specialized;
using System.Globalization;
using System.IO;
using System.Linq;
using System.Threading;
using System.Threading.Tasks;
using System.Web;
using GitHub.Runner.Worker.Container;
using GitHub.Services.WebApi;
using GitHub.DistributedTask.Pipelines;
using GitHub.DistributedTask.Pipelines.ContextData;
using GitHub.DistributedTask.WebApi;
using Pipelines = GitHub.DistributedTask.Pipelines;
using ObjectTemplating = GitHub.DistributedTask.ObjectTemplating;
using GitHub.Runner.Common.Util;
using GitHub.Runner.Common;
using GitHub.Runner.Sdk;
using System.Text;

namespace GitHub.Runner.Worker
{
    public class ExecutionContextType
    {
        public static string Job = "Job";
        public static string Task = "Task";
    }

    [ServiceLocator(Default = typeof(ExecutionContext))]
    public interface IExecutionContext : IRunnerService
    {
        Guid Id { get; }
        string ScopeName { get; }
        string ContextName { get; }
        Task ForceCompleted { get; }
        TaskResult? Result { get; set; }
        string ResultCode { get; set; }
        TaskResult? CommandResult { get; set; }
        CancellationToken CancellationToken { get; }
        List<ServiceEndpoint> Endpoints { get; }
        List<SecureFile> SecureFiles { get; }

        PlanFeatures Features { get; }
        Variables Variables { get; }
        // Variables TaskVariables { get; }
        HashSet<string> OutputVariables { get; }
        IDictionary<String, String> EnvironmentVariables { get; }
        IDictionary<String, ContextScope> Scopes { get; }
        ActionsContext ActionsContext { get; }
        IDictionary<String, PipelineContextData> ExpressionValues { get; }
        List<IAsyncCommandContext> AsyncCommands { get; }
        List<string> PrependPath { get; }
        ContainerInfo Container { get; }
        List<ContainerInfo> SidecarContainers { get; }

        // Initialize
        void InitializeJob(Pipelines.AgentJobRequestMessage message, CancellationToken token);
        void CancelToken();
        IExecutionContext CreateChild(Guid recordId, string displayName, string refName, string scopeName, string contextName, Variables taskVariables = null, bool outputForward = false);

        // logging
        bool WriteDebug { get; }
        long Write(string tag, string message);
        void QueueAttachFile(string type, string name, string filePath);

        // timeline record update methods
        void Start(string currentOperation = null);
        TaskResult Complete(TaskResult? result = null, string currentOperation = null, string resultCode = null);
        string GetRunnerContext(string name);
        void SetRunnerContext(string name, string value);
        string GetGitHubContext(string name);
        void SetGitHubContext(string name, string value);
        void SetOutput(string name, string value, out string reference);
        void SetTimeout(TimeSpan? timeout);
        void AddIssue(Issue issue, string message = null);
        void Progress(int percentage, string currentOperation = null);
        void UpdateDetailTimelineRecord(TimelineRecord record);

        // matchers
        void Add(OnMatcherChanged handler);
        void Remove(OnMatcherChanged handler);
        void AddMatchers(IssueMatchersConfig matcher);
        void RemoveMatchers(IEnumerable<string> owners);
        IEnumerable<IssueMatcherConfig> GetMatchers();

        // others
        void ForceTaskComplete();
    }

    public sealed class ExecutionContext : RunnerService, IExecutionContext
    {
        private const int _maxIssueCount = 10;

        private readonly TimelineRecord _record = new TimelineRecord();
        private readonly Dictionary<Guid, TimelineRecord> _detailRecords = new Dictionary<Guid, TimelineRecord>();
        private readonly object _loggerLock = new object();
        private readonly List<IAsyncCommandContext> _asyncCommands = new List<IAsyncCommandContext>();
        private readonly HashSet<string> _outputvariables = new HashSet<string>(StringComparer.OrdinalIgnoreCase);
        private readonly object _matchersLock = new object();

        private event OnMatcherChanged _onMatcherChanged;

        private IssueMatcherConfig[] _matchers;

        private IRunnerLogPlugin _logPlugin;
        private IPagingLogger _logger;
        private IJobServerQueue _jobServerQueue;
        private ExecutionContext _parentExecutionContext;

        private bool _outputForward = false;
        private Guid _mainTimelineId;
        private Guid _detailTimelineId;
        private int _childTimelineRecordOrder = 0;
        private CancellationTokenSource _cancellationTokenSource;
        private TaskCompletionSource<int> _forceCompleted = new TaskCompletionSource<int>();
        private bool _throttlingReported = false;

        // only job level ExecutionContext will track throttling delay.
        private long _totalThrottlingDelayInMilliseconds = 0;

        public Guid Id => _record.Id;
        public string ScopeName { get; private set; }
        public string ContextName { get; private set; }
        public Task ForceCompleted => _forceCompleted.Task;
        public CancellationToken CancellationToken => _cancellationTokenSource.Token;
        public List<ServiceEndpoint> Endpoints { get; private set; }
        public List<SecureFile> SecureFiles { get; private set; }
        public Variables Variables { get; private set; }
        // public Variables TaskVariables { get; private set; }
        public HashSet<string> OutputVariables => _outputvariables;
        public IDictionary<String, String> EnvironmentVariables { get; private set; }
        public IDictionary<String, ContextScope> Scopes { get; private set; }
        public ActionsContext ActionsContext { get; private set; }
        public IDictionary<String, PipelineContextData> ExpressionValues { get; } = new Dictionary<String, PipelineContextData>();
        public bool WriteDebug { get; private set; }
        public List<string> PrependPath { get; private set; }
        public ContainerInfo Container { get; private set; }
        public List<ContainerInfo> SidecarContainers { get; private set; }

        public List<IAsyncCommandContext> AsyncCommands => _asyncCommands;

        public TaskResult? Result
        {
            get
            {
                return _record.Result;
            }
            set
            {
                _record.Result = value;
            }
        }

        public TaskResult? CommandResult { get; set; }

        private string ContextType => _record.RecordType;

        public string ResultCode
        {
            get
            {
                return _record.ResultCode;
            }
            set
            {
                _record.ResultCode = value;
            }
        }

        public PlanFeatures Features { get; private set; }

        private ExecutionContext Root
        {
            get
            {
                var result = this;

                while (result._parentExecutionContext != null)
                {
                    result = result._parentExecutionContext;
                }

                return result;
            }
        }

        public override void Initialize(IHostContext hostContext)
        {
            base.Initialize(hostContext);

            _jobServerQueue = HostContext.GetService<IJobServerQueue>();
        }

        public void CancelToken()
        {
            _cancellationTokenSource.Cancel();
        }

        public void ForceTaskComplete()
        {
            Trace.Info("Force finish current task in 5 sec.");
            Task.Run(async () =>
            {
                await Task.Delay(TimeSpan.FromSeconds(5));
                _forceCompleted?.TrySetResult(1);
            });
        }

        public IExecutionContext CreateChild(Guid recordId, string displayName, string refName, string scopeName, string contextName, Variables taskVariables = null, bool outputForward = false)
        {
            Trace.Entering();

            var child = new ExecutionContext();
            child.Initialize(HostContext);
            child.ScopeName = scopeName;
            child.ContextName = contextName;
            child.Features = Features;
            child.Variables = Variables;
            child.Endpoints = Endpoints;
            child.SecureFiles = SecureFiles;
            // child.TaskVariables = taskVariables;
            child.EnvironmentVariables = EnvironmentVariables;
            child.Scopes = Scopes;
            child.ActionsContext = ActionsContext;
            foreach (var pair in ExpressionValues)
            {
                child.ExpressionValues[pair.Key] = pair.Value;
            }
            child._cancellationTokenSource = new CancellationTokenSource();
            child.WriteDebug = WriteDebug;
            child._parentExecutionContext = this;
            child.PrependPath = PrependPath;
            child.Container = Container;
            child.SidecarContainers = SidecarContainers;
            child._outputForward = outputForward;

            child.InitializeTimelineRecord(_mainTimelineId, recordId, _record.Id, ExecutionContextType.Task, displayName, refName, ++_childTimelineRecordOrder);

            child._logger = HostContext.CreateService<IPagingLogger>();
            child._logger.Setup(_mainTimelineId, recordId);

            return child;
        }

        public void Start(string currentOperation = null)
        {
            _record.CurrentOperation = currentOperation ?? _record.CurrentOperation;
            _record.StartTime = DateTime.UtcNow;
            _record.State = TimelineRecordState.InProgress;

            _jobServerQueue.QueueTimelineRecordUpdate(_mainTimelineId, _record);
        }

        public TaskResult Complete(TaskResult? result = null, string currentOperation = null, string resultCode = null)
        {
            if (result != null)
            {
                Result = result;
            }

            // report total delay caused by server throttling.
            if (_totalThrottlingDelayInMilliseconds > 0)
            {
                this.Warning(StringUtil.Loc("TotalThrottlingDelay", TimeSpan.FromMilliseconds(_totalThrottlingDelayInMilliseconds).TotalSeconds));
            }

            _record.CurrentOperation = currentOperation ?? _record.CurrentOperation;
            _record.ResultCode = resultCode ?? _record.ResultCode;
            _record.FinishTime = DateTime.UtcNow;
            _record.PercentComplete = 100;
            _record.Result = _record.Result ?? TaskResult.Succeeded;
            _record.State = TimelineRecordState.Completed;

            _jobServerQueue.QueueTimelineRecordUpdate(_mainTimelineId, _record);

            // complete all detail timeline records.
            if (_detailTimelineId != Guid.Empty && _detailRecords.Count > 0)
            {
                foreach (var record in _detailRecords)
                {
                    record.Value.FinishTime = record.Value.FinishTime ?? DateTime.UtcNow;
                    record.Value.PercentComplete = record.Value.PercentComplete ?? 100;
                    record.Value.Result = record.Value.Result ?? TaskResult.Succeeded;
                    record.Value.State = TimelineRecordState.Completed;

                    _jobServerQueue.QueueTimelineRecordUpdate(_detailTimelineId, record.Value);
                }
            }

            _cancellationTokenSource?.Dispose();

            _logger.End();

            return Result.Value;
        }

        public void SetRunnerContext(string name, string value)
        {
            ArgUtil.NotNullOrEmpty(name, nameof(name));
            var runnerContext = ExpressionValues["runner"] as RunnerContext;
            runnerContext[name] = new StringContextData(value);
        }

        public string GetRunnerContext(string name)
        {
            ArgUtil.NotNullOrEmpty(name, nameof(name));
            var runnerContext = ExpressionValues["runner"] as RunnerContext;
            if (runnerContext.TryGetValue(name, out var value))
            {
                return value as StringContextData;
            }
            else
            {
                return null;
            }
        }

        public void SetGitHubContext(string name, string value)
        {
            ArgUtil.NotNullOrEmpty(name, nameof(name));
            var githubContext = ExpressionValues["github"] as GitHubContext;
            githubContext[name] = new StringContextData(value);
        }

        public string GetGitHubContext(string name)
        {
            ArgUtil.NotNullOrEmpty(name, nameof(name));
            var githubContext = ExpressionValues["github"] as GitHubContext;
            if (githubContext.TryGetValue(name, out var value))
            {
                return value as StringContextData;
            }
            else
            {
                return null;
            }
        }

        public void SetOutput(string name, string value, out string reference)
        {
            ArgUtil.NotNullOrEmpty(name, nameof(name));

            if (String.IsNullOrEmpty(ContextName))
            {
                reference = null;
                return;
            }

            // todo: restrict multiline?

            ActionsContext.SetOutput(ScopeName, ContextName, name, value, out reference);
        }

        public void SetTimeout(TimeSpan? timeout)
        {
            if (timeout != null)
            {
                _cancellationTokenSource.CancelAfter(timeout.Value);
            }
        }

        public void Progress(int percentage, string currentOperation = null)
        {
            if (percentage > 100 || percentage < 0)
            {
                throw new ArgumentOutOfRangeException(nameof(percentage));
            }

            _record.CurrentOperation = currentOperation ?? _record.CurrentOperation;
            _record.PercentComplete = Math.Max(percentage, _record.PercentComplete.Value);

            _jobServerQueue.QueueTimelineRecordUpdate(_mainTimelineId, _record);
        }

        // This is not thread safe, the caller need to take lock before calling issue()
        public void AddIssue(Issue issue, string logMessage = null)
        {
            ArgUtil.NotNull(issue, nameof(issue));

            if (string.IsNullOrEmpty(logMessage))
            {
                logMessage = issue.Message;
            }

            issue.Message = HostContext.SecretMasker.MaskSecrets(issue.Message);

            if (issue.Type == IssueType.Error)
            {
                // tracking line number for each issue in log file
                // log UI use this to navigate from issue to log
                if (!string.IsNullOrEmpty(logMessage))
                {
                    long logLineNumber = Write(WellKnownTags.Error, logMessage);
                    issue.Data["logFileLineNumber"] = logLineNumber.ToString();
                }

                if (_record.ErrorCount < _maxIssueCount)
                {
                    _record.Issues.Add(issue);
                }

                _record.ErrorCount++;
            }
            else if (issue.Type == IssueType.Warning)
            {
                // tracking line number for each issue in log file
                // log UI use this to navigate from issue to log
                if (!string.IsNullOrEmpty(logMessage))
                {
                    long logLineNumber = Write(WellKnownTags.Warning, logMessage);
                    issue.Data["logFileLineNumber"] = logLineNumber.ToString();
                }

                if (_record.WarningCount < _maxIssueCount)
                {
                    _record.Issues.Add(issue);
                }

                _record.WarningCount++;
            }

            _jobServerQueue.QueueTimelineRecordUpdate(_mainTimelineId, _record);
        }

        public void UpdateDetailTimelineRecord(TimelineRecord record)
        {
            ArgUtil.NotNull(record, nameof(record));

            if (record.RecordType == ExecutionContextType.Job)
            {
                throw new ArgumentOutOfRangeException(nameof(record));
            }

            if (_detailTimelineId == Guid.Empty)
            {
                // create detail timeline
                _detailTimelineId = Guid.NewGuid();
                _record.Details = new Timeline(_detailTimelineId);

                _jobServerQueue.QueueTimelineRecordUpdate(_mainTimelineId, _record);
            }

            TimelineRecord existRecord;
            if (_detailRecords.TryGetValue(record.Id, out existRecord))
            {
                existRecord.Name = record.Name ?? existRecord.Name;
                existRecord.RecordType = record.RecordType ?? existRecord.RecordType;
                existRecord.Order = record.Order ?? existRecord.Order;
                existRecord.ParentId = record.ParentId ?? existRecord.ParentId;
                existRecord.StartTime = record.StartTime ?? existRecord.StartTime;
                existRecord.FinishTime = record.FinishTime ?? existRecord.FinishTime;
                existRecord.PercentComplete = record.PercentComplete ?? existRecord.PercentComplete;
                existRecord.CurrentOperation = record.CurrentOperation ?? existRecord.CurrentOperation;
                existRecord.Result = record.Result ?? existRecord.Result;
                existRecord.ResultCode = record.ResultCode ?? existRecord.ResultCode;
                existRecord.State = record.State ?? existRecord.State;

                _jobServerQueue.QueueTimelineRecordUpdate(_detailTimelineId, existRecord);
            }
            else
            {
                _detailRecords[record.Id] = record;
                _jobServerQueue.QueueTimelineRecordUpdate(_detailTimelineId, record);
            }
        }

        public void InitializeJob(Pipelines.AgentJobRequestMessage message, CancellationToken token)
        {
            // Validation
            Trace.Entering();
            ArgUtil.NotNull(message, nameof(message));
            ArgUtil.NotNull(message.Resources, nameof(message.Resources));
            ArgUtil.NotNull(message.Variables, nameof(message.Variables));
            ArgUtil.NotNull(message.Plan, nameof(message.Plan));

            _cancellationTokenSource = CancellationTokenSource.CreateLinkedTokenSource(token);

            // Features
            Features = PlanUtil.GetFeatures(message.Plan);

            // Endpoints
            Endpoints = message.Resources.Endpoints;

            // SecureFiles
            SecureFiles = message.Resources.SecureFiles;

            // Variables
            Variables = new Variables(HostContext, message.Variables);

            // Environment variables shared across all actions
            EnvironmentVariables = new Dictionary<string, string>(VarUtil.EnvironmentVariableKeyComparer);

            // Actions context (StepsRunner manages adding the scoped actions context)
            ActionsContext = new ActionsContext();

            // Scopes
            Scopes = new Dictionary<String, ContextScope>(StringComparer.OrdinalIgnoreCase);
            if (message.Scopes?.Count > 0)
            {
                foreach (var scope in message.Scopes)
                {
                    Scopes[scope.Name] = scope;
                }
            }

            // Expression values
            if (message.ContextData?.Count > 0)
            {
                foreach (var pair in message.ContextData)
                {
                    ExpressionValues[pair.Key] = pair.Value;
                }
            }

            ExpressionValues["secrets"] = Variables.ToSecretsContext();
            ExpressionValues["runner"] = new RunnerContext();

            if (!ExpressionValues.ContainsKey("github"))
            {
                var githubContext = new GitHubContext();
                ExpressionValues["github"] = githubContext;

                // Populate action environment variables
                var selfRepo = message.Resources.Repositories.Single(x => string.Equals(x.Alias, Pipelines.PipelineConstants.SelfAlias, StringComparison.OrdinalIgnoreCase));

                // GITHUB_ACTOR=ericsciple
                githubContext["actor"] = new StringContextData(selfRepo.Properties.Get<Pipelines.VersionInfo>(Pipelines.RepositoryPropertyNames.VersionInfo)?.Author ?? string.Empty);

                // GITHUB_REPOSITORY=bryanmacfarlane/actionstest
                githubContext["repository"] = new StringContextData(selfRepo.Properties.Get<string>(Pipelines.RepositoryPropertyNames.Name, string.Empty));

                // GITHUB_WORKSPACE=/github/workspace

                // GITHUB_SHA=1a204f473f6001b7fac9c6453e76702f689a41a9
                githubContext["sha"] = new StringContextData(selfRepo.Version);

                // GITHUB_REF=refs/heads/master
                githubContext["ref"] = new StringContextData(selfRepo.Properties.Get<string>(Pipelines.RepositoryPropertyNames.Ref, string.Empty));

                // GITHUB_TOKEN=TOKEN
                if (selfRepo.Endpoint != null)
                {
                    var repoEndpoint = message.Resources.Endpoints.FirstOrDefault(x => x.Id == selfRepo.Endpoint.Id);
                    if (repoEndpoint?.Authorization?.Parameters != null && repoEndpoint.Authorization.Parameters.ContainsKey("accessToken"))
                    {
                        var githubAccessToken = repoEndpoint.Authorization.Parameters["accessToken"];
                        githubContext["token"] = new StringContextData(githubAccessToken);
                        var base64EncodingToken = Convert.ToBase64String(Encoding.UTF8.GetBytes($"x-access-token:{githubAccessToken}"));
                        HostContext.SecretMasker.AddValue(base64EncodingToken);
                    }
                }

                // HOME=/github/home
                // Environment["HOME"] = "/github/home";

                // GITHUB_WORKFLOW=test on push
                githubContext["workflow"] = new StringContextData(Variables.Build_DefinitionName);

                // GITHUB_EVENT_NAME=push
                githubContext["event_name"] = new StringContextData(Variables.Get("build.reason"));

                // GITHUB_ACTION=dump.env
                githubContext["action"] = new StringContextData(Variables.Build_Number);

                // GITHUB_EVENT_PATH=/github/workflow/event.json
            }
            else
            {
                var githubContext = new GitHubContext();
                var ghDictionary = (DictionaryContextData)ExpressionValues["github"];
                foreach (var pair in ghDictionary)
                {
                    githubContext.Add(pair.Key, pair.Value);
                }

                // GITHUB_TOKEN=TOKEN
                var githubAccessToken = Variables.Get("system.github.token");
                if (!string.IsNullOrEmpty(githubAccessToken))
                {
                    githubContext["token"] = new StringContextData(githubAccessToken);
                    var base64EncodingToken = Convert.ToBase64String(Encoding.UTF8.GetBytes($"x-access-token:{githubAccessToken}"));
                    HostContext.SecretMasker.AddValue(base64EncodingToken);
                }

                ExpressionValues["github"] = githubContext;
            }

            // Prepend Path
            PrependPath = new List<string>();

            // Docker (JobContainer)
<<<<<<< HEAD
            var containerNetwork = $"runner_network_{Guid.NewGuid().ToString("N")}";
=======
            var containerNetwork = $"github_network_{Guid.NewGuid().ToString("N")}";

            // Expose the network name through runner context
            SetRunnerContext("containernetwork", containerNetwork);
>>>>>>> dae71416
            if (!string.IsNullOrEmpty(message.JobContainer))
            {
                Container = new ContainerInfo(HostContext, message.Resources.Containers.Single(x => string.Equals(x.Alias, message.JobContainer, StringComparison.OrdinalIgnoreCase))) { ContainerNetwork = containerNetwork };
            }
            else
            {
                Container = null;
            }

            // Docker (Sidecar Containers)
            SidecarContainers = new List<ContainerInfo>();
            foreach (var sidecar in message.JobSidecarContainers)
            {
                var networkAlias = sidecar.Key;
                var containerResourceAlias = sidecar.Value;
                var containerResource = message.Resources.Containers.Single(c => string.Equals(c.Alias, containerResourceAlias, StringComparison.OrdinalIgnoreCase));
                SidecarContainers.Add(new ContainerInfo(HostContext, containerResource, isJobContainer: false) { ContainerNetwork = containerNetwork, ContainerNetworkAlias = networkAlias });
            }

            // Proxy variables
            var agentWebProxy = HostContext.GetService<IRunnerWebProxy>();
            if (!string.IsNullOrEmpty(agentWebProxy.ProxyAddress))
            {
                SetRunnerContext("proxyurl", agentWebProxy.ProxyAddress);
                Environment.SetEnvironmentVariable("VSTS_HTTP_PROXY", string.Empty);

                if (!string.IsNullOrEmpty(agentWebProxy.ProxyUsername))
                {
                    SetRunnerContext("proxyusername", agentWebProxy.ProxyUsername);
                    Environment.SetEnvironmentVariable("VSTS_HTTP_PROXY_USERNAME", string.Empty);
                }

                if (!string.IsNullOrEmpty(agentWebProxy.ProxyPassword))
                {
                    HostContext.SecretMasker.AddValue(agentWebProxy.ProxyPassword);
                    SetRunnerContext("proxypassword", agentWebProxy.ProxyPassword);
                    Environment.SetEnvironmentVariable("VSTS_HTTP_PROXY_PASSWORD", string.Empty);
                }

                if (agentWebProxy.ProxyBypassList.Count > 0)
                {
                    SetRunnerContext("proxybypasslist", JsonUtility.ToString(agentWebProxy.ProxyBypassList));
                }
            }

            // Certificate variables
            var agentCert = HostContext.GetService<IRunnerCertificateManager>();
            if (agentCert.SkipServerCertificateValidation)
            {
                SetRunnerContext("sslskipcertvalidation", bool.TrueString);
            }

            if (!string.IsNullOrEmpty(agentCert.CACertificateFile))
            {
                SetRunnerContext("sslcainfo", agentCert.CACertificateFile);
            }

            if (!string.IsNullOrEmpty(agentCert.ClientCertificateFile) &&
                !string.IsNullOrEmpty(agentCert.ClientCertificatePrivateKeyFile) &&
                !string.IsNullOrEmpty(agentCert.ClientCertificateArchiveFile))
            {
                SetRunnerContext("clientcertfile", agentCert.ClientCertificateFile);
                SetRunnerContext("clientcertprivatekey", agentCert.ClientCertificatePrivateKeyFile);
                SetRunnerContext("clientcertarchive", agentCert.ClientCertificateArchiveFile);

                if (!string.IsNullOrEmpty(agentCert.ClientCertificatePassword))
                {
                    HostContext.SecretMasker.AddValue(agentCert.ClientCertificatePassword);
                    SetRunnerContext("clientcertpassword", agentCert.ClientCertificatePassword);
                }
            }

            // Runtime option variables
            var runtimeOptions = HostContext.GetService<IConfigurationStore>().GetRunnerRuntimeOptions();
            if (runtimeOptions != null)
            {
#if OS_WINDOWS
                if (runtimeOptions.GitUseSecureChannel)
                {
                    SetRunnerContext("gituseschannel", runtimeOptions.GitUseSecureChannel.ToString());
                }
#endif                
            }

            // Job timeline record.
            InitializeTimelineRecord(
                timelineId: message.Timeline.Id,
                timelineRecordId: message.JobId,
                parentTimelineRecordId: null,
                recordType: ExecutionContextType.Job,
                displayName: message.JobDisplayName,
                refName: message.JobName,
                order: null); // The job timeline record's order is set by server.

            // Logger (must be initialized before writing warnings).
            _logger = HostContext.CreateService<IPagingLogger>();
            _logger.Setup(_mainTimelineId, _record.Id);

            // Verbosity (from system.debug).
            WriteDebug = Variables.System_Debug ?? false;

            // Hook up JobServerQueueThrottling event, we will log warning on server tarpit.
            _jobServerQueue.JobServerQueueThrottling += JobServerQueueThrottling_EventReceived;
        }

        // Do not add a format string overload. In general, execution context messages are user facing and
        // therefore should be localized. Use the Loc methods from the StringUtil class. The exception to
        // the rule is command messages - which should be crafted using strongly typed wrapper methods.
        public long Write(string tag, string message)
        {
            string msg = HostContext.SecretMasker.MaskSecrets($"{tag}{message}");
            long totalLines;
            lock (_loggerLock)
            {
                totalLines = _logger.TotalLines + 1;
                _logger.Write(msg);
            }

            // write to job level execution context's log file.
            if (_parentExecutionContext != null)
            {
                lock (_parentExecutionContext._loggerLock)
                {
                    _parentExecutionContext._logger.Write(msg);
                }
            }

            // write to plugin daemon, 
            if (_outputForward)
            {
                if (_logPlugin == null)
                {
                    _logPlugin = HostContext.GetService<IRunnerLogPlugin>();
                }

                _logPlugin.Write(_record.Id, msg);
            }

            _jobServerQueue.QueueWebConsoleLine(_record.Id, msg);
            return totalLines;
        }

        public void QueueAttachFile(string type, string name, string filePath)
        {
            ArgUtil.NotNullOrEmpty(type, nameof(type));
            ArgUtil.NotNullOrEmpty(name, nameof(name));
            ArgUtil.NotNullOrEmpty(filePath, nameof(filePath));

            if (!File.Exists(filePath))
            {
                throw new FileNotFoundException(StringUtil.Loc("AttachFileNotExist", type, name, filePath));
            }

            _jobServerQueue.QueueFileUpload(_mainTimelineId, _record.Id, type, name, filePath, deleteSource: false);
        }

        // Add OnMatcherChanged
        public void Add(OnMatcherChanged handler)
        {
            Root._onMatcherChanged += handler;
        }

        // Remove OnMatcherChanged
        public void Remove(OnMatcherChanged handler)
        {
            Root._onMatcherChanged -= handler;
        }

        // Add Issue matchers
        public void AddMatchers(IssueMatchersConfig config)
        {
            var root = Root;

            // Lock
            lock (root._matchersLock)
            {
                var newMatchers = new List<IssueMatcherConfig>();

                // Prepend
                var newOwners = new HashSet<string>(StringComparer.OrdinalIgnoreCase);
                foreach (var matcher in config.Matchers)
                {
                    newOwners.Add(matcher.Owner);
                    newMatchers.Add(matcher);
                }

                // Add existing non-matching
                var existingMatchers = root._matchers ?? Array.Empty<IssueMatcherConfig>();
                newMatchers.AddRange(existingMatchers.Where(x => !newOwners.Contains(x.Owner)));

                // Store
                root._matchers = newMatchers.ToArray();

                // Fire events
                foreach (var matcher in config.Matchers)
                {
                    root._onMatcherChanged(null, new MatcherChangedEventArgs(matcher));
                }

                // Output
                var owners = config.Matchers.Select(x => $"'{x.Owner}'");
                var joinedOwners = string.Join(", ", owners);
                // todo: loc
                this.Output($"Added matchers: {joinedOwners}");
            }
        }

        // Remove issue matcher
        public void RemoveMatchers(IEnumerable<string> owners)
        {
            var root = Root;
            var distinctOwners = new HashSet<string>(owners, StringComparer.OrdinalIgnoreCase);
            var removedMatchers = new List<IssueMatcherConfig>();
            var newMatchers = new List<IssueMatcherConfig>();

            // Lock
            lock (root._matchersLock)
            {
                // Remove
                var existingMatchers = root._matchers ?? Array.Empty<IssueMatcherConfig>();
                foreach (var matcher in existingMatchers)
                {
                    if (distinctOwners.Contains(matcher.Owner))
                    {
                        removedMatchers.Add(matcher);
                    }
                    else
                    {
                        newMatchers.Add(matcher);
                    }
                }

                // Store
                root._matchers = newMatchers.ToArray();

                // Fire events
                foreach (var removedMatcher in removedMatchers)
                {
                    root._onMatcherChanged(null, new MatcherChangedEventArgs(new IssueMatcherConfig { Owner = removedMatcher.Owner }));
                }

                // Output
                owners = removedMatchers.Select(x => $"'{x.Owner}'");
                var joinedOwners = string.Join(", ", owners);
                // todo: loc
                this.Output($"Removed matchers: {joinedOwners}");
            }
        }

        // Get issue matchers
        public IEnumerable<IssueMatcherConfig> GetMatchers()
        {
            // Lock not required since the list is immutable
            return Root._matchers ?? Array.Empty<IssueMatcherConfig>();
        }

        private void InitializeTimelineRecord(Guid timelineId, Guid timelineRecordId, Guid? parentTimelineRecordId, string recordType, string displayName, string refName, int? order)
        {
            _mainTimelineId = timelineId;
            _record.Id = timelineRecordId;
            _record.RecordType = recordType;
            _record.Name = displayName;
            _record.RefName = refName;
            _record.Order = order;
            _record.PercentComplete = 0;
            _record.State = TimelineRecordState.Pending;
            _record.ErrorCount = 0;
            _record.WarningCount = 0;

            if (parentTimelineRecordId != null && parentTimelineRecordId.Value != Guid.Empty)
            {
                _record.ParentId = parentTimelineRecordId;
            }

            var configuration = HostContext.GetService<IConfigurationStore>();
            _record.WorkerName = configuration.GetSettings().AgentName;

            _jobServerQueue.QueueTimelineRecordUpdate(_mainTimelineId, _record);
        }

        private void JobServerQueueThrottling_EventReceived(object sender, ThrottlingEventArgs data)
        {
            Interlocked.Add(ref _totalThrottlingDelayInMilliseconds, Convert.ToInt64(data.Delay.TotalMilliseconds));

            if (!_throttlingReported)
            {
                this.Warning(StringUtil.Loc("ServerTarpit"));

                if (!String.IsNullOrEmpty(this.Variables.System_TFCollectionUrl))
                {
                    // Construct a URL to the resource utilization page, to aid the user debug throttling issues
                    UriBuilder uriBuilder = new UriBuilder(Variables.System_TFCollectionUrl);
                    NameValueCollection query = HttpUtility.ParseQueryString(uriBuilder.Query);
                    DateTime endTime = DateTime.UtcNow;
                    string queryDate = endTime.AddHours(-1).ToString("s") + "," + endTime.ToString("s");

                    uriBuilder.Path += (Variables.System_TFCollectionUrl.EndsWith("/") ? "" : "/") + "_usersSettings/usage";
                    query["tab"] = "pipelines";
                    query["queryDate"] = queryDate;

                    // Global RU link
                    uriBuilder.Query = query.ToString();
                    string global = StringUtil.Loc("ServerTarpitUrl", uriBuilder.ToString());

                    if (!String.IsNullOrEmpty(this.Variables.Build_DefinitionName))
                    {
                        query["keywords"] = this.Variables.Build_Number;
                        query["definition"] = this.Variables.Build_DefinitionName;
                    }

                    // RU link scoped for the build/release
                    uriBuilder.Query = query.ToString();
                    this.Warning($"{global}\n{StringUtil.Loc("ServerTarpitUrlScoped", uriBuilder.ToString())}");
                }

                _throttlingReported = true;
            }
        }
    }

    // The Error/Warning/etc methods are created as extension methods to simplify unit testing.
    // Otherwise individual overloads would need to be implemented (depending on the unit test).
    public static class ExecutionContextExtension
    {
        public static void Error(this IExecutionContext context, Exception ex)
        {
            context.Error(ex.Message);
            context.Debug(ex.ToString());
        }

        // Do not add a format string overload. See comment on ExecutionContext.Write().
        public static void Error(this IExecutionContext context, string message)
        {
            context.AddIssue(new Issue() { Type = IssueType.Error, Message = message });
        }

        // Do not add a format string overload. See comment on ExecutionContext.Write().
        public static void Warning(this IExecutionContext context, string message)
        {
            context.AddIssue(new Issue() { Type = IssueType.Warning, Message = message });
        }

        // Do not add a format string overload. See comment on ExecutionContext.Write().
        public static void Output(this IExecutionContext context, string message)
        {
            context.Write(null, message);
        }

        // Do not add a format string overload. See comment on ExecutionContext.Write().
        public static void Command(this IExecutionContext context, string message)
        {
            context.Write(WellKnownTags.Command, message);
        }

        // Do not add a format string overload. See comment on ExecutionContext.Write().
        public static void Section(this IExecutionContext context, string message)
        {
            context.Write(WellKnownTags.Section, message);
        }

        //
        // Verbose output is enabled by setting System.Debug
        // It's meant to help the end user debug their definitions.
        // Why are my inputs not working?  It's not meant for dev debugging which is diag
        //
        // Do not add a format string overload. See comment on ExecutionContext.Write().
        public static void Debug(this IExecutionContext context, string message)
        {
            if (context.WriteDebug)
            {
                context.Write(WellKnownTags.Debug, message);
            }
        }

        public static ObjectTemplating.ITraceWriter ToTemplateTraceWriter(this IExecutionContext context)
        {
            return new TemplateTraceWriter(context);
        }
    }

    internal sealed class TemplateTraceWriter : ObjectTemplating.ITraceWriter
    {
        private readonly IExecutionContext _executionContext;

        internal TemplateTraceWriter(IExecutionContext executionContext)
        {
            _executionContext = executionContext;
        }

        public void Error(string format, params Object[] args)
        {
            _executionContext.Error(string.Format(CultureInfo.CurrentCulture, format, args));
        }

        public void Info(string format, params Object[] args)
        {
            _executionContext.Output(string.Format(CultureInfo.CurrentCulture, $"{WellKnownTags.Debug}{format}", args));
        }

        public void Verbose(string format, params Object[] args)
        {
            // // todo: switch to verbose? how to set system.debug?
            // _executionContext.Output(string.Format(CultureInfo.CurrentCulture, $"{WellKnownTags.Debug}{format}", args));
        }
    }

    public static class WellKnownTags
    {
        public static readonly string Section = "##[section]";
        public static readonly string Command = "##[command]";
        public static readonly string Error = "##[error]";
        public static readonly string Warning = "##[warning]";
        public static readonly string Debug = "##[debug]";
    }
}<|MERGE_RESOLUTION|>--- conflicted
+++ resolved
@@ -589,15 +589,11 @@
             // Prepend Path
             PrependPath = new List<string>();
 
+            // Expose the network name through runner context
+            var containerNetwork = $"github_network_{Guid.NewGuid().ToString("N")}";
+            SetRunnerContext("containernetwork", containerNetwork);
+
             // Docker (JobContainer)
-<<<<<<< HEAD
-            var containerNetwork = $"runner_network_{Guid.NewGuid().ToString("N")}";
-=======
-            var containerNetwork = $"github_network_{Guid.NewGuid().ToString("N")}";
-
-            // Expose the network name through runner context
-            SetRunnerContext("containernetwork", containerNetwork);
->>>>>>> dae71416
             if (!string.IsNullOrEmpty(message.JobContainer))
             {
                 Container = new ContainerInfo(HostContext, message.Resources.Containers.Single(x => string.Equals(x.Alias, message.JobContainer, StringComparison.OrdinalIgnoreCase))) { ContainerNetwork = containerNetwork };
