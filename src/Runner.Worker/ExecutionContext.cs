﻿using System;
using System.Collections;
using System.Collections.Generic;
using System.Collections.Specialized;
using System.Globalization;
using System.IO;
using System.Linq;
using System.Text;
using System.Threading;
using System.Threading.Tasks;
using System.Web;
using GitHub.DistributedTask.Expressions2;
using GitHub.DistributedTask.Pipelines;
using GitHub.DistributedTask.Pipelines.ContextData;
using GitHub.DistributedTask.Pipelines.ObjectTemplating;
using GitHub.DistributedTask.WebApi;
using GitHub.Runner.Common.Util;
using GitHub.Runner.Common;
using GitHub.Runner.Sdk;
using GitHub.Runner.Worker.Container;
using GitHub.Services.WebApi;
using Newtonsoft.Json;
using ObjectTemplating = GitHub.DistributedTask.ObjectTemplating;
using Pipelines = GitHub.DistributedTask.Pipelines;

namespace GitHub.Runner.Worker
{
    public class ExecutionContextType
    {
        public static string Job = "Job";
        public static string Task = "Task";
    }

    [ServiceLocator(Default = typeof(ExecutionContext))]
    public interface IExecutionContext : IRunnerService
    {
        Guid Id { get; }
        string ScopeName { get; }
        string ContextName { get; }
        Task ForceCompleted { get; }
        TaskResult? Result { get; set; }
        TaskResult? Outcome { get; set; }
        string ResultCode { get; set; }
        TaskResult? CommandResult { get; set; }
        CancellationToken CancellationToken { get; }
        List<ServiceEndpoint> Endpoints { get; }
        TaskOrchestrationPlanReference Plan { get; }

        PlanFeatures Features { get; }
        Variables Variables { get; }
        Dictionary<string, string> IntraActionState { get; }
        IDictionary<String, IDictionary<String, String>> JobDefaults { get; }
        Dictionary<string, VariableValue> JobOutputs { get; }
        IDictionary<String, String> EnvironmentVariables { get; }
        IList<String> FileTable { get; }
        StepsContext StepsContext { get; }
        DictionaryContextData ExpressionValues { get; }
        IList<IFunctionInfo> ExpressionFunctions { get; }
        List<string> PrependPath { get; }
        ContainerInfo Container { get; set; }
        List<ContainerInfo> ServiceContainers { get; }
        JobContext JobContext { get; }

        // Only job level ExecutionContext has JobSteps
        List<IStep> JobSteps { get; }

        // Only job level ExecutionContext has PostJobSteps
        Stack<IStep> PostJobSteps { get; }

        bool EchoOnActionCommand { get; set; }

        IExecutionContext FinalizeContext { get; set; }

        // Initialize
        void InitializeJob(Pipelines.AgentJobRequestMessage message, CancellationToken token);
        void CancelToken();
        IExecutionContext CreateChild(Guid recordId, string displayName, string refName, string scopeName, string contextName, Dictionary<string, string> intraActionState = null, int? recordOrder = null);

        // logging
        bool WriteDebug { get; }
        long Write(string tag, string message);
        void QueueAttachFile(string type, string name, string filePath);

        // timeline record update methods
        void Start(string currentOperation = null);
        TaskResult Complete(TaskResult? result = null, string currentOperation = null, string resultCode = null);
        void SetEnvContext(string name, string value);
        void SetRunnerContext(string name, string value);
        string GetGitHubContext(string name);
        void SetGitHubContext(string name, string value);
        void SetOutput(string name, string value, out string reference);
        void SetTimeout(TimeSpan? timeout);
        void AddIssue(Issue issue, string message = null);
        void Progress(int percentage, string currentOperation = null);
        void UpdateDetailTimelineRecord(TimelineRecord record);

        void UpdateTimelineRecordDisplayName(string displayName);

        // matchers
        void Add(OnMatcherChanged handler);
        void Remove(OnMatcherChanged handler);
        void AddMatchers(IssueMatchersConfig matcher);
        void RemoveMatchers(IEnumerable<string> owners);
        IEnumerable<IssueMatcherConfig> GetMatchers();

        // others
        void ForceTaskComplete();
        void RegisterPostJobStep(IStep step);
<<<<<<< HEAD
        public void SetEnvironmentVariables(Dictionary<string, string> dict);
        IStep RegisterNestedStep(IActionRunner step, DictionaryContextData inputsData, int location, Dictionary<string, string> envData, Boolean cleanUp = false);
=======
        void RegisterNestedStep(IStep step, DictionaryContextData inputsData, int location, Dictionary<string, string> envData);
>>>>>>> 635baa52
    }

    public sealed class ExecutionContext : RunnerService, IExecutionContext
    {
        private const int _maxIssueCount = 10;
        private const int _throttlingDelayReportThreshold = 10 * 1000; // Don't report throttling with less than 10 seconds delay

        private readonly TimelineRecord _record = new TimelineRecord();
        private readonly Dictionary<Guid, TimelineRecord> _detailRecords = new Dictionary<Guid, TimelineRecord>();
        private readonly object _loggerLock = new object();
        private readonly object _matchersLock = new object();

        private event OnMatcherChanged _onMatcherChanged;

        private IssueMatcherConfig[] _matchers;

        private IPagingLogger _logger;
        private IJobServerQueue _jobServerQueue;
        private ExecutionContext _parentExecutionContext;

        private Guid _mainTimelineId;
        private Guid _detailTimelineId;
        private bool _expandedForPostJob = false;
        private int _childTimelineRecordOrder = 0;
        private CancellationTokenSource _cancellationTokenSource;
        private TaskCompletionSource<int> _forceCompleted = new TaskCompletionSource<int>();
        private bool _throttlingReported = false;

        // only job level ExecutionContext will track throttling delay.
        private long _totalThrottlingDelayInMilliseconds = 0;

        public Guid Id => _record.Id;
        public string ScopeName { get; private set; }
        public string ContextName { get; private set; }
        public Task ForceCompleted => _forceCompleted.Task;
        public CancellationToken CancellationToken => _cancellationTokenSource.Token;
        public List<ServiceEndpoint> Endpoints { get; private set; }
        public TaskOrchestrationPlanReference Plan { get; private set; }
        public Variables Variables { get; private set; }
        public Dictionary<string, string> IntraActionState { get; private set; }
        public IDictionary<String, IDictionary<String, String>> JobDefaults { get; private set; }
        public Dictionary<string, VariableValue> JobOutputs { get; private set; }
        public IDictionary<String, String> EnvironmentVariables { get; private set; }
        public IList<String> FileTable { get; private set; }
        public StepsContext StepsContext { get; private set; }
        public DictionaryContextData ExpressionValues { get; } = new DictionaryContextData();
        public IList<IFunctionInfo> ExpressionFunctions { get; } = new List<IFunctionInfo>();
        public bool WriteDebug { get; private set; }
        public List<string> PrependPath { get; private set; }
        public ContainerInfo Container { get; set; }
        public List<ContainerInfo> ServiceContainers { get; private set; }

        // Only job level ExecutionContext has JobSteps
        public List<IStep> JobSteps { get; private set; }

        // Only job level ExecutionContext has PostJobSteps
        public Stack<IStep> PostJobSteps { get; private set; }

        // Only job level ExecutionContext has StepsWithPostRegistered
        public HashSet<Guid> StepsWithPostRegistered { get; private set; }

        public bool EchoOnActionCommand { get; set; }

        public IExecutionContext FinalizeContext { get; set; }

        public TaskResult? Result
        {
            get
            {
                return _record.Result;
            }
            set
            {
                _record.Result = value;
            }
        }

        public TaskResult? Outcome { get; set; }

        public TaskResult? CommandResult { get; set; }

        private string ContextType => _record.RecordType;

        public string ResultCode
        {
            get
            {
                return _record.ResultCode;
            }
            set
            {
                _record.ResultCode = value;
            }
        }

        public PlanFeatures Features { get; private set; }

        private ExecutionContext Root
        {
            get
            {
                var result = this;

                while (result._parentExecutionContext != null)
                {
                    result = result._parentExecutionContext;
                }

                return result;
            }
        }

        public JobContext JobContext
        {
            get
            {
                return ExpressionValues["job"] as JobContext;
            }
        }

        public override void Initialize(IHostContext hostContext)
        {
            base.Initialize(hostContext);

            _jobServerQueue = HostContext.GetService<IJobServerQueue>();
        }

        public void CancelToken()
        {
            try
            {
                _cancellationTokenSource.Cancel();
            }
            catch (ObjectDisposedException e)
            {
                Trace.Info($"Attempted to cancel a disposed token, the execution is already complete: {e.ToString()}");
            }
        }

        public void ForceTaskComplete()
        {
            Trace.Info("Force finish current task in 5 sec.");
            Task.Run(async () =>
            {
                await Task.Delay(TimeSpan.FromSeconds(5));
                _forceCompleted?.TrySetResult(1);
            });
        }

        public void RegisterPostJobStep(IStep step)
        {
            if (step is IActionRunner actionRunner && !Root.StepsWithPostRegistered.Add(actionRunner.Action.Id))
            {
                Trace.Info($"'post' of '{actionRunner.DisplayName}' already push to post step stack.");
                return;
            }

            step.ExecutionContext = Root.CreatePostChild(step.DisplayName, IntraActionState);
            Root.PostJobSteps.Push(step);
        }

        /// <summary>
        /// Helper function used in CompositeActionHandler::RunAsync to
        /// add a child node, aka a step, to the current job to the Root.JobSteps based on the location. 
        /// </summary>
        public IStep RegisterNestedStep(
            IActionRunner step, DictionaryContextData inputsData, int location,
            Dictionary<string, string> envData,
            Boolean cleanUp = false)
        {
            // TODO: For UI purposes, look at figuring out how to condense steps in one node => maybe use the same previous GUID
            var newGuid = Guid.NewGuid();

            // Set Scope Name. Note, for our design, we consider each step in a composite action to have the same scope
            // This makes it much simpler to handle their outputs at the end of the Composite Action
            var childScopeName = !string.IsNullOrEmpty(this.ScopeName) ? $"{this.ScopeName}.{this.ContextName}" : this.ContextName;

            // If the context name is empty and the scope name is empty, we would generate a unique scope name for this child in the following format:
            // "__<GUID>"
            if (String.IsNullOrEmpty(childScopeName))
            {
                childScopeName = $"__{newGuid}";
            }

            var childContextName = step.Action.ContextName;

            step.ExecutionContext = Root.CreateChild(newGuid, step.DisplayName, newGuid.ToString("N"), childScopeName, childContextName);
            step.ExecutionContext.ExpressionValues["inputs"] = inputsData;

            // Set Parent Attribute for Clean Up Step
            if (cleanUp)
            {
                step.ExecutionContext.FinalizeContext = this;
            }

            // Add the composite action environment variables to each step.
            // If the key already exists, we override it since the composite action env variables will have higher precedence
            // Note that for each composite action step, it's environment variables will be set in the StepRunner automatically
<<<<<<< HEAD
            step.ExecutionContext.SetEnvironmentVariables(envData);

            Root.JobSteps.Insert(location, step);
            return step;
        }
=======
            // step.ExecutionContext.SetEnvironmentVariables(envData);
#if OS_WINDOWS
            var envContext = new DictionaryContextData();
#else
            var envContext = new CaseSensitiveDictionaryContextData();
#endif
            foreach (var pair in envData)
            {
                envContext[pair.Key] = new StringContextData(pair.Value ?? string.Empty);
            }
            step.ExecutionContext.ExpressionValues["env"] = envContext;
>>>>>>> 635baa52

            Root.JobSteps.Insert(location, step);
        }

        public IExecutionContext CreateChild(Guid recordId, string displayName, string refName, string scopeName, string contextName, Dictionary<string, string> intraActionState = null, int? recordOrder = null)
        {
            Trace.Entering();

            var child = new ExecutionContext();
            child.Initialize(HostContext);
            child.ScopeName = scopeName;
            child.ContextName = contextName;
            child.Features = Features;
            child.Variables = Variables;
            child.Endpoints = Endpoints;
            child.Plan = Plan;
            if (intraActionState == null)
            {
                child.IntraActionState = new Dictionary<string, string>(StringComparer.OrdinalIgnoreCase);
            }
            else
            {
                child.IntraActionState = intraActionState;
            }
            child.EnvironmentVariables = EnvironmentVariables;
            child.JobDefaults = JobDefaults;
            child.FileTable = FileTable;
            child.StepsContext = StepsContext;
            foreach (var pair in ExpressionValues)
            {
                child.ExpressionValues[pair.Key] = pair.Value;
            }
            foreach (var item in ExpressionFunctions)
            {
                child.ExpressionFunctions.Add(item);
            }
            child._cancellationTokenSource = new CancellationTokenSource();
            child.WriteDebug = WriteDebug;
            child._parentExecutionContext = this;
            child.PrependPath = PrependPath;
            child.Container = Container;
            child.ServiceContainers = ServiceContainers;
            child.EchoOnActionCommand = EchoOnActionCommand;

            if (recordOrder != null)
            {
                child.InitializeTimelineRecord(_mainTimelineId, recordId, _record.Id, ExecutionContextType.Task, displayName, refName, recordOrder);
            }
            else
            {
                child.InitializeTimelineRecord(_mainTimelineId, recordId, _record.Id, ExecutionContextType.Task, displayName, refName, ++_childTimelineRecordOrder);
            }

            child._logger = HostContext.CreateService<IPagingLogger>();
            child._logger.Setup(_mainTimelineId, recordId);

            return child;
        }

        public void Start(string currentOperation = null)
        {
            _record.CurrentOperation = currentOperation ?? _record.CurrentOperation;
            _record.StartTime = DateTime.UtcNow;
            _record.State = TimelineRecordState.InProgress;

            _jobServerQueue.QueueTimelineRecordUpdate(_mainTimelineId, _record);
        }

        public TaskResult Complete(TaskResult? result = null, string currentOperation = null, string resultCode = null)
        {
            if (result != null)
            {
                Result = result;
            }

            // report total delay caused by server throttling.
            if (_totalThrottlingDelayInMilliseconds > _throttlingDelayReportThreshold)
            {
                this.Warning($"The job has experienced {TimeSpan.FromMilliseconds(_totalThrottlingDelayInMilliseconds).TotalSeconds} seconds total delay caused by server throttling.");
            }

            _record.CurrentOperation = currentOperation ?? _record.CurrentOperation;
            _record.ResultCode = resultCode ?? _record.ResultCode;
            _record.FinishTime = DateTime.UtcNow;
            _record.PercentComplete = 100;
            _record.Result = _record.Result ?? TaskResult.Succeeded;
            _record.State = TimelineRecordState.Completed;

            _jobServerQueue.QueueTimelineRecordUpdate(_mainTimelineId, _record);

            // complete all detail timeline records.
            if (_detailTimelineId != Guid.Empty && _detailRecords.Count > 0)
            {
                foreach (var record in _detailRecords)
                {
                    record.Value.FinishTime = record.Value.FinishTime ?? DateTime.UtcNow;
                    record.Value.PercentComplete = record.Value.PercentComplete ?? 100;
                    record.Value.Result = record.Value.Result ?? TaskResult.Succeeded;
                    record.Value.State = TimelineRecordState.Completed;

                    _jobServerQueue.QueueTimelineRecordUpdate(_detailTimelineId, record.Value);
                }
            }

            if (Root != this)
            {
                // only dispose TokenSource for step level ExecutionContext 
                _cancellationTokenSource?.Dispose();
            }

            _logger.End();

            if (!string.IsNullOrEmpty(ContextName))
            {
                StepsContext.SetOutcome(ScopeName, ContextName, (Outcome ?? Result ?? TaskResult.Succeeded).ToActionResult());
                StepsContext.SetConclusion(ScopeName, ContextName, (Result ?? TaskResult.Succeeded).ToActionResult());
            }

            return Result.Value;
        }

        public void SetRunnerContext(string name, string value)
        {
            ArgUtil.NotNullOrEmpty(name, nameof(name));
            var runnerContext = ExpressionValues["runner"] as RunnerContext;
            runnerContext[name] = new StringContextData(value);
        }

        public void SetEnvContext(string name, string value)
        {
            ArgUtil.NotNullOrEmpty(name, nameof(name));

#if OS_WINDOWS
            var envContext = ExpressionValues["env"] as DictionaryContextData;
            envContext[name] = new StringContextData(value);
#else
            var envContext = ExpressionValues["env"] as CaseSensitiveDictionaryContextData;
            envContext[name] = new StringContextData(value);
#endif

        }

        public void SetGitHubContext(string name, string value)
        {
            ArgUtil.NotNullOrEmpty(name, nameof(name));
            var githubContext = ExpressionValues["github"] as GitHubContext;
            githubContext[name] = new StringContextData(value);
        }

        public string GetGitHubContext(string name)
        {
            ArgUtil.NotNullOrEmpty(name, nameof(name));
            var githubContext = ExpressionValues["github"] as GitHubContext;
            if (githubContext.TryGetValue(name, out var value))
            {
                if (value is StringContextData)
                {
                    return value as StringContextData;
                }
                else
                {
                    return value.ToJToken().ToString(Formatting.Indented);
                }
            }
            else
            {
                return null;
            }
        }

        public void SetOutput(string name, string value, out string reference)
        {
            ArgUtil.NotNullOrEmpty(name, nameof(name));

            // Checks if scope name is null or 
            // if the ScopeName follows the __GUID format which is set as the default value for ScopeNames if null for Composite Actions. 
            bool scopeNameCondition = !string.IsNullOrEmpty(Environment.GetEnvironmentVariable("TESTING_COMPOSITE_ACTIONS_ALPHA")) && !String.IsNullOrEmpty(ScopeName) && ScopeName.Length >= 36 && String.Equals(ScopeName.Substring(0, 2), "__") && Guid.TryParse(ScopeName.Substring(2, 36), out Guid test);
            if (String.IsNullOrEmpty(ContextName) || scopeNameCondition)
            {
                reference = null;
                return;
            }

            // todo: restrict multiline?

            StepsContext.SetOutput(ScopeName, ContextName, name, value, out reference);
        }

        public void SetTimeout(TimeSpan? timeout)
        {
            if (timeout != null)
            {
                _cancellationTokenSource.CancelAfter(timeout.Value);
            }
        }

        public void Progress(int percentage, string currentOperation = null)
        {
            if (percentage > 100 || percentage < 0)
            {
                throw new ArgumentOutOfRangeException(nameof(percentage));
            }

            _record.CurrentOperation = currentOperation ?? _record.CurrentOperation;
            _record.PercentComplete = Math.Max(percentage, _record.PercentComplete.Value);

            _jobServerQueue.QueueTimelineRecordUpdate(_mainTimelineId, _record);
        }

        // This is not thread safe, the caller need to take lock before calling issue()
        public void AddIssue(Issue issue, string logMessage = null)
        {
            ArgUtil.NotNull(issue, nameof(issue));

            if (string.IsNullOrEmpty(logMessage))
            {
                logMessage = issue.Message;
            }

            issue.Message = HostContext.SecretMasker.MaskSecrets(issue.Message);

            if (issue.Type == IssueType.Error)
            {
                // tracking line number for each issue in log file
                // log UI use this to navigate from issue to log
                if (!string.IsNullOrEmpty(logMessage))
                {
                    long logLineNumber = Write(WellKnownTags.Error, logMessage);
                    issue.Data["logFileLineNumber"] = logLineNumber.ToString();
                }

                if (_record.ErrorCount < _maxIssueCount)
                {
                    _record.Issues.Add(issue);
                }

                _record.ErrorCount++;
            }
            else if (issue.Type == IssueType.Warning)
            {
                // tracking line number for each issue in log file
                // log UI use this to navigate from issue to log
                if (!string.IsNullOrEmpty(logMessage))
                {
                    long logLineNumber = Write(WellKnownTags.Warning, logMessage);
                    issue.Data["logFileLineNumber"] = logLineNumber.ToString();
                }

                if (_record.WarningCount < _maxIssueCount)
                {
                    _record.Issues.Add(issue);
                }

                _record.WarningCount++;
            }

            _jobServerQueue.QueueTimelineRecordUpdate(_mainTimelineId, _record);
        }

        public void UpdateDetailTimelineRecord(TimelineRecord record)
        {
            ArgUtil.NotNull(record, nameof(record));

            if (record.RecordType == ExecutionContextType.Job)
            {
                throw new ArgumentOutOfRangeException(nameof(record));
            }

            if (_detailTimelineId == Guid.Empty)
            {
                // create detail timeline
                _detailTimelineId = Guid.NewGuid();
                _record.Details = new Timeline(_detailTimelineId);

                _jobServerQueue.QueueTimelineRecordUpdate(_mainTimelineId, _record);
            }

            TimelineRecord existRecord;
            if (_detailRecords.TryGetValue(record.Id, out existRecord))
            {
                existRecord.Name = record.Name ?? existRecord.Name;
                existRecord.RecordType = record.RecordType ?? existRecord.RecordType;
                existRecord.Order = record.Order ?? existRecord.Order;
                existRecord.ParentId = record.ParentId ?? existRecord.ParentId;
                existRecord.StartTime = record.StartTime ?? existRecord.StartTime;
                existRecord.FinishTime = record.FinishTime ?? existRecord.FinishTime;
                existRecord.PercentComplete = record.PercentComplete ?? existRecord.PercentComplete;
                existRecord.CurrentOperation = record.CurrentOperation ?? existRecord.CurrentOperation;
                existRecord.Result = record.Result ?? existRecord.Result;
                existRecord.ResultCode = record.ResultCode ?? existRecord.ResultCode;
                existRecord.State = record.State ?? existRecord.State;

                _jobServerQueue.QueueTimelineRecordUpdate(_detailTimelineId, existRecord);
            }
            else
            {
                _detailRecords[record.Id] = record;
                _jobServerQueue.QueueTimelineRecordUpdate(_detailTimelineId, record);
            }
        }

        public void UpdateTimelineRecordDisplayName(string displayName)
        {
            ArgUtil.NotNull(displayName, nameof(displayName));
            _record.Name = displayName;
            _jobServerQueue.QueueTimelineRecordUpdate(_mainTimelineId, _record);
        }

        public void InitializeJob(Pipelines.AgentJobRequestMessage message, CancellationToken token)
        {
            // Validation
            Trace.Entering();
            ArgUtil.NotNull(message, nameof(message));
            ArgUtil.NotNull(message.Resources, nameof(message.Resources));
            ArgUtil.NotNull(message.Variables, nameof(message.Variables));
            ArgUtil.NotNull(message.Plan, nameof(message.Plan));

            _cancellationTokenSource = CancellationTokenSource.CreateLinkedTokenSource(token);

            // Plan
            Plan = message.Plan;
            Features = PlanUtil.GetFeatures(message.Plan);

            // Endpoints
            Endpoints = message.Resources.Endpoints;

            // Variables
            Variables = new Variables(HostContext, message.Variables);

            // Environment variables shared across all actions
            EnvironmentVariables = new Dictionary<string, string>(VarUtil.EnvironmentVariableKeyComparer);

            // Job defaults shared across all actions
            JobDefaults = new Dictionary<string, IDictionary<string, string>>(StringComparer.OrdinalIgnoreCase);

            // Job Outputs
            JobOutputs = new Dictionary<string, VariableValue>(StringComparer.OrdinalIgnoreCase);

            // Service container info
            ServiceContainers = new List<ContainerInfo>();

            // Steps context (StepsRunner manages adding the scoped steps context)
            StepsContext = new StepsContext();

            // File table
            FileTable = new List<String>(message.FileTable ?? new string[0]);

            // Expression values
            if (message.ContextData?.Count > 0)
            {
                foreach (var pair in message.ContextData)
                {
                    ExpressionValues[pair.Key] = pair.Value;
                }
            }

            ExpressionValues["secrets"] = Variables.ToSecretsContext();
            ExpressionValues["runner"] = new RunnerContext();
            ExpressionValues["job"] = new JobContext();

            Trace.Info("Initialize GitHub context");
            var githubAccessToken = new StringContextData(Variables.Get("system.github.token"));
            var base64EncodedToken = Convert.ToBase64String(Encoding.UTF8.GetBytes($"x-access-token:{githubAccessToken}"));
            HostContext.SecretMasker.AddValue(base64EncodedToken);
            var githubJob = Variables.Get("system.github.job");
            var githubContext = new GitHubContext();
            githubContext["token"] = githubAccessToken;
            if (!string.IsNullOrEmpty(githubJob))
            {
                githubContext["job"] = new StringContextData(githubJob);
            }
            var githubDictionary = ExpressionValues["github"].AssertDictionary("github");
            foreach (var pair in githubDictionary)
            {
                githubContext[pair.Key] = pair.Value;
            }
            ExpressionValues["github"] = githubContext;

            Trace.Info("Initialize Env context");
#if OS_WINDOWS
            ExpressionValues["env"] = new DictionaryContextData();
#else

            ExpressionValues["env"] = new CaseSensitiveDictionaryContextData();
#endif

            // Prepend Path
            PrependPath = new List<string>();

            // JobSteps for job ExecutionContext
            JobSteps = new List<IStep>();

            // PostJobSteps for job ExecutionContext
            PostJobSteps = new Stack<IStep>();

            // StepsWithPostRegistered for job ExecutionContext
            StepsWithPostRegistered = new HashSet<Guid>();

            // Job timeline record.
            InitializeTimelineRecord(
                timelineId: message.Timeline.Id,
                timelineRecordId: message.JobId,
                parentTimelineRecordId: null,
                recordType: ExecutionContextType.Job,
                displayName: message.JobDisplayName,
                refName: message.JobName,
                order: null); // The job timeline record's order is set by server.

            // Logger (must be initialized before writing warnings).
            _logger = HostContext.CreateService<IPagingLogger>();
            _logger.Setup(_mainTimelineId, _record.Id);

            // Initialize 'echo on action command success' property, default to false, unless Step_Debug is set
            EchoOnActionCommand = Variables.Step_Debug ?? false;

            // Verbosity (from GitHub.Step_Debug).
            WriteDebug = Variables.Step_Debug ?? false;

            // Hook up JobServerQueueThrottling event, we will log warning on server tarpit.
            _jobServerQueue.JobServerQueueThrottling += JobServerQueueThrottling_EventReceived;
        }

        // Do not add a format string overload. In general, execution context messages are user facing and
        // therefore should be localized. Use the Loc methods from the StringUtil class. The exception to
        // the rule is command messages - which should be crafted using strongly typed wrapper methods.
        public long Write(string tag, string message)
        {
            string msg = HostContext.SecretMasker.MaskSecrets($"{tag}{message}");
            long totalLines;
            lock (_loggerLock)
            {
                totalLines = _logger.TotalLines + 1;
                _logger.Write(msg);
            }

            // write to job level execution context's log file.
            if (_parentExecutionContext != null)
            {
                lock (_parentExecutionContext._loggerLock)
                {
                    _parentExecutionContext._logger.Write(msg);
                }
            }

            _jobServerQueue.QueueWebConsoleLine(_record.Id, msg);
            return totalLines;
        }

        public void QueueAttachFile(string type, string name, string filePath)
        {
            ArgUtil.NotNullOrEmpty(type, nameof(type));
            ArgUtil.NotNullOrEmpty(name, nameof(name));
            ArgUtil.NotNullOrEmpty(filePath, nameof(filePath));

            if (!File.Exists(filePath))
            {
                throw new FileNotFoundException($"Can't attach (type:{type} name:{name}) file: {filePath}. File does not exist.");
            }

            _jobServerQueue.QueueFileUpload(_mainTimelineId, _record.Id, type, name, filePath, deleteSource: false);
        }

        // Add OnMatcherChanged
        public void Add(OnMatcherChanged handler)
        {
            Root._onMatcherChanged += handler;
        }

        // Remove OnMatcherChanged
        public void Remove(OnMatcherChanged handler)
        {
            Root._onMatcherChanged -= handler;
        }

        // Add Issue matchers
        public void AddMatchers(IssueMatchersConfig config)
        {
            var root = Root;

            // Lock
            lock (root._matchersLock)
            {
                var newMatchers = new List<IssueMatcherConfig>();

                // Prepend
                var newOwners = new HashSet<string>(StringComparer.OrdinalIgnoreCase);
                foreach (var matcher in config.Matchers)
                {
                    newOwners.Add(matcher.Owner);
                    newMatchers.Add(matcher);
                }

                // Add existing non-matching
                var existingMatchers = root._matchers ?? Array.Empty<IssueMatcherConfig>();
                newMatchers.AddRange(existingMatchers.Where(x => !newOwners.Contains(x.Owner)));

                // Store
                root._matchers = newMatchers.ToArray();

                // Fire events
                foreach (var matcher in config.Matchers)
                {
                    root._onMatcherChanged(null, new MatcherChangedEventArgs(matcher));
                }

                // Output
                var owners = config.Matchers.Select(x => $"'{x.Owner}'");
                var joinedOwners = string.Join(", ", owners);
                // todo: loc
                this.Debug($"Added matchers: {joinedOwners}. Problem matchers scan action output for known warning or error strings and report these inline.");
            }
        }

        // Remove issue matcher
        public void RemoveMatchers(IEnumerable<string> owners)
        {
            var root = Root;
            var distinctOwners = new HashSet<string>(owners, StringComparer.OrdinalIgnoreCase);
            var removedMatchers = new List<IssueMatcherConfig>();
            var newMatchers = new List<IssueMatcherConfig>();

            // Lock
            lock (root._matchersLock)
            {
                // Remove
                var existingMatchers = root._matchers ?? Array.Empty<IssueMatcherConfig>();
                foreach (var matcher in existingMatchers)
                {
                    if (distinctOwners.Contains(matcher.Owner))
                    {
                        removedMatchers.Add(matcher);
                    }
                    else
                    {
                        newMatchers.Add(matcher);
                    }
                }

                // Store
                root._matchers = newMatchers.ToArray();

                // Fire events
                foreach (var removedMatcher in removedMatchers)
                {
                    root._onMatcherChanged(null, new MatcherChangedEventArgs(new IssueMatcherConfig { Owner = removedMatcher.Owner }));
                }

                // Output
                owners = removedMatchers.Select(x => $"'{x.Owner}'");
                var joinedOwners = string.Join(", ", owners);
                // todo: loc
                this.Debug($"Removed matchers: {joinedOwners}");
            }
        }

        // Get issue matchers
        public IEnumerable<IssueMatcherConfig> GetMatchers()
        {
            // Lock not required since the list is immutable
            return Root._matchers ?? Array.Empty<IssueMatcherConfig>();
        }

        private void InitializeTimelineRecord(Guid timelineId, Guid timelineRecordId, Guid? parentTimelineRecordId, string recordType, string displayName, string refName, int? order)
        {
            _mainTimelineId = timelineId;
            _record.Id = timelineRecordId;
            _record.RecordType = recordType;
            _record.Name = displayName;
            _record.RefName = refName;
            _record.Order = order;
            _record.PercentComplete = 0;
            _record.State = TimelineRecordState.Pending;
            _record.ErrorCount = 0;
            _record.WarningCount = 0;

            if (parentTimelineRecordId != null && parentTimelineRecordId.Value != Guid.Empty)
            {
                _record.ParentId = parentTimelineRecordId;
            }

            var configuration = HostContext.GetService<IConfigurationStore>();
            _record.WorkerName = configuration.GetSettings().AgentName;

            _jobServerQueue.QueueTimelineRecordUpdate(_mainTimelineId, _record);
        }

        private void JobServerQueueThrottling_EventReceived(object sender, ThrottlingEventArgs data)
        {
            Interlocked.Add(ref _totalThrottlingDelayInMilliseconds, Convert.ToInt64(data.Delay.TotalMilliseconds));

            if (!_throttlingReported &&
                _totalThrottlingDelayInMilliseconds > _throttlingDelayReportThreshold)
            {
                this.Warning(string.Format("The job is currently being throttled by the server. You may experience delays in console line output, job status reporting, and action log uploads."));

                _throttlingReported = true;
            }
        }

        private IExecutionContext CreatePostChild(string displayName, Dictionary<string, string> intraActionState)
        {
            if (!_expandedForPostJob)
            {
                Trace.Info($"Reserve record order {_childTimelineRecordOrder + 1} to {_childTimelineRecordOrder * 2} for post job actions.");
                _expandedForPostJob = true;
                _childTimelineRecordOrder = _childTimelineRecordOrder * 2;
            }

            var newGuid = Guid.NewGuid();
            return CreateChild(newGuid, displayName, newGuid.ToString("N"), null, null, intraActionState, _childTimelineRecordOrder - Root.PostJobSteps.Count);
        }
    }

    // The Error/Warning/etc methods are created as extension methods to simplify unit testing.
    // Otherwise individual overloads would need to be implemented (depending on the unit test).
    public static class ExecutionContextExtension
    {
        public static void Error(this IExecutionContext context, Exception ex)
        {
            context.Error(ex.Message);
            context.Debug(ex.ToString());
        }

        // Do not add a format string overload. See comment on ExecutionContext.Write().
        public static void Error(this IExecutionContext context, string message)
        {
            context.AddIssue(new Issue() { Type = IssueType.Error, Message = message });
        }

        // Do not add a format string overload. See comment on ExecutionContext.Write().
        public static void Warning(this IExecutionContext context, string message)
        {
            context.AddIssue(new Issue() { Type = IssueType.Warning, Message = message });
        }

        // Do not add a format string overload. See comment on ExecutionContext.Write().
        public static void Output(this IExecutionContext context, string message)
        {
            context.Write(null, message);
        }

        // Do not add a format string overload. See comment on ExecutionContext.Write().
        public static void Command(this IExecutionContext context, string message)
        {
            context.Write(WellKnownTags.Command, message);
        }

        //
        // Verbose output is enabled by setting ACTIONS_STEP_DEBUG
        // It's meant to help the end user debug their definitions.
        // Why are my inputs not working?  It's not meant for dev debugging which is diag
        //
        // Do not add a format string overload. See comment on ExecutionContext.Write().
        public static void Debug(this IExecutionContext context, string message)
        {
            if (context.WriteDebug)
            {
                var multilines = message?.Replace("\r\n", "\n")?.Split("\n");
                if (multilines != null)
                {
                    foreach (var line in multilines)
                    {
                        context.Write(WellKnownTags.Debug, line);
                    }
                }
            }
        }

        public static IEnumerable<KeyValuePair<string, object>> ToExpressionState(this IExecutionContext context)
        {
            return new[] { new KeyValuePair<string, object>(nameof(IExecutionContext), context) };
        }

        public static PipelineTemplateEvaluator ToPipelineTemplateEvaluator(this IExecutionContext context, ObjectTemplating.ITraceWriter traceWriter = null)
        {
            if (traceWriter == null)
            {
                traceWriter = context.ToTemplateTraceWriter();
            }
            var schema = PipelineTemplateSchemaFactory.GetSchema();
            return new PipelineTemplateEvaluator(traceWriter, schema, context.FileTable);
        }

        public static ObjectTemplating.ITraceWriter ToTemplateTraceWriter(this IExecutionContext context)
        {
            return new TemplateTraceWriter(context);
        }
    }

    internal sealed class TemplateTraceWriter : ObjectTemplating.ITraceWriter
    {
        private readonly IExecutionContext _executionContext;

        internal TemplateTraceWriter(IExecutionContext executionContext)
        {
            ArgUtil.NotNull(executionContext, nameof(executionContext));
            _executionContext = executionContext;
        }

        public void Error(string format, params Object[] args)
        {
            _executionContext.Error(string.Format(CultureInfo.CurrentCulture, format, args));
        }

        public void Info(string format, params Object[] args)
        {
            _executionContext.Debug(string.Format(CultureInfo.CurrentCulture, $"{format}", args));
        }

        public void Verbose(string format, params Object[] args)
        {
            // todo: switch to verbose?
            _executionContext.Debug(string.Format(CultureInfo.CurrentCulture, $"{format}", args));
        }
    }

    public static class WellKnownTags
    {
        public static readonly string Section = "##[section]";
        public static readonly string Command = "##[command]";
        public static readonly string Error = "##[error]";
        public static readonly string Warning = "##[warning]";
        public static readonly string Debug = "##[debug]";
    }
}<|MERGE_RESOLUTION|>--- conflicted
+++ resolved
@@ -106,12 +106,7 @@
         // others
         void ForceTaskComplete();
         void RegisterPostJobStep(IStep step);
-<<<<<<< HEAD
-        public void SetEnvironmentVariables(Dictionary<string, string> dict);
         IStep RegisterNestedStep(IActionRunner step, DictionaryContextData inputsData, int location, Dictionary<string, string> envData, Boolean cleanUp = false);
-=======
-        void RegisterNestedStep(IStep step, DictionaryContextData inputsData, int location, Dictionary<string, string> envData);
->>>>>>> 635baa52
     }
 
     public sealed class ExecutionContext : RunnerService, IExecutionContext
@@ -308,16 +303,6 @@
             }
 
             // Add the composite action environment variables to each step.
-            // If the key already exists, we override it since the composite action env variables will have higher precedence
-            // Note that for each composite action step, it's environment variables will be set in the StepRunner automatically
-<<<<<<< HEAD
-            step.ExecutionContext.SetEnvironmentVariables(envData);
-
-            Root.JobSteps.Insert(location, step);
-            return step;
-        }
-=======
-            // step.ExecutionContext.SetEnvironmentVariables(envData);
 #if OS_WINDOWS
             var envContext = new DictionaryContextData();
 #else
@@ -328,9 +313,10 @@
                 envContext[pair.Key] = new StringContextData(pair.Value ?? string.Empty);
             }
             step.ExecutionContext.ExpressionValues["env"] = envContext;
->>>>>>> 635baa52
 
             Root.JobSteps.Insert(location, step);
+
+            return step;
         }
 
         public IExecutionContext CreateChild(Guid recordId, string displayName, string refName, string scopeName, string contextName, Dictionary<string, string> intraActionState = null, int? recordOrder = null)
