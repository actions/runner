--- conflicted
+++ resolved
@@ -4,13 +4,8 @@
     <TargetFramework>net8.0</TargetFramework>
     <OutputType>Exe</OutputType>
     <RuntimeIdentifiers>win-x64;win-x86;linux-x64;linux-arm64;linux-arm;osx-x64;osx-arm64;win-arm64</RuntimeIdentifiers>
-    <SelfContained>true</SelfContained>
     <TargetLatestRuntimePatch>true</TargetLatestRuntimePatch>
-<<<<<<< HEAD
-    <NoWarn>NU1701;NU1603;CA1416</NoWarn>
-=======
     <NoWarn>NU1701;NU1603;SYSLIB0050;SYSLIB0051</NoWarn>
->>>>>>> fde5227f
     <Version>$(Version)</Version>
     <PredefinedCulturesOnly>false</PredefinedCulturesOnly>
     <PublishReadyToRunComposite>true</PublishReadyToRunComposite>
@@ -23,16 +18,9 @@
   </ItemGroup>
 
   <ItemGroup>
-<<<<<<< HEAD
-    <PackageReference Include="System.Security.Cryptography.ProtectedData" Version="6.0.0" />
-    <PackageReference Include="System.ServiceProcess.ServiceController" Version="6.0.0" />
-    <PackageReference Include="System.Threading.Channels" Version="6.0.0" />
-=======
     <PackageReference Include="System.Security.Cryptography.ProtectedData" Version="8.0.0" />
     <PackageReference Include="System.ServiceProcess.ServiceController" Version="8.0.0" />
     <PackageReference Include="System.Threading.Channels" Version="8.0.0" />
-    <PackageReference Include="YamlDotNet.Signed" Version="5.3.0" />
->>>>>>> fde5227f
   </ItemGroup>
 
   <ItemGroup>
