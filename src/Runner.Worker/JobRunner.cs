using System;
using System.Collections.Generic;
using System.IO;
using System.Linq;
using System.Net.Http;
using System.Net.Http.Headers;
using System.Text;
using System.Threading;
using System.Threading.Tasks;
using GitHub.DistributedTask.ObjectTemplating.Tokens;
using GitHub.DistributedTask.Pipelines;
using GitHub.DistributedTask.WebApi;
using GitHub.Runner.Common;
using GitHub.Runner.Common.Util;
using GitHub.Runner.Sdk;
using GitHub.Services.Common;
using GitHub.Services.WebApi;
using Pipelines = GitHub.DistributedTask.Pipelines;

namespace GitHub.Runner.Worker
{
    [ServiceLocator(Default = typeof(JobRunner))]
    public interface IJobRunner : IRunnerService
    {
        Task<TaskResult> RunAsync(AgentJobRequestMessage message, CancellationToken jobRequestCancellationToken);
    }

    public sealed class JobRunner : RunnerService, IJobRunner
    {
        private IJobServerQueue _jobServerQueue;
        private RunnerSettings _runnerSettings;
        private ITempDirectoryManager _tempDirectoryManager;

        public async Task<TaskResult> RunAsync(AgentJobRequestMessage message, CancellationToken jobRequestCancellationToken)
        {
            // Validate parameters.
            Trace.Entering();
            ArgUtil.NotNull(message, nameof(message));
            ArgUtil.NotNull(message.Resources, nameof(message.Resources));
            ArgUtil.NotNull(message.Variables, nameof(message.Variables));
            ArgUtil.NotNull(message.Steps, nameof(message.Steps));
            Trace.Info("Job ID {0}", message.JobId);

            DateTime jobStartTimeUtc = DateTime.UtcNow;
            _runnerSettings = HostContext.GetService<IConfigurationStore>().GetSettings();
            IRunnerService server = null;

            // add orchestration id to useragent for better correlation.
            if (message.Variables.TryGetValue(Constants.Variables.System.OrchestrationId, out VariableValue orchestrationId) &&
                !string.IsNullOrEmpty(orchestrationId.Value))
            {
                HostContext.UserAgents.Add(new ProductInfoHeaderValue("OrchestrationId", orchestrationId.Value));

                // make sure orchestration id is in the user-agent header.
                VssUtil.InitializeVssClientSettings(HostContext.UserAgents, HostContext.WebProxy);
            }

            ServiceEndpoint systemConnection = message.Resources.Endpoints.Single(x => string.Equals(x.Name, WellKnownServiceEndpointNames.SystemVssConnection, StringComparison.OrdinalIgnoreCase));
            if (MessageUtil.IsRunServiceJob(message.MessageType))
            {
                var runServer = HostContext.GetService<IRunServer>();
                VssCredentials jobServerCredential = VssUtil.GetVssCredential(systemConnection);
                await runServer.ConnectAsync(systemConnection.Url, jobServerCredential);
                server = runServer;

                message.Variables.TryGetValue("system.github.launch_endpoint", out VariableValue launchEndpointVariable);
                var launchReceiverEndpoint = launchEndpointVariable?.Value;

                if (systemConnection?.Authorization != null &&
                    systemConnection.Authorization.Parameters.TryGetValue("AccessToken", out var accessToken) &&
                    !string.IsNullOrEmpty(accessToken) &&
                    !string.IsNullOrEmpty(launchReceiverEndpoint))
                {
                    Trace.Info("Initializing launch client");
                    var launchServer = HostContext.GetService<ILaunchServer>();
                    launchServer.InitializeLaunchClient(new Uri(launchReceiverEndpoint), accessToken);
                }
                _jobServerQueue = HostContext.GetService<IJobServerQueue>();
                _jobServerQueue.Start(message, resultsServiceOnly: true);
            }
            else
            {
                // Setup the job server and job server queue.
                var jobServer = HostContext.GetService<IJobServer>();
                VssCredentials jobServerCredential = VssUtil.GetVssCredential(systemConnection);
                Uri jobServerUrl = systemConnection.Url;

                Trace.Info($"Creating job server with URL: {jobServerUrl}");
                // jobServerQueue is the throttling reporter.
                _jobServerQueue = HostContext.GetService<IJobServerQueue>();
                var delegatingHandlers = new List<DelegatingHandler>() { new ThrottlingReportHandler(_jobServerQueue) };
                message.Variables.TryGetValue("Actions.EnableHttpRedirects", out VariableValue enableHttpRedirects);
                if (StringUtil.ConvertToBoolean(enableHttpRedirects?.Value) &&
                    !StringUtil.ConvertToBoolean(Environment.GetEnvironmentVariable("GITHUB_ACTIONS_RUNNER_NO_HTTP_REDIRECTS")))
                {
                    delegatingHandlers.Add(new RedirectMessageHandler(Trace));
                }
                VssConnection jobConnection = VssUtil.CreateConnection(jobServerUrl, jobServerCredential, delegatingHandlers);
                await jobServer.ConnectAsync(jobConnection);

                _jobServerQueue.Start(message);
                server = jobServer;
            }


            HostContext.WritePerfCounter($"WorkerJobServerQueueStarted_{message.RequestId.ToString()}");

            IExecutionContext jobContext = null;
            CancellationTokenRegistration? runnerShutdownRegistration = null;
            try
            {
                // Create the job execution context.
                jobContext = HostContext.CreateService<IExecutionContext>();
                jobContext.InitializeJob(message, jobRequestCancellationToken);
                Trace.Info("Starting the job execution context.");
                jobContext.Start();
                jobContext.Debug($"Starting: {message.JobDisplayName}");

                runnerShutdownRegistration = HostContext.RunnerShutdownToken.Register(() =>
                {
                    // log an issue, then runner get shutdown by Ctrl-C or Ctrl-Break.
                    // the server will use Ctrl-Break to tells the runner that operating system is shutting down.
                    string errorMessage;
                    switch (HostContext.RunnerShutdownReason)
                    {
                        case ShutdownReason.UserCancelled:
                            errorMessage = "The runner has received a shutdown signal. This can happen when the runner service is stopped, or a manually started runner is canceled.";
                            break;
                        case ShutdownReason.OperatingSystemShutdown:
                            errorMessage = $"Operating system is shutting down for computer '{Environment.MachineName}'";
                            break;
                        default:
                            throw new ArgumentException(HostContext.RunnerShutdownReason.ToString(), nameof(HostContext.RunnerShutdownReason));
                    }
                    var issue = new Issue() { Type = IssueType.Error, Message = errorMessage };
                    jobContext.AddIssue(issue, ExecutionContextLogOptions.Default);
                });

                // Validate directory permissions.
                string workDirectory = HostContext.GetDirectory(WellKnownDirectory.Work);
                Trace.Info($"Validating directory permissions for: '{workDirectory}'");
                try
                {
                    Directory.CreateDirectory(workDirectory);
                    IOUtil.ValidateExecutePermission(workDirectory);
                }
                catch (Exception ex)
                {
                    Trace.Error(ex);
                    jobContext.Error(ex);
                    return await CompleteJobAsync(server, jobContext, message, TaskResult.Failed);
                }

                if (jobContext.Global.WriteDebug)
                {
                    jobContext.SetRunnerContext("debug", "1");
                }

                jobContext.SetRunnerContext("os", VarUtil.OS);
                jobContext.SetRunnerContext("arch", VarUtil.OSArchitecture);
                jobContext.SetRunnerContext("name", _runnerSettings.AgentName);

                if (jobContext.Global.Variables.TryGetValue(WellKnownDistributedTaskVariables.RunnerEnvironment, out var runnerEnvironment))
                {
                    jobContext.SetRunnerContext("environment", runnerEnvironment);
                }

                string toolsDirectory = HostContext.GetDirectory(WellKnownDirectory.Tools);
                Directory.CreateDirectory(toolsDirectory);
                jobContext.SetRunnerContext("tool_cache", toolsDirectory);

                // Setup TEMP directories
                _tempDirectoryManager = HostContext.GetService<ITempDirectoryManager>();
                _tempDirectoryManager.InitializeTempDirectory(jobContext);

                // Get the job extension.
                Trace.Info("Getting job extension.");
                IJobExtension jobExtension = HostContext.CreateService<IJobExtension>();
                List<IStep> jobSteps = null;
                try
                {
                    Trace.Info("Initialize job. Getting all job steps.");
                    jobSteps = await jobExtension.InitializeJob(jobContext, message);
                }
                catch (OperationCanceledException ex) when (jobContext.CancellationToken.IsCancellationRequested)
                {
                    // set the job to cancelled
                    // don't log error issue to job ExecutionContext, since server owns the job level issue
                    Trace.Error($"Job is cancelled during initialize.");
                    Trace.Error($"Caught exception: {ex}");
                    return await CompleteJobAsync(server, jobContext, message, TaskResult.Canceled);
                }
                catch (Exception ex)
                {
                    // set the job to failed.
                    // don't log error issue to job ExecutionContext, since server owns the job level issue
                    Trace.Error($"Job initialize failed.");
                    Trace.Error($"Caught exception from {nameof(jobExtension.InitializeJob)}: {ex}");
                    return await CompleteJobAsync(server, jobContext, message, TaskResult.Failed);
                }

                // trace out all steps
                Trace.Info($"Total job steps: {jobSteps.Count}.");
                Trace.Verbose($"Job steps: '{string.Join(", ", jobSteps.Select(x => x.DisplayName))}'");
                HostContext.WritePerfCounter($"WorkerJobInitialized_{message.RequestId.ToString()}");

                if (systemConnection.Data.TryGetValue("GenerateIdTokenUrl", out var generateIdTokenUrl) &&
                    !string.IsNullOrEmpty(generateIdTokenUrl))
                {
                    // Server won't issue ID_TOKEN for non-inprogress job.
                    // If the job is trying to use OIDC feature, we want the job to be marked as in-progress before running any customer's steps as much as we can.
                    // Timeline record update background process runs every 500ms, so delay 1000ms is enough for most of the cases
                    Trace.Info($"Waiting for job to be marked as started.");
                    await Task.WhenAny(_jobServerQueue.JobRecordUpdated.Task, Task.Delay(1000));
                }

                // Run all job steps
                Trace.Info("Run all job steps.");
                var stepsRunner = HostContext.GetService<IStepsRunner>();
                try
                {
                    foreach (var step in jobSteps)
                    {
                        jobContext.JobSteps.Enqueue(step);
                    }

                    await stepsRunner.RunAsync(jobContext);
                }
                catch (Exception ex)
                {
                    // StepRunner should never throw exception out.
                    // End up here mean there is a bug in StepRunner
                    // Log the error and fail the job.
                    Trace.Error($"Caught exception from job steps {nameof(StepsRunner)}: {ex}");
                    jobContext.Error(ex);
                    return await CompleteJobAsync(server, jobContext, message, TaskResult.Failed);
                }
                finally
                {
                    Trace.Info("Finalize job.");
                    await jobExtension.FinalizeJob(jobContext, message, jobStartTimeUtc);
                }

                Trace.Info($"Job result after all job steps finish: {jobContext.Result ?? TaskResult.Succeeded}");

                Trace.Info("Completing the job execution context.");
                return await CompleteJobAsync(server, jobContext, message);
            }
            finally
            {
                if (runnerShutdownRegistration != null)
                {
                    runnerShutdownRegistration.Value.Dispose();
                    runnerShutdownRegistration = null;
                }

                await ShutdownQueue(throwOnFailure: false);
            }
        }

        private async Task<TaskResult> CompleteJobAsync(IRunnerService server, IExecutionContext jobContext, Pipelines.AgentJobRequestMessage message, TaskResult? taskResult = null)
        {
            if (server is IRunServer runServer)
            {
                return await CompleteJobAsync(runServer, jobContext, message, taskResult);
            }
            else if (server is IJobServer jobServer)
            {
                return await CompleteJobAsync(jobServer, jobContext, message, taskResult);
            }
            else
            {
                throw new NotSupportedException();
            }
        }

        private async Task<TaskResult> CompleteJobAsync(IRunServer runServer, IExecutionContext jobContext, Pipelines.AgentJobRequestMessage message, TaskResult? taskResult = null)
        {
            jobContext.Debug($"Finishing: {message.JobDisplayName}");
            TaskResult result = jobContext.Complete(taskResult);
            if (jobContext.Global.Variables.TryGetValue(Constants.Runner.DeprecatedNodeDetectedAfterEndOfLifeActions, out var deprecatedNodeWarnings))
            {
                var actions = string.Join(", ", StringUtil.ConvertFromJson<HashSet<string>>(deprecatedNodeWarnings));
                jobContext.Warning(string.Format(Constants.Runner.DetectedNodeAfterEndOfLifeMessage, actions));
            }

            if (jobContext.Global.Variables.TryGetValue(Constants.Runner.EnforcedNode12DetectedAfterEndOfLifeEnvVariable, out var node16ForceWarnings))
            {
                var actions = string.Join(", ", StringUtil.ConvertFromJson<HashSet<string>>(node16ForceWarnings));
                jobContext.Warning(string.Format(Constants.Runner.EnforcedNode12DetectedAfterEndOfLife, actions));
            }

            if (jobContext.Global.Variables.TryGetValue(Constants.Runner.EnforcedNode16DetectedAfterEndOfLifeEnvVariable, out var node20ForceWarnings) && (jobContext.Global.Variables.GetBoolean("DistributedTask.ForceGithubJavascriptActionsToNode20") ?? false))
            {
                var actions = string.Join(", ", StringUtil.ConvertFromJson<HashSet<string>>(node20ForceWarnings));
                jobContext.Warning(string.Format(Constants.Runner.EnforcedNode16DetectedAfterEndOfLife, actions));
            }

            await ShutdownQueue(throwOnFailure: false);

            // Make sure to clean temp after file upload since they may be pending fileupload still use the TEMP dir.
            _tempDirectoryManager?.CleanupTempDirectory();

            // Load any upgrade telemetry
            LoadFromTelemetryFile(jobContext.Global.JobTelemetry);

            // Make sure we don't submit secrets as telemetry
            MaskTelemetrySecrets(jobContext.Global.JobTelemetry);

            // Get environment url
            string environmentUrl = null;
            if (jobContext.ActionsEnvironment?.Url is StringToken urlStringToken)
            {
                environmentUrl = urlStringToken.Value;
            }

            Trace.Info($"Raising job completed against run service");
            var completeJobRetryLimit = 5;
            var exceptions = new List<Exception>();
            while (completeJobRetryLimit-- > 0)
            {
                try
                {
                    await runServer.CompleteJobAsync(message.Plan.PlanId, message.JobId, result, jobContext.JobOutputs, jobContext.Global.StepsResult, jobContext.Global.JobAnnotations, environmentUrl, default);
                    return result;
                }
                catch (Exception ex)
                {
                    Trace.Error($"Catch exception while attempting to complete job {message.JobId}, job request {message.RequestId}.");
                    Trace.Error(ex);
                    exceptions.Add(ex);
                }

                // delay 5 seconds before next retry.
                await Task.Delay(TimeSpan.FromSeconds(5));
            }

            // rethrow exceptions from all attempts.
            throw new AggregateException(exceptions);
        }

        private async Task<TaskResult> CompleteJobAsync(IJobServer jobServer, IExecutionContext jobContext, Pipelines.AgentJobRequestMessage message, TaskResult? taskResult = null)
        {
            jobContext.Debug($"Finishing: {message.JobDisplayName}");
            TaskResult result = jobContext.Complete(taskResult);

            if (_runnerSettings.DisableUpdate == true)
            {
                try
                {
                    var currentVersion = new PackageVersion(BuildConstants.RunnerPackage.Version);
                    ServiceEndpoint systemConnection = message.Resources.Endpoints.Single(x => string.Equals(x.Name, WellKnownServiceEndpointNames.SystemVssConnection, StringComparison.OrdinalIgnoreCase));
                    VssCredentials serverCredential = VssUtil.GetVssCredential(systemConnection);

                    var runnerServer = HostContext.GetService<IRunnerServer>();
                    await runnerServer.ConnectAsync(systemConnection.Url, serverCredential);
                    var serverPackages = await runnerServer.GetPackagesAsync("agent", BuildConstants.RunnerPackage.PackageName, 5, includeToken: false, cancellationToken: CancellationToken.None);
                    if (serverPackages.Count > 0)
                    {
                        serverPackages = serverPackages.OrderByDescending(x => x.Version).ToList();
                        Trace.Info($"Newer packages {StringUtil.ConvertToJson(serverPackages.Select(x => x.Version.ToString()))}");

                        var warnOnFailedJob = false; // any minor/patch version behind.
                        var warnOnOldRunnerVersion = false; // >= 2 minor version behind
                        if (serverPackages.Any(x => x.Version.CompareTo(currentVersion) > 0))
                        {
                            Trace.Info($"Current runner version {currentVersion} is behind the latest runner version {serverPackages[0].Version}.");
                            warnOnFailedJob = true;
                        }

                        if (serverPackages.Where(x => x.Version.Major == currentVersion.Major && x.Version.Minor > currentVersion.Minor).Count() > 1)
                        {
                            Trace.Info($"Current runner version {currentVersion} is way behind the latest runner version {serverPackages[0].Version}.");
                            warnOnOldRunnerVersion = true;
                        }

                        if (result == TaskResult.Failed && warnOnFailedJob)
                        {
                            jobContext.Warning($"This job failure may be caused by using an out of date self-hosted runner. You are currently using runner version {currentVersion}. Please update to the latest version {serverPackages[0].Version}");
                        }
                        else if (warnOnOldRunnerVersion)
                        {
                            jobContext.Warning($"This self-hosted runner is currently using runner version {currentVersion}. This version is out of date. Please update to the latest version {serverPackages[0].Version}");
                        }
                    }
                }
                catch (Exception ex)
                {
                    // Ignore any error since suggest runner update is best effort.
                    Trace.Error($"Caught exception during runner version check: {ex}");
                }
            }

<<<<<<< HEAD
            if (jobContext.Global.Variables.TryGetValue("Node12ActionsWarnings", out var node12Warnings))
            {
                var actions = string.Join(", ", StringUtil.ConvertFromJson<HashSet<string>>(node12Warnings));
                jobContext.Warning(string.Format(Constants.Runner.Node12DetectedAfterEndOfLife, actions));
=======
            if (jobContext.Global.Variables.TryGetValue(Constants.Runner.DeprecatedNodeDetectedAfterEndOfLifeActions, out var deprecatedNodeWarnings))
            {
                var actions = string.Join(", ", StringUtil.ConvertFromJson<HashSet<string>>(deprecatedNodeWarnings));
                jobContext.Warning(string.Format(Constants.Runner.DetectedNodeAfterEndOfLifeMessage, actions));
            }

            if (jobContext.Global.Variables.TryGetValue(Constants.Runner.EnforcedNode12DetectedAfterEndOfLifeEnvVariable, out var node16ForceWarnings))
            {
                var actions = string.Join(", ", StringUtil.ConvertFromJson<HashSet<string>>(node16ForceWarnings));
                jobContext.Warning(string.Format(Constants.Runner.EnforcedNode12DetectedAfterEndOfLife, actions));
            }

            if (jobContext.Global.Variables.TryGetValue(Constants.Runner.EnforcedNode16DetectedAfterEndOfLifeEnvVariable, out var node20ForceWarnings))
            {
                var actions = string.Join(", ", StringUtil.ConvertFromJson<HashSet<string>>(node20ForceWarnings));
                jobContext.Warning(string.Format(Constants.Runner.EnforcedNode16DetectedAfterEndOfLife, actions));
>>>>>>> 99b464e1
            }

            try
            {
                var jobQueueTelemetry = await ShutdownQueue(throwOnFailure: true);
                // include any job telemetry from the background upload process.
                if (jobQueueTelemetry.Count > 0)
                {
                    jobContext.Global.JobTelemetry.AddRange(jobQueueTelemetry);
                }
            }
            catch (Exception ex)
            {
                Trace.Error($"Caught exception from {nameof(JobServerQueue)}.{nameof(_jobServerQueue.ShutdownAsync)}");
                Trace.Error("This indicate a failure during publish output variables. Fail the job to prevent unexpected job outputs.");
                Trace.Error(ex);
                result = TaskResultUtil.MergeTaskResults(result, TaskResult.Failed);
            }

            // Clean TEMP after finish process jobserverqueue, since there might be a pending fileupload still use the TEMP dir.
            _tempDirectoryManager?.CleanupTempDirectory();

            if (!jobContext.Global.Features.HasFlag(PlanFeatures.JobCompletedPlanEvent))
            {
                Trace.Info($"Skip raise job completed event call from worker because Plan version is {message.Plan.Version}");
                return result;
            }

            // Load any upgrade telemetry
            LoadFromTelemetryFile(jobContext.Global.JobTelemetry);

            // Make sure we don't submit secrets as telemetry
            MaskTelemetrySecrets(jobContext.Global.JobTelemetry);

            Trace.Info($"Raising job completed event");
            var jobCompletedEvent = new JobCompletedEvent(message.RequestId, message.JobId, result, jobContext.JobOutputs, jobContext.ActionsEnvironment, jobContext.Global.StepsTelemetry, jobContext.Global.JobTelemetry);

            var completeJobRetryLimit = 5;
            var exceptions = new List<Exception>();
            while (completeJobRetryLimit-- > 0)
            {
                try
                {
                    await jobServer.RaisePlanEventAsync(message.Plan.ScopeIdentifier, message.Plan.PlanType, message.Plan.PlanId, jobCompletedEvent, default(CancellationToken));
                    return result;
                }
                catch (TaskOrchestrationPlanNotFoundException ex)
                {
                    Trace.Error($"TaskOrchestrationPlanNotFoundException received, while attempting to raise JobCompletedEvent for job {message.JobId}.");
                    Trace.Error(ex);
                    return TaskResult.Failed;
                }
                catch (TaskOrchestrationPlanSecurityException ex)
                {
                    Trace.Error($"TaskOrchestrationPlanSecurityException received, while attempting to raise JobCompletedEvent for job {message.JobId}.");
                    Trace.Error(ex);
                    return TaskResult.Failed;
                }
                catch (TaskOrchestrationPlanTerminatedException ex)
                {
                    Trace.Error($"TaskOrchestrationPlanTerminatedException received, while attempting to raise JobCompletedEvent for job {message.JobId}.");
                    Trace.Error(ex);
                    return TaskResult.Failed;
                }
                catch (Exception ex)
                {
                    Trace.Error($"Catch exception while attempting to raise JobCompletedEvent for job {message.JobId}, job request {message.RequestId}.");
                    Trace.Error(ex);
                    exceptions.Add(ex);
                }

                // delay 5 seconds before next retry.
                await Task.Delay(TimeSpan.FromSeconds(5));
            }

            // rethrow exceptions from all attempts.
            throw new AggregateException(exceptions);
        }

        private void MaskTelemetrySecrets(List<JobTelemetry> jobTelemetry)
        {
            foreach (var telemetryItem in jobTelemetry)
            {
                telemetryItem.Message = HostContext.SecretMasker.MaskSecrets(telemetryItem.Message);
            }
        }

        private void LoadFromTelemetryFile(List<JobTelemetry> jobTelemetry)
        {
            try
            {
                var telemetryFilePath = HostContext.GetConfigFile(WellKnownConfigFile.Telemetry);
                if (File.Exists(telemetryFilePath))
                {
                    var telemetryData = File.ReadAllText(telemetryFilePath, Encoding.UTF8);
                    var telemetry = new JobTelemetry
                    {
                        Message = $"Runner File Telemetry:\n{telemetryData}",
                        Type = JobTelemetryType.General
                    };
                    jobTelemetry.Add(telemetry);
                    IOUtil.DeleteFile(telemetryFilePath);
                }
            }
            catch (Exception e)
            {
                Trace.Error("Error when trying to load telemetry from telemetry file");
                Trace.Error(e);
            }
        }

        private async Task<IList<JobTelemetry>> ShutdownQueue(bool throwOnFailure)
        {
            if (_jobServerQueue != null)
            {
                try
                {
                    Trace.Info("Shutting down the job server queue.");
                    await _jobServerQueue.ShutdownAsync();
                    return _jobServerQueue.JobTelemetries;
                }
                catch (Exception ex) when (!throwOnFailure)
                {
                    Trace.Error($"Caught exception from {nameof(JobServerQueue)}.{nameof(_jobServerQueue.ShutdownAsync)}");
                    Trace.Error(ex);
                }
                finally
                {
                    _jobServerQueue = null; // Prevent multiple attempts.
                }
            }

            return Array.Empty<JobTelemetry>();
        }
    }
}<|MERGE_RESOLUTION|>--- conflicted
+++ resolved
@@ -391,12 +391,6 @@
                 }
             }
 
-<<<<<<< HEAD
-            if (jobContext.Global.Variables.TryGetValue("Node12ActionsWarnings", out var node12Warnings))
-            {
-                var actions = string.Join(", ", StringUtil.ConvertFromJson<HashSet<string>>(node12Warnings));
-                jobContext.Warning(string.Format(Constants.Runner.Node12DetectedAfterEndOfLife, actions));
-=======
             if (jobContext.Global.Variables.TryGetValue(Constants.Runner.DeprecatedNodeDetectedAfterEndOfLifeActions, out var deprecatedNodeWarnings))
             {
                 var actions = string.Join(", ", StringUtil.ConvertFromJson<HashSet<string>>(deprecatedNodeWarnings));
@@ -413,7 +407,6 @@
             {
                 var actions = string.Join(", ", StringUtil.ConvertFromJson<HashSet<string>>(node20ForceWarnings));
                 jobContext.Warning(string.Format(Constants.Runner.EnforcedNode16DetectedAfterEndOfLife, actions));
->>>>>>> 99b464e1
             }
 
             try
