--- conflicted
+++ resolved
@@ -398,13 +398,10 @@
                     else if (definition.Data.Execution.ExecutionType == ActionExecutionType.Composite && !string.IsNullOrEmpty(Environment.GetEnvironmentVariable("TESTING_COMPOSITE_ACTIONS_ALPHA")))
                     {
                         var compositeAction = definition.Data.Execution as CompositeActionExecutionData;
-<<<<<<< HEAD
-                        Trace.Info($"Action steps: {compositeAction.Steps}.");
-                        Trace.Info($"Action environment: {compositeAction.Environment}.");
-=======
                         Trace.Info($"Load {compositeAction.Steps.Count} action steps.");
                         Trace.Verbose($"Details: {StringUtil.ConvertToJson(compositeAction.Steps)}");
->>>>>>> a254442d
+                        Trace.Info($"Load: {compositeAction.Environment} environment steps");
+                        Trace.Info($"Details: {StringUtil.ConvertToJson(compositeAction.Environment)}");
                     }
                     else
                     {
