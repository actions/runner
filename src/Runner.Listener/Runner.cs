using GitHub.DistributedTask.WebApi;
using GitHub.Runner.Listener.Configuration;
using System;
using System.Threading;
using System.Threading.Tasks;
using GitHub.Services.WebApi;
using Pipelines = GitHub.DistributedTask.Pipelines;
using System.IO;
using System.Reflection;
using System.Runtime.CompilerServices;
using GitHub.Runner.Common;
using GitHub.Runner.Sdk;
using System.Linq;
using GitHub.Runner.Listener.Check;

namespace GitHub.Runner.Listener
{
    [ServiceLocator(Default = typeof(Runner))]
    public interface IRunner : IRunnerService
    {
        Task<int> ExecuteCommand(CommandSettings command);
    }

    public sealed class Runner : RunnerService, IRunner
    {
        private IMessageListener _listener;
        private ITerminal _term;
        private bool _inConfigStage;
        private ManualResetEvent _completedCommand = new ManualResetEvent(false);

        public override void Initialize(IHostContext hostContext)
        {
            base.Initialize(hostContext);
            _term = HostContext.GetService<ITerminal>();
        }

        public async Task<int> ExecuteCommand(CommandSettings command)
        {
            try
            {
                VssUtil.InitializeVssClientSettings(HostContext.UserAgents, HostContext.WebProxy);

                _inConfigStage = true;
                _completedCommand.Reset();
                _term.CancelKeyPress += CtrlCHandler;

                //register a SIGTERM handler
                HostContext.Unloading += Runner_Unloading;

                // TODO Unit test to cover this logic
                Trace.Info(nameof(ExecuteCommand));
                var configManager = HostContext.GetService<IConfigurationManager>();

                // command is not required, if no command it just starts if configured

                // TODO: Invalid config prints usage

                if (command.Help)
                {
                    PrintUsage(command);
                    return Constants.Runner.ReturnCode.Success;
                }

                if (command.Version)
                {
                    _term.WriteLine(BuildConstants.RunnerPackage.Version);
                    return Constants.Runner.ReturnCode.Success;
                }

                if (command.Commit)
                {
                    _term.WriteLine(BuildConstants.Source.CommitHash);
                    return Constants.Runner.ReturnCode.Success;
                }

                if (command.Check)
                {
                    var url = command.GetUrl();
                    var pat = command.GetGitHubPersonalAccessToken(required: true);
                    var checkExtensions = HostContext.GetService<IExtensionManager>().GetExtensions<ICheckExtension>();
                    var sortedChecks = checkExtensions.OrderBy(x => x.Order);
                    foreach (var check in sortedChecks)
                    {
                        _term.WriteLine($"**********************************************************************************************************************");
                        _term.WriteLine($"**  Check:               {check.CheckName}");
                        _term.WriteLine($"**  Description:         {check.CheckDescription}");
                        _term.WriteLine($"**********************************************************************************************************************");
                        var result = await check.RunCheck(url, pat);
                        if (!result)
                        {
                            _term.WriteLine($"**                                                                                                                  **");
                            _term.WriteLine($"**                                            F A I L                                                               **");
                            _term.WriteLine($"**                                                                                                                  **");
                            _term.WriteLine($"**********************************************************************************************************************");
                            _term.WriteLine($"** Log: {check.CheckLog}");
                            _term.WriteLine($"** Help Doc: {check.HelpLink}");
                            _term.WriteLine($"**********************************************************************************************************************");
                        }
                        else
                        {
                            _term.WriteLine($"**                                                                                                                  **");
                            _term.WriteLine($"**                                            P A S S                                                               **");
                            _term.WriteLine($"**                                                                                                                  **");
                            _term.WriteLine($"**********************************************************************************************************************");
                            _term.WriteLine($"** Log: {check.CheckLog}");
                            _term.WriteLine($"**********************************************************************************************************************");
                        }

                        _term.WriteLine();
                        _term.WriteLine();
                    }

                    return Constants.Runner.ReturnCode.Success;
                }

                // Configure runner prompt for args if not supplied
                // Unattended configure mode will not prompt for args if not supplied and error on any missing or invalid value.
                if (command.Configure)
                {
                    try
                    {
                        await configManager.ConfigureAsync(command);
                        return Constants.Runner.ReturnCode.Success;
                    }
                    catch (Exception ex)
                    {
                        Trace.Error(ex);
                        _term.WriteError(ex.Message);
                        return Constants.Runner.ReturnCode.TerminatedError;
                    }
                }

                // remove config files, remove service, and exit
                if (command.Remove)
                {
                    try
                    {
                        await configManager.UnconfigureAsync(command);
                        return Constants.Runner.ReturnCode.Success;
                    }
                    catch (Exception ex)
                    {
                        Trace.Error(ex);
                        _term.WriteError(ex.Message);
                        return Constants.Runner.ReturnCode.TerminatedError;
                    }
                }

                _inConfigStage = false;

                // warmup runner process (JIT/CLR)
                // In scenarios where the runner is single use (used and then thrown away), the system provisioning the runner can call `Runner.Listener --warmup` before the machine is made available to the pool for use.
                // this will optimizes the runner process startup time.
                if (command.Warmup)
                {
                    var binDir = HostContext.GetDirectory(WellKnownDirectory.Bin);
                    foreach (var assemblyFile in Directory.EnumerateFiles(binDir, "*.dll"))
                    {
                        try
                        {
                            Trace.Info($"Load assembly: {assemblyFile}.");
                            var assembly = Assembly.LoadFrom(assemblyFile);
                            var types = assembly.GetTypes();
                            foreach (Type loadedType in types)
                            {
                                try
                                {
                                    Trace.Info($"Load methods: {loadedType.FullName}.");
                                    var methods = loadedType.GetMethods(BindingFlags.DeclaredOnly | BindingFlags.NonPublic | BindingFlags.Public | BindingFlags.Instance | BindingFlags.Static);
                                    foreach (var method in methods)
                                    {
                                        if (!method.IsAbstract && !method.ContainsGenericParameters)
                                        {
                                            Trace.Verbose($"Prepare method: {method.Name}.");
                                            RuntimeHelpers.PrepareMethod(method.MethodHandle);
                                        }
                                    }
                                }
                                catch (Exception ex)
                                {
                                    Trace.Error(ex);
                                }
                            }
                        }
                        catch (Exception ex)
                        {
                            Trace.Error(ex);
                        }
                    }

                    return Constants.Runner.ReturnCode.Success;
                }

                RunnerSettings settings = configManager.LoadSettings();

                var store = HostContext.GetService<IConfigurationStore>();
                bool configuredAsService = store.IsServiceConfigured();

                // Run runner
                if (command.Run) // this line is current break machine provisioner.
                {
                    // Error if runner not configured.
                    if (!configManager.IsConfigured())
                    {
                        _term.WriteError("Runner is not configured.");
                        PrintUsage(command);
                        return Constants.Runner.ReturnCode.TerminatedError;
                    }

                    Trace.Verbose($"Configured as service: '{configuredAsService}'");

                    //Get the startup type of the runner i.e., autostartup, service, manual
                    StartupType startType;
                    var startupTypeAsString = command.GetStartupType();
                    if (string.IsNullOrEmpty(startupTypeAsString) && configuredAsService)
                    {
                        // We need try our best to make the startup type accurate
                        // The problem is coming from runner autoupgrade, which result an old version service host binary but a newer version runner binary
                        // At that time the servicehost won't pass --startuptype to Runner.Listener while the runner is actually running as service.
                        // We will guess the startup type only when the runner is configured as service and the guess will based on whether STDOUT/STDERR/STDIN been redirect or not
                        Trace.Info($"Try determine runner startup type base on console redirects.");
                        startType = (Console.IsErrorRedirected && Console.IsInputRedirected && Console.IsOutputRedirected) ? StartupType.Service : StartupType.Manual;
                    }
                    else
                    {
                        if (!Enum.TryParse(startupTypeAsString, true, out startType))
                        {
                            Trace.Info($"Could not parse the argument value '{startupTypeAsString}' for StartupType. Defaulting to {StartupType.Manual}");
                            startType = StartupType.Manual;
                        }
                    }

                    Trace.Info($"Set runner startup type - {startType}");
                    HostContext.StartupType = startType;

                    if (command.RunOnce)
                    {
                        _term.WriteLine("Warning: '--once' is going to be deprecated in the future, please consider using '--ephemeral' during runner registration.", ConsoleColor.Yellow);
                        _term.WriteLine("https://docs.github.com/en/actions/hosting-your-own-runners/autoscaling-with-self-hosted-runners#using-ephemeral-runners-for-autoscaling", ConsoleColor.Yellow);
                    }

                    // Run the runner interactively or as service
                    return await RunAsync(settings, command.RunOnce || settings.Ephemeral);
                }
                else
                {
                    PrintUsage(command);
                    return Constants.Runner.ReturnCode.Success;
                }
            }
            finally
            {
                _term.CancelKeyPress -= CtrlCHandler;
                HostContext.Unloading -= Runner_Unloading;
                _completedCommand.Set();
            }
        }

        private void Runner_Unloading(object sender, EventArgs e)
        {
            if ((!_inConfigStage) && (!HostContext.RunnerShutdownToken.IsCancellationRequested))
            {
                HostContext.ShutdownRunner(ShutdownReason.UserCancelled);
                _completedCommand.WaitOne(Constants.Runner.ExitOnUnloadTimeout);
            }
        }

        private void CtrlCHandler(object sender, EventArgs e)
        {
            _term.WriteLine("Exiting...");
            if (_inConfigStage)
            {
                HostContext.Dispose();
                Environment.Exit(Constants.Runner.ReturnCode.TerminatedError);
            }
            else
            {
                ConsoleCancelEventArgs cancelEvent = e as ConsoleCancelEventArgs;
                if (cancelEvent != null && HostContext.GetService<IConfigurationStore>().IsServiceConfigured())
                {
                    ShutdownReason reason;
                    if (cancelEvent.SpecialKey == ConsoleSpecialKey.ControlBreak)
                    {
                        Trace.Info("Received Ctrl-Break signal from runner service host, this indicate the operating system is shutting down.");
                        reason = ShutdownReason.OperatingSystemShutdown;
                    }
                    else
                    {
                        Trace.Info("Received Ctrl-C signal, stop Runner.Listener and Runner.Worker.");
                        reason = ShutdownReason.UserCancelled;
                    }

                    HostContext.ShutdownRunner(reason);
                }
                else
                {
                    HostContext.ShutdownRunner(ShutdownReason.UserCancelled);
                }
            }
        }

        //create worker manager, create message listener and start listening to the queue
        private async Task<int> RunAsync(RunnerSettings settings, bool runOnce = false)
        {
            try
            {
                Trace.Info(nameof(RunAsync));
                _listener = HostContext.GetService<IMessageListener>();
                if (!await _listener.CreateSessionAsync(HostContext.RunnerShutdownToken))
                {
                    return Constants.Runner.ReturnCode.TerminatedError;
                }

                HostContext.WritePerfCounter("SessionCreated");
                _term.WriteLine($"{DateTime.UtcNow:u}: Listening for Jobs");

                IJobDispatcher jobDispatcher = null;
                CancellationTokenSource messageQueueLoopTokenSource = CancellationTokenSource.CreateLinkedTokenSource(HostContext.RunnerShutdownToken);
                try
                {
                    var notification = HostContext.GetService<IJobNotification>();

                    notification.StartClient(settings.MonitorSocketAddress);

                    bool autoUpdateInProgress = false;
                    Task<bool> selfUpdateTask = null;
                    bool runOnceJobReceived = false;
                    jobDispatcher = HostContext.CreateService<IJobDispatcher>();

                    while (!HostContext.RunnerShutdownToken.IsCancellationRequested)
                    {
                        TaskAgentMessage message = null;
                        bool skipMessageDeletion = false;
                        try
                        {
                            Task<TaskAgentMessage> getNextMessage = _listener.GetNextMessageAsync(messageQueueLoopTokenSource.Token);
                            if (autoUpdateInProgress)
                            {
                                Trace.Verbose("Auto update task running at backend, waiting for getNextMessage or selfUpdateTask to finish.");
                                Task completeTask = await Task.WhenAny(getNextMessage, selfUpdateTask);
                                if (completeTask == selfUpdateTask)
                                {
                                    autoUpdateInProgress = false;
                                    if (await selfUpdateTask)
                                    {
                                        Trace.Info("Auto update task finished at backend, an runner update is ready to apply exit the current runner instance.");
                                        Trace.Info("Stop message queue looping.");
                                        messageQueueLoopTokenSource.Cancel();
                                        try
                                        {
                                            await getNextMessage;
                                        }
                                        catch (Exception ex)
                                        {
                                            Trace.Info($"Ignore any exception after cancel message loop. {ex}");
                                        }

                                        if (runOnce)
                                        {
                                            return Constants.Runner.ReturnCode.RunOnceRunnerUpdating;
                                        }
                                        else
                                        {
                                            return Constants.Runner.ReturnCode.RunnerUpdating;
                                        }
                                    }
                                    else
                                    {
                                        Trace.Info("Auto update task finished at backend, there is no available runner update needs to apply, continue message queue looping.");
                                    }
                                }
                            }

                            if (runOnceJobReceived)
                            {
                                Trace.Verbose("One time used runner has start running its job, waiting for getNextMessage or the job to finish.");
                                Task completeTask = await Task.WhenAny(getNextMessage, jobDispatcher.RunOnceJobCompleted.Task);
                                if (completeTask == jobDispatcher.RunOnceJobCompleted.Task)
                                {
                                    Trace.Info("Job has finished at backend, the runner will exit since it is running under onetime use mode.");
                                    Trace.Info("Stop message queue looping.");
                                    messageQueueLoopTokenSource.Cancel();
                                    try
                                    {
                                        await getNextMessage;
                                    }
                                    catch (Exception ex)
                                    {
                                        Trace.Info($"Ignore any exception after cancel message loop. {ex}");
                                    }

                                    return Constants.Runner.ReturnCode.Success;
                                }
                            }

                            message = await getNextMessage; //get next message
                            HostContext.WritePerfCounter($"MessageReceived_{message.MessageType}");
                            if (string.Equals(message.MessageType, AgentRefreshMessage.MessageType, StringComparison.OrdinalIgnoreCase))
                            {
                                if (autoUpdateInProgress == false)
                                {
                                    autoUpdateInProgress = true;
                                    var runnerUpdateMessage = JsonUtility.FromString<AgentRefreshMessage>(message.Body);
                                    var selfUpdater = HostContext.GetService<ISelfUpdater>();
                                    selfUpdateTask = selfUpdater.SelfUpdate(runnerUpdateMessage, jobDispatcher, !runOnce && HostContext.StartupType != StartupType.Service, HostContext.RunnerShutdownToken);
                                    Trace.Info("Refresh message received, kick-off selfupdate background process.");
                                }
                                else
                                {
                                    Trace.Info("Refresh message received, skip autoupdate since a previous autoupdate is already running.");
                                }
                            }
                            else if (string.Equals(message.MessageType, JobRequestMessageTypes.PipelineAgentJobRequest, StringComparison.OrdinalIgnoreCase))
                            {
                                if (autoUpdateInProgress || runOnceJobReceived)
                                {
                                    skipMessageDeletion = true;
                                    Trace.Info($"Skip message deletion for job request message '{message.MessageId}'.");
                                }
                                else
                                {
                                    var jobMessage = StringUtil.ConvertFromJson<Pipelines.AgentJobRequestMessage>(message.Body);
                                    jobDispatcher.Run(jobMessage, runOnce);
                                    if (runOnce)
                                    {
                                        Trace.Info("One time used runner received job message.");
                                        runOnceJobReceived = true;
                                    }
                                }
                            }
                            else if (string.Equals(message.MessageType, JobCancelMessage.MessageType, StringComparison.OrdinalIgnoreCase))
                            {
                                var cancelJobMessage = JsonUtility.FromString<JobCancelMessage>(message.Body);
                                bool jobCancelled = jobDispatcher.Cancel(cancelJobMessage);
                                skipMessageDeletion = (autoUpdateInProgress || runOnceJobReceived) && !jobCancelled;

                                if (skipMessageDeletion)
                                {
                                    Trace.Info($"Skip message deletion for cancellation message '{message.MessageId}'.");
                                }
                            }
                            else
                            {
                                Trace.Error($"Received message {message.MessageId} with unsupported message type {message.MessageType}.");
                            }
                        }
                        finally
                        {
                            if (!skipMessageDeletion && message != null)
                            {
                                try
                                {
                                    await _listener.DeleteMessageAsync(message);
                                }
                                catch (Exception ex)
                                {
                                    Trace.Error($"Catch exception during delete message from message queue. message id: {message.MessageId}");
                                    Trace.Error(ex);
                                }
                                finally
                                {
                                    message = null;
                                }
                            }
                        }
                    }
                }
                finally
                {
                    if (jobDispatcher != null)
                    {
                        await jobDispatcher.ShutdownAsync();
                    }

                    try
                    {
                        await _listener.DeleteSessionAsync();
                    }
                    catch (Exception ex) when (runOnce)
                    {
                        // ignore exception during delete session for ephemeral runner since the runner might already be deleted from the server side
                        // and the delete session call will ends up with 401.
                        Trace.Info($"Ignore any exception during DeleteSession for an ephemeral runner. {ex}");
                    }

                    messageQueueLoopTokenSource.Dispose();

                    if (settings.Ephemeral)
                    {
                        var configManager = HostContext.GetService<IConfigurationManager>();
                        configManager.DeleteLocalRunnerConfig();
                    }
                }
            }
            catch (TaskAgentAccessTokenExpiredException)
            {
                Trace.Info("Runner OAuth token has been revoked. Shutting down.");
            }

            return Constants.Runner.ReturnCode.Success;
        }

        private void PrintUsage(CommandSettings command)
        {
            string separator;
            string ext;
            if(System.Runtime.InteropServices.RuntimeInformation.IsOSPlatform(System.Runtime.InteropServices.OSPlatform.Windows)) {
                separator = "\\";
                ext = "cmd";
            } else {
                separator = "/";
                ext = "sh";
            }
            _term.WriteLine($@"
Commands:
 .{separator}config.{ext}         Configures the runner
 .{separator}config.{ext} remove  Unconfigures the runner
 .{separator}run.{ext}            Runs the runner interactively. Does not require any options.

Options:
 --help     Prints the help for each command
 --version  Prints the runner version
 --commit   Prints the runner commit
 --check    Check the runner's network connectivity with GitHub server

Config Options:
 --unattended           Disable interactive prompts for missing arguments. Defaults will be used for missing options
 --url string           Repository to add the runner to. Required if unattended
 --token string         Registration token. Required if unattended
 --name string          Name of the runner to configure (default {Environment.MachineName ?? "myrunner"})
 --runnergroup string   Name of the runner group to add this runner to (defaults to the default runner group)
 --labels string        Extra labels in addition to the default: 'self-hosted,{Constants.Runner.Platform},{Constants.Runner.PlatformArchitecture}'
 --work string          Relative runner work directory (default {Constants.Path.WorkDirectory})
 --replace              Replace any existing runner with the same name (default false)
<<<<<<< HEAD
 --pat                  GitHub personal access token used for checking network connectivity when executing `.{separator}run.{ext} --check`");
        if(System.Runtime.InteropServices.RuntimeInformation.IsOSPlatform(System.Runtime.InteropServices.OSPlatform.Windows)) {
            _term.WriteLine($@" --runasservice   Run the runner as a service");
            _term.WriteLine($@" --windowslogonaccount string   Account to run the service as. Requires runasservice");
            _term.WriteLine($@" --windowslogonpassword string  Password for the service account. Requires runasservice");
        }
        _term.WriteLine($@"
=======
 --pat                  GitHub personal access token used for checking network connectivity when executing `.{separator}run.{ext} --check`
 --ephemeral            Configure the runner to only take one job and then let the service un-configure the runner after the job finishes (default false)");

#if OS_WINDOWS
    _term.WriteLine($@" --runasservice   Run the runner as a service");
    _term.WriteLine($@" --windowslogonaccount string   Account to run the service as. Requires runasservice");
    _term.WriteLine($@" --windowslogonpassword string  Password for the service account. Requires runasservice");
#endif
    _term.WriteLine($@"
>>>>>>> da79ef4a
Examples:
 Check GitHub server network connectivity:
  .{separator}run.{ext} --check --url <url> --pat <pat>
 Configure a runner non-interactively:
  .{separator}config.{ext} --unattended --url <url> --token <token>
 Configure a runner non-interactively, replacing any existing runner with the same name:
  .{separator}config.{ext} --unattended --url <url> --token <token> --replace [--name <name>]
 Configure a runner non-interactively with three extra labels:
  .{separator}config.{ext} --unattended --url <url> --token <token> --labels L1,L2,L3");
            if(System.Runtime.InteropServices.RuntimeInformation.IsOSPlatform(System.Runtime.InteropServices.OSPlatform.Windows)) {
                _term.WriteLine($@" Configure a runner to run as a service:");
                _term.WriteLine($@"  .{separator}config.{ext} --url <url> --token <token> --runasservice");
            }
        }
    }
}<|MERGE_RESOLUTION|>--- conflicted
+++ resolved
@@ -532,25 +532,14 @@
  --labels string        Extra labels in addition to the default: 'self-hosted,{Constants.Runner.Platform},{Constants.Runner.PlatformArchitecture}'
  --work string          Relative runner work directory (default {Constants.Path.WorkDirectory})
  --replace              Replace any existing runner with the same name (default false)
-<<<<<<< HEAD
- --pat                  GitHub personal access token used for checking network connectivity when executing `.{separator}run.{ext} --check`");
+ --pat                  GitHub personal access token used for checking network connectivity when executing `.{separator}run.{ext} --check`
+ --ephemeral            Configure the runner to only take one job and then let the service un-configure the runner after the job finishes (default false)");
         if(System.Runtime.InteropServices.RuntimeInformation.IsOSPlatform(System.Runtime.InteropServices.OSPlatform.Windows)) {
             _term.WriteLine($@" --runasservice   Run the runner as a service");
             _term.WriteLine($@" --windowslogonaccount string   Account to run the service as. Requires runasservice");
             _term.WriteLine($@" --windowslogonpassword string  Password for the service account. Requires runasservice");
         }
         _term.WriteLine($@"
-=======
- --pat                  GitHub personal access token used for checking network connectivity when executing `.{separator}run.{ext} --check`
- --ephemeral            Configure the runner to only take one job and then let the service un-configure the runner after the job finishes (default false)");
-
-#if OS_WINDOWS
-    _term.WriteLine($@" --runasservice   Run the runner as a service");
-    _term.WriteLine($@" --windowslogonaccount string   Account to run the service as. Requires runasservice");
-    _term.WriteLine($@" --windowslogonpassword string  Password for the service account. Requires runasservice");
-#endif
-    _term.WriteLine($@"
->>>>>>> da79ef4a
 Examples:
  Check GitHub server network connectivity:
   .{separator}run.{ext} --check --url <url> --pat <pat>
