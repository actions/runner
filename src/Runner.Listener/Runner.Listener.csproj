--- conflicted
+++ resolved
@@ -18,20 +18,12 @@
   </ItemGroup>
 
   <ItemGroup>
-<<<<<<< HEAD
     <PackageReference Include="Microsoft.Win32.Registry" Version="5.0.0" />
-    <PackageReference Include="Newtonsoft.Json" Version="13.0.1" />
+    <PackageReference Include="Newtonsoft.Json" Version="13.0.3" />
     <PackageReference Include="System.IO.FileSystem.AccessControl" Version="5.0.0" />
     <PackageReference Include="System.Security.Cryptography.ProtectedData" Version="6.0.0" />
     <PackageReference Include="System.ServiceProcess.ServiceController" Version="6.0.0" />
     <PackageReference Include="Mono.Posix.NETStandard" Version="1.0.0" />
-=======
-    <PackageReference Include="Microsoft.Win32.Registry" Version="4.4.0" />
-    <PackageReference Include="Newtonsoft.Json" Version="13.0.3" />
-    <PackageReference Include="System.IO.FileSystem.AccessControl" Version="4.4.0" />
-    <PackageReference Include="System.Security.Cryptography.ProtectedData" Version="4.4.0" />
-    <PackageReference Include="System.ServiceProcess.ServiceController" Version="4.4.0" />
->>>>>>> 99b464e1
   </ItemGroup>
 
   <PropertyGroup Condition=" '$(Configuration)' == 'Debug' ">
