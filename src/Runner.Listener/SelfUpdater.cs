using System;
using System.Collections.Concurrent;
using System.Collections.Generic;
using System.Diagnostics;
using System.IO;
using System.IO.Compression;
using System.Linq;
using System.Net.Http;
using System.Reflection;
using System.Security.Cryptography;
using System.Threading;
using System.Threading.Tasks;
using GitHub.DistributedTask.WebApi;
using GitHub.Runner.Common;
using GitHub.Runner.Sdk;
using GitHub.Services.Common;
using GitHub.Services.WebApi;

namespace GitHub.Runner.Listener
{
    [ServiceLocator(Default = typeof(SelfUpdater))]
    public interface ISelfUpdater : IRunnerService
    {
        bool Busy { get; }
        Task<bool> SelfUpdate(AgentRefreshMessage updateMessage, IJobDispatcher jobDispatcher, bool restartInteractiveRunner, CancellationToken token);
    }

    public class SelfUpdater : RunnerService, ISelfUpdater
    {
        private static string _packageType = "agent";
        private static string _platform = BuildConstants.RunnerPackage.PackageName;
        private static string _dotnetRuntime = "dotnetRuntime";
        private static string _externals = "externals";
        private readonly Dictionary<string, string> _contentHashes = new Dictionary<string, string>();

        private PackageMetadata _targetPackage;
        private ITerminal _terminal;
        private IRunnerServer _runnerServer;
        private int _poolId;
        private int _agentId;
        private readonly ConcurrentQueue<string> _updateTrace = new ConcurrentQueue<string>();
        private Task _cloneAndCalculateContentHashTask;
        private string _dotnetRuntimeCloneDirectory;
        private string _externalsCloneDirectory;

        public bool Busy { get; private set; }

        public override void Initialize(IHostContext hostContext)
        {
            base.Initialize(hostContext);

            _terminal = hostContext.GetService<ITerminal>();
            _runnerServer = HostContext.GetService<IRunnerServer>();
            var configStore = HostContext.GetService<IConfigurationStore>();
            var settings = configStore.GetSettings();
            _poolId = settings.PoolId;
            _agentId = settings.AgentId;
            _dotnetRuntimeCloneDirectory = Path.Combine(HostContext.GetDirectory(WellKnownDirectory.Work), "__dotnet_runtime__");
            _externalsCloneDirectory = Path.Combine(HostContext.GetDirectory(WellKnownDirectory.Work), "__externals__");
        }

        public async Task<bool> SelfUpdate(AgentRefreshMessage updateMessage, IJobDispatcher jobDispatcher, bool restartInteractiveRunner, CancellationToken token)
        {
            Busy = true;
            try
            {
                var totalUpdateTime = Stopwatch.StartNew();

                // Copy dotnet runtime and externals of current runner to a temp folder
                // So we can re-use them with trimmed runner package, if possible.
                // This process is best effort, if we can't use trimmed runner package, 
                // we will just go with the full package.
                var linkedTokenSource = CancellationTokenSource.CreateLinkedTokenSource(token);
                _cloneAndCalculateContentHashTask = CloneAndCalculateAssetsHash(_dotnetRuntimeCloneDirectory, _externalsCloneDirectory, linkedTokenSource.Token);

                if (!await UpdateNeeded(updateMessage.TargetVersion, token))
                {
                    Trace.Info($"Can't find available update package.");
                    return false;
                }

                Trace.Info($"An update is available.");
                _updateTrace.Enqueue($"RunnerPlatform: {_targetPackage.Platform}");

                // Print console line that warn user not shutdown runner.
                await UpdateRunnerUpdateStateAsync("Runner update in progress, do not shutdown runner.");
                await UpdateRunnerUpdateStateAsync($"Downloading {_targetPackage.Version} runner");

<<<<<<< HEAD
                await DownloadLatestRunner(token, updateMessage.TargetVersion);
=======
                if (_targetPackage.TrimmedPackages?.Count > 0)
                {
                    // wait for cloning assets task to finish only if we have trimmed packages
                    await _cloneAndCalculateContentHashTask;
                }
                else
                {
                    linkedTokenSource.Cancel();
                    try
                    {
                        await _cloneAndCalculateContentHashTask;
                    }
                    catch (Exception ex)
                    {
                        Trace.Info($"Ingore errors after cancelling cloning assets task: {ex}");
                    }
                }

                await DownloadLatestRunner(token);
>>>>>>> 8f160bc0
                Trace.Info($"Download latest runner and unzip into runner root.");

                // wait till all running job finish
                await UpdateRunnerUpdateStateAsync("Waiting for current job finish running.");

                await jobDispatcher.WaitAsync(token);
                Trace.Info($"All running job has exited.");

                // We need to keep runner backup around for macOS until we fixed https://github.com/actions/runner/issues/743
                // delete runner backup
                var stopWatch = Stopwatch.StartNew();
                DeletePreviousVersionRunnerBackup(token);
                Trace.Info($"Delete old version runner backup.");
                stopWatch.Stop();
                // generate update script from template
                _updateTrace.Enqueue($"DeleteRunnerBackupTime: {stopWatch.ElapsedMilliseconds}ms");
                await UpdateRunnerUpdateStateAsync("Generate and execute update script.");

                string updateScript = GenerateUpdateScript(restartInteractiveRunner);
                Trace.Info($"Generate update script into: {updateScript}");


                // For L0, we will skip execute update script.
                if (string.IsNullOrEmpty(Environment.GetEnvironmentVariable("_GITHUB_ACTION_EXECUTE_UPDATE_SCRIPT")))
                {
                    // kick off update script
                    Process invokeScript = new Process();
#if OS_WINDOWS
                    invokeScript.StartInfo.FileName = WhichUtil.Which("cmd.exe", trace: Trace);
                    invokeScript.StartInfo.Arguments = $"/c \"{updateScript}\"";
#elif (OS_OSX || OS_LINUX)
                    invokeScript.StartInfo.FileName = WhichUtil.Which("bash", trace: Trace);
                    invokeScript.StartInfo.Arguments = $"\"{updateScript}\"";
#endif
                    invokeScript.Start();
                    Trace.Info($"Update script start running");
                }

                totalUpdateTime.Stop();

                _updateTrace.Enqueue($"TotalUpdateTime: {totalUpdateTime.ElapsedMilliseconds}ms");
                await UpdateRunnerUpdateStateAsync("Runner will exit shortly for update, should be back online within 10 seconds.");

                return true;
            }
            catch (Exception ex)
            {
                _updateTrace.Enqueue(ex.ToString());
                throw;
            }
            finally
            {
                await UpdateRunnerUpdateStateAsync("Runner update process finished.");
                Busy = false;
            }
        }

        private async Task<bool> UpdateNeeded(string targetVersion, CancellationToken token)
        {
            // when talk to old version server, always prefer latest package.
            // old server won't send target version as part of update message.
            if (string.IsNullOrEmpty(targetVersion))
            {
                var packages = await _runnerServer.GetPackagesAsync(_packageType, _platform, 1, true, token);
                if (packages == null || packages.Count == 0)
                {
                    Trace.Info($"There is no package for {_packageType} and {_platform}.");
                    return false;
                }

                _targetPackage = packages.FirstOrDefault();
            }
            else
            {
                _targetPackage = await _runnerServer.GetPackageAsync(_packageType, _platform, targetVersion, true, token);
                if (_targetPackage == null)
                {
                    Trace.Info($"There is no package for {_packageType} and {_platform} with version {targetVersion}.");
                    return false;
                }
            }

            Trace.Info($"Version '{_targetPackage.Version}' of '{_targetPackage.Type}' package available in server.");
            PackageVersion serverVersion = new PackageVersion(_targetPackage.Version);
            Trace.Info($"Current running runner version is {BuildConstants.RunnerPackage.Version}");
            PackageVersion runnerVersion = new PackageVersion(BuildConstants.RunnerPackage.Version);

            return serverVersion.CompareTo(runnerVersion) > 0;
        }

        /// <summary>
        /// _work
        ///     \_update
        ///            \bin
        ///            \externals
        ///            \run.sh
        ///            \run.cmd
        ///            \package.zip //temp download .zip/.tar.gz
        /// </summary>
        /// <param name="token"></param>
        /// <returns></returns>
        private async Task DownloadLatestRunner(CancellationToken token, string targetVersion)
        {
            string latestRunnerDirectory = Path.Combine(HostContext.GetDirectory(WellKnownDirectory.Work), Constants.Path.UpdateDirectory);
            IOUtil.DeleteDirectory(latestRunnerDirectory, token);
            Directory.CreateDirectory(latestRunnerDirectory);

            string archiveFile = null;
            var packageDownloadUrl = _targetPackage.DownloadUrl;
            var packageHashValue = _targetPackage.HashValue;
            var runtimeTrimmed = false;
            var externalsTrimmed = false;
            var fallbackToFullPackage = false;

            // Only try trimmed package if sever sends them and we have calculated hash value of the current runtime/externals.
            if (_contentHashes.Count == 2 &&
                _contentHashes.ContainsKey(_dotnetRuntime) &&
                _contentHashes.ContainsKey(_externals) &&
                _targetPackage.TrimmedPackages?.Count > 0)
            {
                Trace.Info($"Current runner content hash: {StringUtil.ConvertToJson(_contentHashes)}");
                Trace.Info($"Trimmed packages info from service: {StringUtil.ConvertToJson(_targetPackage.TrimmedPackages)}");
                // Try to see whether we can use any size trimmed down package to speed up runner updates.
                foreach (var trimmedPackage in _targetPackage.TrimmedPackages)
                {
                    if (trimmedPackage.TrimmedContents.Count == 2 &&
                        trimmedPackage.TrimmedContents.TryGetValue(_dotnetRuntime, out var trimmedRuntimeHash) &&
                        trimmedRuntimeHash == _contentHashes[_dotnetRuntime] &&
                        trimmedPackage.TrimmedContents.TryGetValue(_externals, out var trimmedExternalsHash) &&
                        trimmedExternalsHash == _contentHashes[_externals])
                    {
                        Trace.Info($"Use trimmed (runtime+externals) package '{trimmedPackage.DownloadUrl}' to update runner.");
                        packageDownloadUrl = trimmedPackage.DownloadUrl;
                        packageHashValue = trimmedPackage.HashValue;
                        runtimeTrimmed = true;
                        externalsTrimmed = true;
                        break;
                    }
                    else if (trimmedPackage.TrimmedContents.Count == 1 &&
                             trimmedPackage.TrimmedContents.TryGetValue(_externals, out trimmedExternalsHash) &&
                             trimmedExternalsHash == _contentHashes[_externals])
                    {
                        Trace.Info($"Use trimmed (externals) package '{trimmedPackage.DownloadUrl}' to update runner.");
                        packageDownloadUrl = trimmedPackage.DownloadUrl;
                        packageHashValue = trimmedPackage.HashValue;
                        externalsTrimmed = true;
                        break;
                    }
                    else
                    {
                        Trace.Info($"Can't use trimmed package from '{trimmedPackage.DownloadUrl}' since the current runner does not carry those trimmed content (Hash mismatch).");
                    }
                }
            }

            _updateTrace.Enqueue($"DownloadUrl: {packageDownloadUrl}");
            _updateTrace.Enqueue($"RuntimeTrimmed: {runtimeTrimmed}");
            _updateTrace.Enqueue($"ExternalsTrimmed: {externalsTrimmed}");

            try
            {
                // Much of the update process (targetVersion, archive) is server-side, this is a way to control it from here for testing specific update scenarios
                // Add files like 'runner_v2.281.2.tar.gz' or 'runner_v2.283.0.zip' depending on your platform in your runner root folder
                // Note that runners still need to be behind the server's runner version in order to receive an 'AgentRefreshMessage' and trigger this update
                // This should not be in the release build to prevent tampering with updates
                if (StringUtil.ConvertToBoolean(Environment.GetEnvironmentVariable("GITHUB_ACTIONS_RUNNER_IS_MOCK_UPDATE")))
                {
                    var waitForDebugger = StringUtil.ConvertToBoolean(Environment.GetEnvironmentVariable("GITHUB_ACTIONS_RUNNER_IS_MOCK_UPDATE_WAIT_FOR_DEBUGGER"));
                    if (waitForDebugger)
                    {
                        int waitInSeconds = 20;
                        while (!Debugger.IsAttached && waitInSeconds-- > 0)
                        {
                            await Task.Delay(1000);
                        }
                        Debugger.Break();
                    }

                    if (_targetPackage.Platform.StartsWith("win"))
                    {
                        archiveFile = Path.Combine(HostContext.GetDirectory(WellKnownDirectory.Root), $"runner{targetVersion}.zip");
                    }
                    else
                    {
                        archiveFile = Path.Combine(HostContext.GetDirectory(WellKnownDirectory.Root), $"runner{targetVersion}.tar.gz");
                    }

                    if (File.Exists(archiveFile)) 
                    {
                        _terminal.WriteLine($"Mock target version is: {targetVersion}");
                        _updateTrace.Add($"Mocking update with file: {archiveFile}, nothing is downloaded");
                        _terminal.WriteLine($"Mocking update with file: {archiveFile}, nothing is downloaded");
                    }
                    else 
                    {
                        _terminal.WriteLine($"Mock runner archive not found at {archiveFile} for target version {targetVersion}, proceeding with download instead");
                        archiveFile = null;
                    }
                }
                // archiveFile is not null only if we mocked it above
                if (archiveFile == null)
                {
                    archiveFile = await DownLoadRunner(latestRunnerDirectory, packageDownloadUrl, packageHashValue, token);

                    if (string.IsNullOrEmpty(archiveFile))
                    {
                        throw new TaskCanceledException($"Runner package '{packageDownloadUrl}' failed after {Constants.RunnerDownloadRetryMaxAttempts} download attempts");
                    }
                    await ValidateRunnerHash(archiveFile, packageHashValue);
                }

                await ExtractRunnerPackage(archiveFile, latestRunnerDirectory, token);
            }
            catch (Exception ex) when (runtimeTrimmed || externalsTrimmed)
            {
                // if anything failed when we use trimmed package (download/validatehase/extract), try again with the full runner package.
                Trace.Error($"Fail to download latest runner using trimmed package: {ex}");
                fallbackToFullPackage = true;
            }
            finally
            {
                try
                {
                    // delete .zip file
                    if (!string.IsNullOrEmpty(archiveFile) && File.Exists(archiveFile))
                    {
                        Trace.Verbose("Deleting latest runner package zip: {0}", archiveFile);
                        IOUtil.DeleteFile(archiveFile);
                    }
                }
                catch (Exception ex)
                {
                    //it is not critical if we fail to delete the .zip file
                    Trace.Warning("Failed to delete runner package zip '{0}'. Exception: {1}", archiveFile, ex);
                }
            }

            var trimmedPackageRestoreTasks = new List<Task<bool>>();
            if (!fallbackToFullPackage)
            {
                // Skip restoring externals and runtime if we are going to fullback to the full package.
                if (externalsTrimmed)
                {
                    trimmedPackageRestoreTasks.Add(RestoreTrimmedExternals(latestRunnerDirectory, token));
                }
                if (runtimeTrimmed)
                {
                    trimmedPackageRestoreTasks.Add(RestoreTrimmedDotnetRuntime(latestRunnerDirectory, token));
                }
            }

            if (trimmedPackageRestoreTasks.Count > 0)
            {
                var restoreResults = await Task.WhenAll(trimmedPackageRestoreTasks);
                if (restoreResults.Any(x => x == false))
                {
                    // if any of the restore failed, fallback to full package.
                    fallbackToFullPackage = true;
                }
            }

            if (fallbackToFullPackage)
            {
                Trace.Error("Something wrong with the trimmed runner package, failback to use the full package for runner updates.");
                _updateTrace.Enqueue($"FallbackToFullPackage: {fallbackToFullPackage}");

                IOUtil.DeleteDirectory(latestRunnerDirectory, token);
                Directory.CreateDirectory(latestRunnerDirectory);

                packageDownloadUrl = _targetPackage.DownloadUrl;
                packageHashValue = _targetPackage.HashValue;
                _updateTrace.Enqueue($"DownloadUrl: {packageDownloadUrl}");

                try
                {
                    archiveFile = await DownLoadRunner(latestRunnerDirectory, packageDownloadUrl, packageHashValue, token);

                    if (string.IsNullOrEmpty(archiveFile))
                    {
                        throw new TaskCanceledException($"Runner package '{packageDownloadUrl}' failed after {Constants.RunnerDownloadRetryMaxAttempts} download attempts");
                    }

                    await ValidateRunnerHash(archiveFile, packageHashValue);

                    await ExtractRunnerPackage(archiveFile, latestRunnerDirectory, token);
                }
                finally
                {
                    try
                    {
                        // delete .zip file
                        if (!string.IsNullOrEmpty(archiveFile) && File.Exists(archiveFile))
                        {
                            Trace.Verbose("Deleting latest runner package zip: {0}", archiveFile);
                            IOUtil.DeleteFile(archiveFile);
                        }
                    }
                    catch (Exception ex)
                    {
                        //it is not critical if we fail to delete the .zip file
                        Trace.Warning("Failed to delete runner package zip '{0}'. Exception: {1}", archiveFile, ex);
                    }
                }
            }

            await CopyLatestRunnerToRoot(latestRunnerDirectory, token);
        }

        private async Task<string> DownLoadRunner(string downloadDirectory, string packageDownloadUrl, string packageHashValue, CancellationToken token)
        {
            var stopWatch = Stopwatch.StartNew();
            int runnerSuffix = 1;
            string archiveFile = null;
            bool downloadSucceeded = false;

            // Download the runner, using multiple attempts in order to be resilient against any networking/CDN issues
            for (int attempt = 1; attempt <= Constants.RunnerDownloadRetryMaxAttempts; attempt++)
            {
                // Generate an available package name, and do our best effort to clean up stale local zip files
                while (true)
                {
                    if (_targetPackage.Platform.StartsWith("win"))
                    {
                        archiveFile = Path.Combine(downloadDirectory, $"runner{runnerSuffix}.zip");
                    }
                    else
                    {
                        archiveFile = Path.Combine(downloadDirectory, $"runner{runnerSuffix}.tar.gz");
                    }

                    try
                    {
                        // delete .zip file
                        if (!string.IsNullOrEmpty(archiveFile) && File.Exists(archiveFile))
                        {
                            Trace.Verbose("Deleting latest runner package zip '{0}'", archiveFile);
                            IOUtil.DeleteFile(archiveFile);
                        }

                        break;
                    }
                    catch (Exception ex)
                    {
                        // couldn't delete the file for whatever reason, so generate another name
                        Trace.Warning("Failed to delete runner package zip '{0}'. Exception: {1}", archiveFile, ex);
                        runnerSuffix++;
                    }
                }

                // Allow a 15-minute package download timeout, which is good enough to update the runner from a 1 Mbit/s ADSL connection.
                if (!int.TryParse(Environment.GetEnvironmentVariable("GITHUB_ACTIONS_RUNNER_DOWNLOAD_TIMEOUT") ?? string.Empty, out int timeoutSeconds))
                {
                    timeoutSeconds = 15 * 60;
                }

                Trace.Info($"Attempt {attempt}: save latest runner into {archiveFile}.");

                using (var downloadTimeout = new CancellationTokenSource(TimeSpan.FromSeconds(timeoutSeconds)))
                using (var downloadCts = CancellationTokenSource.CreateLinkedTokenSource(downloadTimeout.Token, token))
                {
                    try
                    {
                        Trace.Info($"Download runner: begin download");
                        long downloadSize = 0;

                        //open zip stream in async mode
                        using (HttpClient httpClient = new HttpClient(HostContext.CreateHttpClientHandler()))
                        {
                            if (!string.IsNullOrEmpty(_targetPackage.Token))
                            {
                                Trace.Info($"Adding authorization token ({_targetPackage.Token.Length} chars)");
                                httpClient.DefaultRequestHeaders.Authorization = new System.Net.Http.Headers.AuthenticationHeaderValue("Bearer", _targetPackage.Token);
                            }

                            Trace.Info($"Downloading {packageDownloadUrl}");

                            using (FileStream fs = new FileStream(archiveFile, FileMode.Create, FileAccess.Write, FileShare.None, bufferSize: 4096, useAsync: true))
                            using (Stream result = await httpClient.GetStreamAsync(packageDownloadUrl))
                            {
                                //81920 is the default used by System.IO.Stream.CopyTo and is under the large object heap threshold (85k).
                                await result.CopyToAsync(fs, 81920, downloadCts.Token);
                                await fs.FlushAsync(downloadCts.Token);
                                downloadSize = fs.Length;
                            }
                        }

                        Trace.Info($"Download runner: finished download");
                        downloadSucceeded = true;
                        stopWatch.Stop();
                        _updateTrace.Enqueue($"PackageDownloadTime: {stopWatch.ElapsedMilliseconds}ms");
                        _updateTrace.Enqueue($"Attempts: {attempt}");
                        _updateTrace.Enqueue($"PackageSize: {downloadSize / 1024 / 1024}MB");
                        break;
                    }
                    catch (OperationCanceledException) when (token.IsCancellationRequested)
                    {
                        Trace.Info($"Runner download has been canceled.");
                        throw;
                    }
                    catch (Exception ex)
                    {
                        if (downloadCts.Token.IsCancellationRequested)
                        {
                            Trace.Warning($"Runner download has timed out after {timeoutSeconds} seconds");
                        }

                        Trace.Warning($"Failed to get package '{archiveFile}' from '{packageDownloadUrl}'. Exception {ex}");
                    }
                }
            }

            if (downloadSucceeded)
            {
                return archiveFile;
            }
            else
            {
                return null;
            }
        }

        private async Task ValidateRunnerHash(string archiveFile, string packageHashValue)
        {
            var stopWatch = Stopwatch.StartNew();
            // Validate Hash Matches if it is provided
            using (FileStream stream = File.OpenRead(archiveFile))
            {
                if (!string.IsNullOrEmpty(packageHashValue))
                {
                    using (SHA256 sha256 = SHA256.Create())
                    {
                        byte[] srcHashBytes = await sha256.ComputeHashAsync(stream);
                        var hash = PrimitiveExtensions.ConvertToHexString(srcHashBytes);
                        if (hash != packageHashValue)
                        {
                            // Hash did not match, we can't recover from this, just throw
                            throw new Exception($"Computed runner hash {hash} did not match expected Runner Hash {packageHashValue} for {archiveFile}");
                        }

                        stopWatch.Stop();
                        Trace.Info($"Validated Runner Hash matches {archiveFile} : {packageHashValue}");
                        _updateTrace.Enqueue($"ValidateHashTime: {stopWatch.ElapsedMilliseconds}ms");
                    }
                }
            }
        }

        private async Task ExtractRunnerPackage(string archiveFile, string extractDirectory, CancellationToken token)
        {
            var stopWatch = Stopwatch.StartNew();

            if (archiveFile.EndsWith(".zip", StringComparison.OrdinalIgnoreCase))
            {
                ZipFile.ExtractToDirectory(archiveFile, extractDirectory);
            }
            else if (archiveFile.EndsWith(".tar.gz", StringComparison.OrdinalIgnoreCase))
            {
                string tar = WhichUtil.Which("tar", trace: Trace);

                if (string.IsNullOrEmpty(tar))
                {
                    throw new NotSupportedException($"tar -xzf");
                }

                // tar -xzf
                using (var processInvoker = HostContext.CreateService<IProcessInvoker>())
                {
                    processInvoker.OutputDataReceived += new EventHandler<ProcessDataReceivedEventArgs>((sender, args) =>
                    {
                        if (!string.IsNullOrEmpty(args.Data))
                        {
                            Trace.Info(args.Data);
                        }
                    });

                    processInvoker.ErrorDataReceived += new EventHandler<ProcessDataReceivedEventArgs>((sender, args) =>
                    {
                        if (!string.IsNullOrEmpty(args.Data))
                        {
                            Trace.Error(args.Data);
                        }
                    });

                    int exitCode = await processInvoker.ExecuteAsync(extractDirectory, tar, $"-xzf \"{archiveFile}\"", null, token);
                    if (exitCode != 0)
                    {
                        throw new NotSupportedException($"Can't use 'tar -xzf' extract archive file: {archiveFile}. return code: {exitCode}.");
                    }
                }
            }
            else
            {
                throw new NotSupportedException($"{archiveFile}");
            }

            stopWatch.Stop();
            Trace.Info($"Finished getting latest runner package at: {extractDirectory}.");
            _updateTrace.Enqueue($"PackageExtractTime: {stopWatch.ElapsedMilliseconds}ms");
        }

        private Task CopyLatestRunnerToRoot(string latestRunnerDirectory, CancellationToken token)
        {
            var stopWatch = Stopwatch.StartNew();
            // copy latest runner into runner root folder
            // copy bin from _work/_update -> bin.version under root
            string binVersionDir = Path.Combine(HostContext.GetDirectory(WellKnownDirectory.Root), $"{Constants.Path.BinDirectory}.{_targetPackage.Version}");
            Directory.CreateDirectory(binVersionDir);
            Trace.Info($"Copy {Path.Combine(latestRunnerDirectory, Constants.Path.BinDirectory)} to {binVersionDir}.");
            IOUtil.CopyDirectory(Path.Combine(latestRunnerDirectory, Constants.Path.BinDirectory), binVersionDir, token);

            // copy externals from _work/_update -> externals.version under root
            string externalsVersionDir = Path.Combine(HostContext.GetDirectory(WellKnownDirectory.Root), $"{Constants.Path.ExternalsDirectory}.{_targetPackage.Version}");
            Directory.CreateDirectory(externalsVersionDir);
            Trace.Info($"Copy {Path.Combine(latestRunnerDirectory, Constants.Path.ExternalsDirectory)} to {externalsVersionDir}.");
            IOUtil.CopyDirectory(Path.Combine(latestRunnerDirectory, Constants.Path.ExternalsDirectory), externalsVersionDir, token);

            // copy and replace all .sh/.cmd files
            Trace.Info($"Copy any remaining .sh/.cmd files into runner root.");
            foreach (FileInfo file in new DirectoryInfo(latestRunnerDirectory).GetFiles() ?? new FileInfo[0])
            {
                string destination = Path.Combine(HostContext.GetDirectory(WellKnownDirectory.Root), file.Name);

                // Removing the file instead of just trying to overwrite it works around permissions issues on linux.
                // https://github.com/actions/runner/issues/981
                Trace.Info($"Copy {file.FullName} to {destination}");
                IOUtil.DeleteFile(destination);
                file.CopyTo(destination, true);
            }

            stopWatch.Stop();
            _updateTrace.Enqueue($"CopyRunnerToRootTime: {stopWatch.ElapsedMilliseconds}ms");
            return Task.CompletedTask;
        }

        private void DeletePreviousVersionRunnerBackup(CancellationToken token)
        {
            // delete previous backup runner (back compat, can be remove after serval sprints)
            // bin.bak.2.99.0
            // externals.bak.2.99.0
            foreach (string existBackUp in Directory.GetDirectories(HostContext.GetDirectory(WellKnownDirectory.Root), "*.bak.*"))
            {
                Trace.Info($"Delete existing runner backup at {existBackUp}.");
                try
                {
                    IOUtil.DeleteDirectory(existBackUp, token);
                }
                catch (Exception ex) when (!(ex is OperationCanceledException))
                {
                    Trace.Error(ex);
                    Trace.Info($"Catch exception during delete backup folder {existBackUp}, ignore this error try delete the backup folder on next auto-update.");
                }
            }

            // delete old bin.2.99.0 folder, only leave the current version and the latest download version
            var allBinDirs = Directory.GetDirectories(HostContext.GetDirectory(WellKnownDirectory.Root), "bin.*");
            if (allBinDirs.Length > 2)
            {
                // there are more than 2 bin.version folder.
                // delete older bin.version folders.
                foreach (var oldBinDir in allBinDirs)
                {
                    if (string.Equals(oldBinDir, Path.Combine(HostContext.GetDirectory(WellKnownDirectory.Root), $"bin"), StringComparison.OrdinalIgnoreCase) ||
                        string.Equals(oldBinDir, Path.Combine(HostContext.GetDirectory(WellKnownDirectory.Root), $"bin.{BuildConstants.RunnerPackage.Version}"), StringComparison.OrdinalIgnoreCase) ||
                        string.Equals(oldBinDir, Path.Combine(HostContext.GetDirectory(WellKnownDirectory.Root), $"bin.{_targetPackage.Version}"), StringComparison.OrdinalIgnoreCase))
                    {
                        // skip for current runner version
                        continue;
                    }

                    Trace.Info($"Delete runner bin folder's backup at {oldBinDir}.");
                    try
                    {
                        IOUtil.DeleteDirectory(oldBinDir, token);
                    }
                    catch (Exception ex) when (!(ex is OperationCanceledException))
                    {
                        Trace.Error(ex);
                        Trace.Info($"Catch exception during delete backup folder {oldBinDir}, ignore this error try delete the backup folder on next auto-update.");
                    }
                }
            }

            // delete old externals.2.99.0 folder, only leave the current version and the latest download version
            var allExternalsDirs = Directory.GetDirectories(HostContext.GetDirectory(WellKnownDirectory.Root), "externals.*");
            if (allExternalsDirs.Length > 2)
            {
                // there are more than 2 externals.version folder.
                // delete older externals.version folders.
                foreach (var oldExternalDir in allExternalsDirs)
                {
                    if (string.Equals(oldExternalDir, Path.Combine(HostContext.GetDirectory(WellKnownDirectory.Root), $"externals"), StringComparison.OrdinalIgnoreCase) ||
                        string.Equals(oldExternalDir, Path.Combine(HostContext.GetDirectory(WellKnownDirectory.Root), $"externals.{BuildConstants.RunnerPackage.Version}"), StringComparison.OrdinalIgnoreCase) ||
                        string.Equals(oldExternalDir, Path.Combine(HostContext.GetDirectory(WellKnownDirectory.Root), $"externals.{_targetPackage.Version}"), StringComparison.OrdinalIgnoreCase))
                    {
                        // skip for current runner version
                        continue;
                    }

                    Trace.Info($"Delete runner externals folder's backup at {oldExternalDir}.");
                    try
                    {
                        IOUtil.DeleteDirectory(oldExternalDir, token);
                    }
                    catch (Exception ex) when (!(ex is OperationCanceledException))
                    {
                        Trace.Error(ex);
                        Trace.Info($"Catch exception during delete backup folder {oldExternalDir}, ignore this error try delete the backup folder on next auto-update.");
                    }
                }
            }
        }

        private string GenerateUpdateScript(bool restartInteractiveRunner)
        {
            int processId = Process.GetCurrentProcess().Id;
            string updateLog = Path.Combine(HostContext.GetDirectory(WellKnownDirectory.Diag), $"SelfUpdate-{DateTime.UtcNow.ToString("yyyyMMdd-HHmmss")}.log");
            string runnerRoot = HostContext.GetDirectory(WellKnownDirectory.Root);

#if OS_WINDOWS
            string templateName = "update.cmd.template";
#else
            string templateName = "update.sh.template";
#endif

            string templatePath = Path.Combine(runnerRoot, $"bin.{_targetPackage.Version}", templateName);
            string template = File.ReadAllText(templatePath);

            template = template.Replace("_PROCESS_ID_", processId.ToString());
            template = template.Replace("_RUNNER_PROCESS_NAME_", $"Runner.Listener{IOUtil.ExeExtension}");
            template = template.Replace("_ROOT_FOLDER_", runnerRoot);
            template = template.Replace("_EXIST_RUNNER_VERSION_", BuildConstants.RunnerPackage.Version);
            template = template.Replace("_DOWNLOAD_RUNNER_VERSION_", _targetPackage.Version);
            template = template.Replace("_UPDATE_LOG_", updateLog);
            template = template.Replace("_RESTART_INTERACTIVE_RUNNER_", restartInteractiveRunner ? "1" : "0");

#if OS_WINDOWS
            string scriptName = "_update.cmd";
#else
            string scriptName = "_update.sh";
#endif

            string updateScript = Path.Combine(HostContext.GetDirectory(WellKnownDirectory.Work), scriptName);
            if (File.Exists(updateScript))
            {
                IOUtil.DeleteFile(updateScript);
            }

            File.WriteAllText(updateScript, template);
            return updateScript;
        }

        private async Task UpdateRunnerUpdateStateAsync(string currentState)
        {
            _terminal.WriteLine(currentState);

            var traces = new List<string>();
            while (_updateTrace.TryDequeue(out var trace))
            {
                traces.Add(trace);
            }

            if (traces.Count > 0)
            {
                foreach (var trace in traces)
                {
                    Trace.Info(trace);
                }
            }

            try
            {
                await _runnerServer.UpdateAgentUpdateStateAsync(_poolId, _agentId, currentState, string.Join(Environment.NewLine, traces));
                _updateTrace.Clear();
            }
            catch (VssResourceNotFoundException)
            {
                // ignore VssResourceNotFoundException, this exception means the runner is configured against a old server that doesn't support report runner update detail.
                Trace.Info($"Catch VssResourceNotFoundException during report update state, ignore this error for backcompat.");
            }
            catch (Exception ex)
            {
                Trace.Error(ex);
                Trace.Info($"Catch exception during report update state, ignore this error and continue auto-update.");
            }
        }

        private async Task<bool> RestoreTrimmedExternals(string downloadDirectory, CancellationToken token)
        {
            // Copy the current runner's externals if we are using a externals trimmed package
            // Execute the node.js to make sure the copied externals is working.
            var stopWatch = Stopwatch.StartNew();
            try
            {
                Trace.Info($"Copy {_externalsCloneDirectory} to {Path.Combine(downloadDirectory, Constants.Path.ExternalsDirectory)}.");
                IOUtil.CopyDirectory(_externalsCloneDirectory, Path.Combine(downloadDirectory, Constants.Path.ExternalsDirectory), token);

                // try run node.js to see if current node.js works fine after copy over to new location.
                var nodeVersions = new[] { "node12", "node16" };
                foreach (var nodeVersion in nodeVersions)
                {
                    var newNodeBinary = Path.Combine(downloadDirectory, Constants.Path.ExternalsDirectory, nodeVersion, "bin", $"node{IOUtil.ExeExtension}");
                    if (File.Exists(newNodeBinary))
                    {
                        using (var p = HostContext.CreateService<IProcessInvoker>())
                        {
                            var outputs = "";
                            p.ErrorDataReceived += (_, data) =>
                            {
                                if (!string.IsNullOrEmpty(data.Data))
                                {
                                    Trace.Error(data.Data);
                                }
                            };
                            p.OutputDataReceived += (_, data) =>
                            {
                                if (!string.IsNullOrEmpty(data.Data))
                                {
                                    Trace.Info(data.Data);
                                    outputs = data.Data;
                                }
                            };
                            var exitCode = await p.ExecuteAsync(HostContext.GetDirectory(WellKnownDirectory.Root), newNodeBinary, $"-e \"console.log('{nameof(RestoreTrimmedExternals)}')\"", null, token);
                            if (exitCode != 0)
                            {
                                Trace.Error($"{newNodeBinary} -e \"console.log()\" failed with exit code {exitCode}");
                                return false;
                            }

                            if (!string.Equals(outputs, nameof(RestoreTrimmedExternals), StringComparison.OrdinalIgnoreCase))
                            {
                                Trace.Error($"{newNodeBinary} -e \"console.log()\" did not output expected content.");
                                return false;
                            }
                        }
                    }
                }

                return true;
            }
            catch (Exception ex)
            {
                Trace.Error($"Fail to restore externals for trimmed package: {ex}");
                return false;
            }
            finally
            {
                stopWatch.Stop();
                _updateTrace.Enqueue($"{nameof(RestoreTrimmedExternals)}Time: {stopWatch.ElapsedMilliseconds}ms");
            }
        }

        private async Task<bool> RestoreTrimmedDotnetRuntime(string downloadDirectory, CancellationToken token)
        {
            // Copy the current runner's dotnet runtime if we are using a dotnet runtime trimmed package
            // Execute the runner.listener to make sure the copied runtime is working.
            var stopWatch = Stopwatch.StartNew();
            try
            {
                Trace.Info($"Copy {_dotnetRuntimeCloneDirectory} to {Path.Combine(downloadDirectory, Constants.Path.BinDirectory)}.");
                IOUtil.CopyDirectory(_dotnetRuntimeCloneDirectory, Path.Combine(downloadDirectory, Constants.Path.BinDirectory), token);

                // try run the runner executable to see if current dotnet runtime + future runner binary works fine.
                var newRunnerBinary = Path.Combine(downloadDirectory, Constants.Path.BinDirectory, "Runner.Listener");
                using (var p = HostContext.CreateService<IProcessInvoker>())
                {
                    p.ErrorDataReceived += (_, data) =>
                    {
                        if (!string.IsNullOrEmpty(data.Data))
                        {
                            Trace.Error(data.Data);
                        }
                    };
                    p.OutputDataReceived += (_, data) =>
                    {
                        if (!string.IsNullOrEmpty(data.Data))
                        {
                            Trace.Info(data.Data);
                        }
                    };
                    var exitCode = await p.ExecuteAsync(HostContext.GetDirectory(WellKnownDirectory.Root), newRunnerBinary, "--version", null, token);
                    if (exitCode != 0)
                    {
                        Trace.Error($"{newRunnerBinary} --version failed with exit code {exitCode}");
                        return false;
                    }
                    else
                    {
                        return true;
                    }
                }
            }
            catch (Exception ex)
            {
                Trace.Error($"Fail to restore dotnet runtime for trimmed package: {ex}");
                return false;
            }
            finally
            {
                stopWatch.Stop();
                _updateTrace.Enqueue($"{nameof(RestoreTrimmedDotnetRuntime)}Time: {stopWatch.ElapsedMilliseconds}ms");
            }
        }

        private async Task CloneAndCalculateAssetsHash(string dotnetRuntimeCloneDirectory, string externalsCloneDirectory, CancellationToken token)
        {
            var runtimeCloneTask = CloneDotnetRuntime(dotnetRuntimeCloneDirectory, token);
            var externalsCloneTask = CloneExternals(externalsCloneDirectory, token);

            var waitingTasks = new Dictionary<string, Task>()
            {
                {nameof(CloneDotnetRuntime), runtimeCloneTask},
                {nameof(CloneExternals),externalsCloneTask}
            };

            while (waitingTasks.Count > 0)
            {
                Trace.Info($"Waiting for {waitingTasks.Count} tasks to complete.");
                var complatedTask = await Task.WhenAny(waitingTasks.Values);
                if (waitingTasks.ContainsKey(nameof(CloneExternals)) &&
                    complatedTask == waitingTasks[nameof(CloneExternals)])
                {
                    Trace.Info($"Externals clone finished.");
                    waitingTasks.Remove(nameof(CloneExternals));
                    try
                    {
                        if (await externalsCloneTask && !token.IsCancellationRequested)
                        {
                            var externalsHash = await HashFiles(externalsCloneDirectory, token);
                            Trace.Info($"Externals content hash: {externalsHash}");
                            _contentHashes[_externals] = externalsHash;
                            _updateTrace.Enqueue($"ExternalsHash: {_contentHashes[_externals]}");
                        }
                        else
                        {
                            Trace.Error($"Skip compute hash since clone externals failed/cancelled.");
                        }
                    }
                    catch (Exception ex)
                    {
                        Trace.Error($"Fail to hash externals content: {ex}");
                    }
                }
                else if (waitingTasks.ContainsKey(nameof(CloneDotnetRuntime)) &&
                         complatedTask == waitingTasks[nameof(CloneDotnetRuntime)])
                {
                    Trace.Info($"Dotnet runtime clone finished.");
                    waitingTasks.Remove(nameof(CloneDotnetRuntime));
                    try
                    {
                        if (await runtimeCloneTask && !token.IsCancellationRequested)
                        {
                            var runtimeHash = await HashFiles(dotnetRuntimeCloneDirectory, token);
                            Trace.Info($"Runtime content hash: {runtimeHash}");
                            _contentHashes[_dotnetRuntime] = runtimeHash;
                            _updateTrace.Enqueue($"DotnetRuntimeHash: {_contentHashes[_dotnetRuntime]}");
                        }
                        else
                        {
                            Trace.Error($"Skip compute hash since clone dotnet runtime failed/cancelled.");
                        }
                    }
                    catch (Exception ex)
                    {
                        Trace.Error($"Fail to hash runtime content: {ex}");
                    }
                }

                Trace.Info($"Still waiting for {waitingTasks.Count} tasks to complete.");
            }
        }

        private async Task<bool> CloneDotnetRuntime(string runtimeDir, CancellationToken token)
        {
            var stopWatch = Stopwatch.StartNew();
            try
            {
                Trace.Info($"Cloning dotnet runtime to {runtimeDir}");
                IOUtil.DeleteDirectory(runtimeDir, CancellationToken.None);
                Directory.CreateDirectory(runtimeDir);

                var assembly = Assembly.GetExecutingAssembly();
                var assetsContent = default(string);
                using (var stream = assembly.GetManifestResourceStream("GitHub.Runner.Listener.runnercoreassets"))
                using (var streamReader = new StreamReader(stream))
                {
                    assetsContent = await streamReader.ReadToEndAsync();
                }

                if (!string.IsNullOrEmpty(assetsContent))
                {
                    var runnerCoreAssets = assetsContent.Split(new[] { "\n", "\r\n" }, StringSplitOptions.RemoveEmptyEntries);
                    if (runnerCoreAssets.Length > 0)
                    {
                        var binDir = HostContext.GetDirectory(WellKnownDirectory.Bin);
                        IOUtil.CopyDirectory(binDir, runtimeDir, token);

                        var clonedFile = 0;
                        foreach (var file in Directory.EnumerateFiles(runtimeDir, "*", SearchOption.AllDirectories))
                        {
                            token.ThrowIfCancellationRequested();
                            if (runnerCoreAssets.Any(x => file.Replace(Path.DirectorySeparatorChar, Path.AltDirectorySeparatorChar).EndsWith(x.Trim())))
                            {
                                Trace.Verbose($"{file} is part of the runner core, delete from cloned runtime directory.");
                                IOUtil.DeleteFile(file);
                            }
                            else
                            {
                                clonedFile++;
                            }
                        }

                        Trace.Info($"Successfully cloned dotnet runtime to {runtimeDir}. Total files: {clonedFile}");
                        return true;
                    }
                }
            }
            catch (Exception ex)
            {
                Trace.Error($"Fail to clone dotnet runtime to {runtimeDir}");
                Trace.Error(ex);
            }
            finally
            {
                stopWatch.Stop();
                _updateTrace.Enqueue($"{nameof(CloneDotnetRuntime)}Time: {stopWatch.ElapsedMilliseconds}ms");
            }

            return false;
        }

        private Task<bool> CloneExternals(string externalsDir, CancellationToken token)
        {
            var stopWatch = Stopwatch.StartNew();
            try
            {
                Trace.Info($"Cloning externals to {externalsDir}");
                IOUtil.DeleteDirectory(externalsDir, CancellationToken.None);
                Directory.CreateDirectory(externalsDir);
                IOUtil.CopyDirectory(HostContext.GetDirectory(WellKnownDirectory.Externals), externalsDir, token);
                Trace.Info($"Successfully cloned externals to {externalsDir}.");
                return Task.FromResult(true);
            }
            catch (Exception ex)
            {
                Trace.Error($"Fail to clone externals to {externalsDir}");
                Trace.Error(ex);
            }
            finally
            {
                stopWatch.Stop();
                _updateTrace.Enqueue($"{nameof(CloneExternals)}Time: {stopWatch.ElapsedMilliseconds}ms");
            }

            return Task.FromResult(false);
        }

        private async Task<string> HashFiles(string fileFolder, CancellationToken token)
        {
            Trace.Info($"Calculating hash for {fileFolder}");

            var stopWatch = Stopwatch.StartNew();
            string binDir = HostContext.GetDirectory(WellKnownDirectory.Bin);
            string node = Path.Combine(HostContext.GetDirectory(WellKnownDirectory.Externals), "node12", "bin", $"node{IOUtil.ExeExtension}");
            string hashFilesScript = Path.Combine(binDir, "hashFiles");
            var hashResult = string.Empty;

            using (var processInvoker = HostContext.CreateService<IProcessInvoker>())
            {
                processInvoker.ErrorDataReceived += (_, data) =>
                {
                    if (!string.IsNullOrEmpty(data.Data) && data.Data.StartsWith("__OUTPUT__") && data.Data.EndsWith("__OUTPUT__"))
                    {
                        hashResult = data.Data.Substring(10, data.Data.Length - 20);
                        Trace.Info($"Hash result: '{hashResult}'");
                    }
                    else
                    {
                        Trace.Info(data.Data);
                    }
                };

                processInvoker.OutputDataReceived += (_, data) =>
                {
                    Trace.Verbose(data.Data);
                };

                var env = new Dictionary<string, string>
                {
                    ["patterns"] = "**"
                };

                int exitCode = await processInvoker.ExecuteAsync(workingDirectory: fileFolder,
                                              fileName: node,
                                              arguments: $"\"{hashFilesScript.Replace("\"", "\\\"")}\"",
                                              environment: env,
                                              requireExitCodeZero: false,
                                              cancellationToken: token);

                if (exitCode != 0)
                {
                    Trace.Error($"hashFiles returns '{exitCode}' failed. Fail to hash files under directory '{fileFolder}'");
                }

                stopWatch.Stop();
                _updateTrace.Enqueue($"{nameof(HashFiles)}{Path.GetFileName(fileFolder)}Time: {stopWatch.ElapsedMilliseconds}ms");
                return hashResult;
            }
        }
    }
}<|MERGE_RESOLUTION|>--- conflicted
+++ resolved
@@ -86,9 +86,6 @@
                 await UpdateRunnerUpdateStateAsync("Runner update in progress, do not shutdown runner.");
                 await UpdateRunnerUpdateStateAsync($"Downloading {_targetPackage.Version} runner");
 
-<<<<<<< HEAD
-                await DownloadLatestRunner(token, updateMessage.TargetVersion);
-=======
                 if (_targetPackage.TrimmedPackages?.Count > 0)
                 {
                     // wait for cloning assets task to finish only if we have trimmed packages
@@ -107,8 +104,7 @@
                     }
                 }
 
-                await DownloadLatestRunner(token);
->>>>>>> 8f160bc0
+                await DownloadLatestRunner(token, updateMessage.TargetVersion);
                 Trace.Info($"Download latest runner and unzip into runner root.");
 
                 // wait till all running job finish
