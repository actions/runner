--- conflicted
+++ resolved
@@ -99,8 +99,7 @@
                     string flagFile = "update.finished";
                     IOUtil.DeleteFile(flagFile);
                     // kick off update script
-<<<<<<< HEAD
-                    Process invokeScript = new Process();
+                    Process invokeScript = new();
                     if(System.Runtime.InteropServices.RuntimeInformation.IsOSPlatform(System.Runtime.InteropServices.OSPlatform.Windows)) {
                         invokeScript.StartInfo.FileName = WhichUtil.Which("cmd.exe", trace: Trace);
                         invokeScript.StartInfo.Arguments = $"/c \"{updateScript}\"";
@@ -108,16 +107,6 @@
                         invokeScript.StartInfo.FileName = WhichUtil.Which("bash", trace: Trace);
                         invokeScript.StartInfo.Arguments = $"\"{updateScript}\"";
                     }
-=======
-                    Process invokeScript = new();
-#if OS_WINDOWS
-                    invokeScript.StartInfo.FileName = WhichUtil.Which("cmd.exe", trace: Trace);
-                    invokeScript.StartInfo.Arguments = $"/c \"{updateScript}\"";
-#elif (OS_OSX || OS_LINUX)
-                    invokeScript.StartInfo.FileName = WhichUtil.Which("bash", trace: Trace);
-                    invokeScript.StartInfo.Arguments = $"\"{updateScript}\"";
-#endif
->>>>>>> 99b464e1
                     invokeScript.Start();
                     Trace.Info($"Update script start running");
                 }
