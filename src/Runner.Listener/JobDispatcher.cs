--- conflicted
+++ resolved
@@ -1077,27 +1077,7 @@
 
             if (this._isRunServiceJob)
             {
-<<<<<<< HEAD
-                var runServer = await GetRunServerAsync(systemConnection);
-                var unhandledExceptionIssue = new Issue() { Type = IssueType.Error, Message = detailInfo };
-                var unhandledAnnotation = unhandledExceptionIssue.ToAnnotation();
-                var jobAnnotations = new List<Annotation>();
-                if (unhandledAnnotation.HasValue)
-                {
-                    jobAnnotations.Add(unhandledAnnotation.Value);
-                }
-                try
-                {
-                    await runServer.CompleteJobAsync(message.Plan.PlanId, message.JobId, result, outputs: null, stepResults: null, jobAnnotations: jobAnnotations, environmentUrl: "", CancellationToken.None);
-                }
-                catch (Exception ex)
-                {
-                    Trace.Error("Fail to raise job completion back to service.");
-                    Trace.Error(ex);
-                }
-=======
                 Trace.Verbose($"Skip CompleteJobRequestAsync call from Listener because it's RunService job");
->>>>>>> b737a5ac
                 return;
             }
 
