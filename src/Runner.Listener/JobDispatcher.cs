using System;
using System.Collections.Concurrent;
using System.Collections.Generic;
using System.IO;
using System.Threading;
using System.Threading.Tasks;
using GitHub.DistributedTask.WebApi;
using GitHub.Runner.Common.Util;
using GitHub.Services.WebApi;
using Pipelines = GitHub.DistributedTask.Pipelines;
using System.Linq;
using GitHub.Services.Common;
using GitHub.Runner.Common;
using GitHub.Runner.Sdk;
using GitHub.Services.WebApi.Jwt;

namespace GitHub.Runner.Listener
{
    [ServiceLocator(Default = typeof(JobDispatcher))]
    public interface IJobDispatcher : IRunnerService
    {
        bool Busy { get; }
        TaskCompletionSource<bool> RunOnceJobCompleted { get; }
        void Run(Pipelines.AgentJobRequestMessage message, bool runOnce = false);
        bool Cancel(JobCancelMessage message);
        Task WaitAsync(CancellationToken token);
        Task ShutdownAsync();
    }

    // This implementation of IJobDispatcher is not thread safe.
    // It is based on the fact that the current design of the runner is a dequeue
    // and processes one message from the message queue at a time.
    // In addition, it only executes one job every time, 
    // and the server will not send another job while this one is still running.
    public sealed class JobDispatcher : RunnerService, IJobDispatcher
    {
        private readonly Lazy<Dictionary<long, TaskResult>> _localRunJobResult = new Lazy<Dictionary<long, TaskResult>>();
        private int _poolId;
<<<<<<< HEAD
        RunnerSettings _runnerSetting;
        private static readonly string _workerProcessName = $"Runner.Worker";
=======

        IConfigurationStore _configurationStore;

        RunnerSettings _runnerSettings;
        private static readonly string _workerProcessName = $"Runner.Worker{IOUtil.ExeExtension}";
>>>>>>> da79ef4a

        // this is not thread-safe
        private readonly Queue<Guid> _jobDispatchedQueue = new Queue<Guid>();
        private readonly ConcurrentDictionary<Guid, WorkerDispatcher> _jobInfos = new ConcurrentDictionary<Guid, WorkerDispatcher>();

        // allow up to 30sec for any data to be transmitted over the process channel
        // timeout limit can be overwritten by environment GITHUB_ACTIONS_RUNNER_CHANNEL_TIMEOUT
        private TimeSpan _channelTimeout;

        private TaskCompletionSource<bool> _runOnceJobCompleted = new TaskCompletionSource<bool>();

        public override void Initialize(IHostContext hostContext)
        {
            base.Initialize(hostContext);

            // get pool id from config
            _configurationStore = hostContext.GetService<IConfigurationStore>();
            _runnerSettings = _configurationStore.GetSettings();
            _poolId = _runnerSettings.PoolId;

            int channelTimeoutSeconds;
            if (!int.TryParse(Environment.GetEnvironmentVariable("GITHUB_ACTIONS_RUNNER_CHANNEL_TIMEOUT") ?? string.Empty, out channelTimeoutSeconds))
            {
                channelTimeoutSeconds = 30;
            }

            // _channelTimeout should be in range [30,  300] seconds
            _channelTimeout = TimeSpan.FromSeconds(Math.Min(Math.Max(channelTimeoutSeconds, 30), 300));
            Trace.Info($"Set runner/worker IPC timeout to {_channelTimeout.TotalSeconds} seconds.");
        }

        public TaskCompletionSource<bool> RunOnceJobCompleted => _runOnceJobCompleted;

        public bool Busy { get; private set; }

        public void Run(Pipelines.AgentJobRequestMessage jobRequestMessage, bool runOnce = false)
        {
            Trace.Info($"Job request {jobRequestMessage.RequestId} for plan {jobRequestMessage.Plan.PlanId} job {jobRequestMessage.JobId} received.");

            WorkerDispatcher currentDispatch = null;
            if (_jobDispatchedQueue.Count > 0)
            {
                Guid dispatchedJobId = _jobDispatchedQueue.Dequeue();
                if (_jobInfos.TryGetValue(dispatchedJobId, out currentDispatch))
                {
                    Trace.Verbose($"Retrive previous WorkerDispather for job {currentDispatch.JobId}.");
                }
            }

            var orchestrationId = string.Empty;
            var systemConnection = jobRequestMessage.Resources.Endpoints.SingleOrDefault(x => string.Equals(x.Name, WellKnownServiceEndpointNames.SystemVssConnection, StringComparison.OrdinalIgnoreCase));
            if (systemConnection?.Authorization != null &&
                systemConnection.Authorization.Parameters.TryGetValue("AccessToken", out var accessToken) &&
                !string.IsNullOrEmpty(accessToken))
            {
                var jwt = JsonWebToken.Create(accessToken);
                var claims = jwt.ExtractClaims();
                orchestrationId = claims.FirstOrDefault(x => string.Equals(x.Type, "orchid", StringComparison.OrdinalIgnoreCase))?.Value;
                if (!string.IsNullOrEmpty(orchestrationId))
                {
                    Trace.Info($"Pull OrchestrationId {orchestrationId} from JWT claims");
                }
            }

            WorkerDispatcher newDispatch = new WorkerDispatcher(jobRequestMessage.JobId, jobRequestMessage.RequestId);
            if (runOnce)
            {
                Trace.Info("Start dispatcher for one time used runner.");
                newDispatch.WorkerDispatch = RunOnceAsync(jobRequestMessage, orchestrationId, currentDispatch, newDispatch.WorkerCancellationTokenSource.Token, newDispatch.WorkerCancelTimeoutKillTokenSource.Token);
            }
            else
            {
                newDispatch.WorkerDispatch = RunAsync(jobRequestMessage, orchestrationId, currentDispatch, newDispatch.WorkerCancellationTokenSource.Token, newDispatch.WorkerCancelTimeoutKillTokenSource.Token);
            }

            _jobInfos.TryAdd(newDispatch.JobId, newDispatch);
            _jobDispatchedQueue.Enqueue(newDispatch.JobId);
        }

        public bool Cancel(JobCancelMessage jobCancelMessage)
        {
            Trace.Info($"Job cancellation request {jobCancelMessage.JobId} received, cancellation timeout {jobCancelMessage.Timeout.TotalMinutes} minutes.");

            WorkerDispatcher workerDispatcher;
            if (!_jobInfos.TryGetValue(jobCancelMessage.JobId, out workerDispatcher))
            {
                Trace.Verbose($"Job request {jobCancelMessage.JobId} is not a current running job, ignore cancllation request.");
                return false;
            }
            else
            {
                if (workerDispatcher.Cancel(jobCancelMessage.Timeout))
                {
                    Trace.Verbose($"Fired cancellation token for job request {workerDispatcher.JobId}.");
                }

                return true;
            }
        }

        public async Task WaitAsync(CancellationToken token)
        {
            WorkerDispatcher currentDispatch = null;
            Guid dispatchedJobId;
            if (_jobDispatchedQueue.Count > 0)
            {
                dispatchedJobId = _jobDispatchedQueue.Dequeue();
                if (_jobInfos.TryGetValue(dispatchedJobId, out currentDispatch))
                {
                    Trace.Verbose($"Retrive previous WorkerDispather for job {currentDispatch.JobId}.");
                }
            }
            else
            {
                Trace.Verbose($"There is no running WorkerDispather needs to await.");
            }

            if (currentDispatch != null)
            {
                using (var registration = token.Register(() => { if (currentDispatch.Cancel(TimeSpan.FromSeconds(60))) { Trace.Verbose($"Fired cancellation token for job request {currentDispatch.JobId}."); } }))
                {
                    try
                    {
                        Trace.Info($"Waiting WorkerDispather for job {currentDispatch.JobId} run to finish.");
                        await currentDispatch.WorkerDispatch;
                        Trace.Info($"Job request {currentDispatch.JobId} processed succeed.");
                    }
                    catch (Exception ex)
                    {
                        Trace.Error($"Worker Dispatch failed with an exception for job request {currentDispatch.JobId}.");
                        Trace.Error(ex);
                    }
                    finally
                    {
                        WorkerDispatcher workerDispatcher;
                        if (_jobInfos.TryRemove(currentDispatch.JobId, out workerDispatcher))
                        {
                            Trace.Verbose($"Remove WorkerDispather from {nameof(_jobInfos)} dictionary for job {currentDispatch.JobId}.");
                            workerDispatcher.Dispose();
                        }
                    }
                }
            }
        }

        public async Task ShutdownAsync()
        {
            Trace.Info($"Shutting down JobDispatcher. Make sure all WorkerDispatcher has finished.");
            WorkerDispatcher currentDispatch = null;
            if (_jobDispatchedQueue.Count > 0)
            {
                Guid dispatchedJobId = _jobDispatchedQueue.Dequeue();
                if (_jobInfos.TryGetValue(dispatchedJobId, out currentDispatch))
                {
                    try
                    {
                        Trace.Info($"Ensure WorkerDispather for job {currentDispatch.JobId} run to finish, cancel any running job.");
                        await EnsureDispatchFinished(currentDispatch, cancelRunningJob: true);
                    }
                    catch (Exception ex)
                    {
                        Trace.Error($"Catching worker dispatch exception for job request {currentDispatch.JobId} durning job dispatcher shut down.");
                        Trace.Error(ex);
                    }
                    finally
                    {
                        WorkerDispatcher workerDispatcher;
                        if (_jobInfos.TryRemove(currentDispatch.JobId, out workerDispatcher))
                        {
                            Trace.Verbose($"Remove WorkerDispather from {nameof(_jobInfos)} dictionary for job {currentDispatch.JobId}.");
                            workerDispatcher.Dispose();
                        }
                    }
                }
            }
        }

        private async Task EnsureDispatchFinished(WorkerDispatcher jobDispatch, bool cancelRunningJob = false)
        {
            if (!jobDispatch.WorkerDispatch.IsCompleted)
            {
                if (cancelRunningJob)
                {
                    // cancel running job when shutting down the runner.
                    // this will happen when runner get Ctrl+C or message queue loop crashed.
                    jobDispatch.WorkerCancellationTokenSource.Cancel();
                    // wait for worker process exit then return.
                    await jobDispatch.WorkerDispatch;

                    return;
                }

                // based on the current design, server will only send one job for a given runner at a time.
                // if the runner received a new job request while a previous job request is still running, this typically indicates two situations
                // 1. a runner bug caused a server and runner mismatch on the state of the job request, e.g. the runner didn't renew the jobrequest
                //    properly but thinks it still owns the job reqest, however the server has already abandoned the jobrequest.
                // 2. a server bug or design change that allowed the server to send more than one job request to an given runner that hasn't finished
                //.   a previous job request.
                var runnerServer = HostContext.GetService<IRunnerServer>();
                TaskAgentJobRequest request = null;
                try
                {
                    request = await runnerServer.GetAgentRequestAsync(_poolId, jobDispatch.RequestId, CancellationToken.None);
                }
                catch (TaskAgentJobNotFoundException ex)
                {
                    Trace.Error($"Catch job-not-found exception while checking jobrequest {jobDispatch.JobId} status. Cancel running worker right away.");
                    Trace.Error(ex);
                    jobDispatch.WorkerCancellationTokenSource.Cancel();
                    // make sure worker process exits before we return, otherwise we might leave an orphan worker process behind.
                    await jobDispatch.WorkerDispatch;
                    return;
                }
                catch (Exception ex)
                {
                    // we can't even query for the jobrequest from server, something totally busted, stop runner/worker.
                    Trace.Error($"Catch exception while checking jobrequest {jobDispatch.JobId} status. Cancel running worker right away.");
                    Trace.Error(ex);

                    jobDispatch.WorkerCancellationTokenSource.Cancel();
                    // make sure the worker process exits before we rethrow, otherwise we might leave orphan worker process behind.
                    await jobDispatch.WorkerDispatch;

                    // rethrow original exception
                    throw;
                }

                if (request.Result != null)
                {
                    // job request has been finished, the server already has the result.
                    // this means the runner is busted since it is still running that request.
                    // cancel the zombie worker, run next job request.
                    Trace.Error($"Received job request while previous job {jobDispatch.JobId} still running on worker. Cancel the previous job since the job request have been finished on server side with result: {request.Result.Value}.");
                    jobDispatch.WorkerCancellationTokenSource.Cancel();

                    // wait 45 sec for worker to finish.
                    Task completedTask = await Task.WhenAny(jobDispatch.WorkerDispatch, Task.Delay(TimeSpan.FromSeconds(45)));
                    if (completedTask != jobDispatch.WorkerDispatch)
                    {
                        // at this point, the job execution might encounter some dead lock and even not able to be cancelled.
                        // no need to localize the exception string should never happen.
                        throw new InvalidOperationException($"Job dispatch process for {jobDispatch.JobId} has encountered unexpected error, the dispatch task is not able to be canceled within 45 seconds.");
                    }
                }
                else
                {
                    // something seriously wrong on server side. stop runner from continue running.
                    // no need to localize the exception string should never happen.
                    throw new InvalidOperationException($"Server send a new job request while the previous job request {jobDispatch.JobId} haven't finished.");
                }
            }

            try
            {
                await jobDispatch.WorkerDispatch;
                Trace.Info($"Job request {jobDispatch.JobId} processed succeed.");
            }
            catch (Exception ex)
            {
                Trace.Error($"Worker Dispatch failed with an exception for job request {jobDispatch.JobId}.");
                Trace.Error(ex);
            }
            finally
            {
                WorkerDispatcher workerDispatcher;
                if (_jobInfos.TryRemove(jobDispatch.JobId, out workerDispatcher))
                {
                    Trace.Verbose($"Remove WorkerDispather from {nameof(_jobInfos)} dictionary for job {jobDispatch.JobId}.");
                    workerDispatcher.Dispose();
                }
            }
        }

        private async Task RunOnceAsync(Pipelines.AgentJobRequestMessage message, string orchestrationId, WorkerDispatcher previousJobDispatch, CancellationToken jobRequestCancellationToken, CancellationToken workerCancelTimeoutKillToken)
        {
            try
            {
                await RunAsync(message, orchestrationId, previousJobDispatch, jobRequestCancellationToken, workerCancelTimeoutKillToken);
            }
            finally
            {
                Trace.Info("Fire signal for one time used runner.");
                _runOnceJobCompleted.TrySetResult(true);
            }
        }

        private async Task RunAsync(Pipelines.AgentJobRequestMessage message, string orchestrationId, WorkerDispatcher previousJobDispatch, CancellationToken jobRequestCancellationToken, CancellationToken workerCancelTimeoutKillToken)
        {
            Busy = true;
            try
            {
                if (previousJobDispatch != null)
                {
                    Trace.Verbose($"Make sure the previous job request {previousJobDispatch.JobId} has successfully finished on worker.");
                    await EnsureDispatchFinished(previousJobDispatch);
                }
                else
                {
                    Trace.Verbose($"This is the first job request.");
                }

                var term = HostContext.GetService<ITerminal>();
                term.WriteLine($"{DateTime.UtcNow:u}: Running job: {message.JobDisplayName}");

                // first job request renew succeed.
                TaskCompletionSource<int> firstJobRequestRenewed = new TaskCompletionSource<int>();
                var notification = HostContext.GetService<IJobNotification>();

                // lock renew cancellation token.
                using (var lockRenewalTokenSource = new CancellationTokenSource())
                using (var workerProcessCancelTokenSource = new CancellationTokenSource())
                {
                    long requestId = message.RequestId;
                    Guid lockToken = Guid.Empty; // lockToken has never been used, keep this here of compat

                    // start renew job request
                    Trace.Info($"Start renew job request {requestId} for job {message.JobId}.");
                    Task renewJobRequest = RenewJobRequestAsync(_poolId, requestId, lockToken, orchestrationId, firstJobRequestRenewed, lockRenewalTokenSource.Token);

                    // wait till first renew succeed or job request is canceled
                    // not even start worker if the first renew fail
                    await Task.WhenAny(firstJobRequestRenewed.Task, renewJobRequest, Task.Delay(-1, jobRequestCancellationToken));

                    if (renewJobRequest.IsCompleted)
                    {
                        // renew job request task complete means we run out of retry for the first job request renew.
                        Trace.Info($"Unable to renew job request for job {message.JobId} for the first time, stop dispatching job to worker.");
                        return;
                    }

                    if (jobRequestCancellationToken.IsCancellationRequested)
                    {
                        Trace.Info($"Stop renew job request for job {message.JobId}.");
                        // stop renew lock
                        lockRenewalTokenSource.Cancel();
                        // renew job request should never blows up.
                        await renewJobRequest;

                        // complete job request with result Cancelled
                        await CompleteJobRequestAsync(_poolId, message, lockToken, TaskResult.Canceled);
                        return;
                    }

                    HostContext.WritePerfCounter($"JobRequestRenewed_{requestId.ToString()}");

                    Task<int> workerProcessTask = null;
                    object _outputLock = new object();
                    List<string> workerOutput = new List<string>();
                    using (var processChannel = HostContext.CreateService<IProcessChannel>())
                    using (var processInvoker = HostContext.CreateService<IProcessInvoker>())
                    {
                        // Start the process channel.
                        // It's OK if StartServer bubbles an execption after the worker process has already started.
                        // The worker will shutdown after 30 seconds if it hasn't received the job message.
                        processChannel.StartServer(
                            // Delegate to start the child process.
                            startProcess: (string pipeHandleOut, string pipeHandleIn) =>
                            {
                                // Validate args.
                                ArgUtil.NotNullOrEmpty(pipeHandleOut, nameof(pipeHandleOut));
                                ArgUtil.NotNullOrEmpty(pipeHandleIn, nameof(pipeHandleIn));

                                // Save STDOUT from worker, worker will use STDOUT report unhandle exception.
                                processInvoker.OutputDataReceived += delegate (object sender, ProcessDataReceivedEventArgs stdout)
                                    {
                                        if (!string.IsNullOrEmpty(stdout.Data))
                                        {
                                            lock (_outputLock)
                                            {
                                                workerOutput.Add(stdout.Data);
                                            }
                                        }
                                    };

                                // Save STDERR from worker, worker will use STDERR on crash.
                                processInvoker.ErrorDataReceived += delegate (object sender, ProcessDataReceivedEventArgs stderr)
                                    {
                                        if (!string.IsNullOrEmpty(stderr.Data))
                                        {
                                            lock (_outputLock)
                                            {
                                                workerOutput.Add(stderr.Data);
                                            }
                                        }
                                    };

                                // Start the child process.
                                HostContext.WritePerfCounter("StartingWorkerProcess");
                                var assemblyDirectory = HostContext.GetDirectory(WellKnownDirectory.Bin);
#if !OS_LINUX && !OS_WINDOWS && !OS_OSX && !X64 && !X86 && !ARM && !ARM64
                                string ext = ".dll";
#else
                                string ext = IOUtil.ExeExtension;
#endif
                                string workerFileName = Path.Combine(assemblyDirectory, $"{_workerProcessName}{ext}");
                                string arguments = "spawnclient " + pipeHandleOut + " " + pipeHandleIn;
#if !OS_LINUX && !OS_WINDOWS && !OS_OSX && !X64 && !X86 && !ARM && !ARM64
                                var dotnet = WhichUtil.Which("dotnet", true);
                                arguments = $"\"{workerFileName}\" {arguments}";
                                workerFileName = dotnet;
#endif
                                workerProcessTask = processInvoker.ExecuteAsync(
                                    workingDirectory: assemblyDirectory,
                                    fileName: workerFileName,
                                    arguments: arguments,
                                    environment: null,
                                    requireExitCodeZero: false,
                                    outputEncoding: null,
                                    killProcessOnCancel: true,
                                    redirectStandardIn: null,
                                    inheritConsoleHandler: false,
                                    keepStandardInOpen: false,
                                    highPriorityProcess: true,
                                    cancellationToken: workerProcessCancelTokenSource.Token);
                            });

                        // Send the job request message.
                        // Kill the worker process if sending the job message times out. The worker
                        // process may have successfully received the job message.
                        try
                        {
                            Trace.Info($"Send job request message to worker for job {message.JobId}.");
                            HostContext.WritePerfCounter($"RunnerSendingJobToWorker_{message.JobId}");
                            using (var csSendJobRequest = new CancellationTokenSource(_channelTimeout))
                            {
                                await processChannel.SendAsync(
                                    messageType: MessageType.NewJobRequest,
                                    body: JsonUtility.ToString(message),
                                    cancellationToken: csSendJobRequest.Token);
                            }
                        }
                        catch (OperationCanceledException)
                        {
                            // message send been cancelled.
                            // timeout 30 sec. kill worker.
                            Trace.Info($"Job request message sending for job {message.JobId} been cancelled, kill running worker.");
                            workerProcessCancelTokenSource.Cancel();
                            try
                            {
                                await workerProcessTask;
                            }
                            catch (OperationCanceledException)
                            {
                                Trace.Info("worker process has been killed.");
                            }

                            Trace.Info($"Stop renew job request for job {message.JobId}.");
                            // stop renew lock
                            lockRenewalTokenSource.Cancel();
                            // renew job request should never blows up.
                            await renewJobRequest;

                            // not finish the job request since the job haven't run on worker at all, we will not going to set a result to server.
                            return;
                        }

                        // we get first jobrequest renew succeed and start the worker process with the job message.
                        // send notification to machine provisioner.
                        var systemConnection = message.Resources.Endpoints.SingleOrDefault(x => string.Equals(x.Name, WellKnownServiceEndpointNames.SystemVssConnection, StringComparison.OrdinalIgnoreCase));
                        var accessToken = systemConnection?.Authorization?.Parameters["AccessToken"];
                        notification.JobStarted(message.JobId, accessToken, systemConnection.Url);

                        HostContext.WritePerfCounter($"SentJobToWorker_{requestId.ToString()}");

                        try
                        {
                            TaskResult resultOnAbandonOrCancel = TaskResult.Succeeded;
                            // wait for renewlock, worker process or cancellation token been fired.
                            var completedTask = await Task.WhenAny(renewJobRequest, workerProcessTask, Task.Delay(-1, jobRequestCancellationToken));
                            if (completedTask == workerProcessTask)
                            {
                                // worker finished successfully, complete job request with result, attach unhandled exception reported by worker, stop renew lock, job has finished.
                                int returnCode = await workerProcessTask;
                                Trace.Info($"Worker finished for job {message.JobId}. Code: " + returnCode);

                                string detailInfo = null;
                                if (!TaskResultUtil.IsValidReturnCode(returnCode))
                                {
                                    detailInfo = string.Join(Environment.NewLine, workerOutput);
                                    Trace.Info($"Return code {returnCode} indicate worker encounter an unhandled exception or app crash, attach worker stdout/stderr to JobRequest result.");

                                    var jobServer = HostContext.GetService<IJobServer>();
                                    VssCredentials jobServerCredential = VssUtil.GetVssCredential(systemConnection);
                                    VssConnection jobConnection = VssUtil.CreateConnection(systemConnection.Url, jobServerCredential);
                                    await jobServer.ConnectAsync(jobConnection);

                                    await LogWorkerProcessUnhandledException(jobServer, message, detailInfo);

                                    // Go ahead to finish the job with result 'Failed' if the STDERR from worker is System.IO.IOException, since it typically means we are running out of disk space.
                                    if (detailInfo.Contains(typeof(System.IO.IOException).ToString(), StringComparison.OrdinalIgnoreCase))
                                    {
                                        Trace.Info($"Finish job with result 'Failed' due to IOException.");
                                        await ForceFailJob(jobServer, message);
                                    }
                                }

                                TaskResult result = TaskResultUtil.TranslateFromReturnCode(returnCode);
                                Trace.Info($"finish job request for job {message.JobId} with result: {result}");
                                term.WriteLine($"{DateTime.UtcNow:u}: Job {message.JobDisplayName} completed with result: {result}");

                                Trace.Info($"Stop renew job request for job {message.JobId}.");
                                // stop renew lock
                                lockRenewalTokenSource.Cancel();
                                // renew job request should never blows up.
                                await renewJobRequest;

                                // complete job request
                                await CompleteJobRequestAsync(_poolId, message, lockToken, result, detailInfo);

                                // print out unhandled exception happened in worker after we complete job request.
                                // when we run out of disk space, report back to server has higher priority.
                                if (!string.IsNullOrEmpty(detailInfo))
                                {
                                    Trace.Error("Unhandled exception happened in worker:");
                                    Trace.Error(detailInfo);
                                }

                                return;
                            }
                            else if (completedTask == renewJobRequest)
                            {
                                resultOnAbandonOrCancel = TaskResult.Abandoned;
                            }
                            else
                            {
                                resultOnAbandonOrCancel = TaskResult.Canceled;
                            }

                            // renew job request completed or job request cancellation token been fired for RunAsync(jobrequestmessage)
                            // cancel worker gracefully first, then kill it after worker cancel timeout
                            try
                            {
                                Trace.Info($"Send job cancellation message to worker for job {message.JobId}.");
                                using (var csSendCancel = new CancellationTokenSource(_channelTimeout))
                                {
                                    var messageType = MessageType.CancelRequest;
                                    if (HostContext.RunnerShutdownToken.IsCancellationRequested)
                                    {
                                        switch (HostContext.RunnerShutdownReason)
                                        {
                                            case ShutdownReason.UserCancelled:
                                                messageType = MessageType.RunnerShutdown;
                                                break;
                                            case ShutdownReason.OperatingSystemShutdown:
                                                messageType = MessageType.OperatingSystemShutdown;
                                                break;
                                        }
                                    }

                                    await processChannel.SendAsync(
                                        messageType: messageType,
                                        body: string.Empty,
                                        cancellationToken: csSendCancel.Token);
                                }
                            }
                            catch (OperationCanceledException)
                            {
                                // message send been cancelled.
                                Trace.Info($"Job cancel message sending for job {message.JobId} been cancelled, kill running worker.");
                                workerProcessCancelTokenSource.Cancel();
                                try
                                {
                                    await workerProcessTask;
                                }
                                catch (OperationCanceledException)
                                {
                                    Trace.Info("worker process has been killed.");
                                }
                            }

                            // wait worker to exit 
                            // if worker doesn't exit within timeout, then kill worker.
                            completedTask = await Task.WhenAny(workerProcessTask, Task.Delay(-1, workerCancelTimeoutKillToken));

                            // worker haven't exit within cancellation timeout.
                            if (completedTask != workerProcessTask)
                            {
                                Trace.Info($"worker process for job {message.JobId} haven't exit within cancellation timout, kill running worker.");
                                workerProcessCancelTokenSource.Cancel();
                                try
                                {
                                    await workerProcessTask;
                                }
                                catch (OperationCanceledException)
                                {
                                    Trace.Info("worker process has been killed.");
                                }

                                // When worker doesn't exit within cancel timeout, the runner will kill the worker process and worker won't finish upload job logs.
                                // The runner will try to upload these logs at this time.
                                await TryUploadUnfinishedLogs(message);
                            }

                            Trace.Info($"finish job request for job {message.JobId} with result: {resultOnAbandonOrCancel}");
                            term.WriteLine($"{DateTime.UtcNow:u}: Job {message.JobDisplayName} completed with result: {resultOnAbandonOrCancel}");
                            // complete job request with cancel result, stop renew lock, job has finished.

                            Trace.Info($"Stop renew job request for job {message.JobId}.");
                            // stop renew lock
                            lockRenewalTokenSource.Cancel();
                            // renew job request should never blows up.
                            await renewJobRequest;

                            // complete job request
                            await CompleteJobRequestAsync(_poolId, message, lockToken, resultOnAbandonOrCancel);
                        }
                        finally
                        {
                            // This should be the last thing to run so we don't notify external parties until actually finished
                            await notification.JobCompleted(message.JobId);
                        }
                    }
                }
            }
            finally
            {
                Busy = false;
            }
        }

        public async Task RenewJobRequestAsync(int poolId, long requestId, Guid lockToken, string orchestrationId, TaskCompletionSource<int> firstJobRequestRenewed, CancellationToken token)
        {
            var runnerServer = HostContext.GetService<IRunnerServer>();
            TaskAgentJobRequest request = null;
            int firstRenewRetryLimit = 5;
            int encounteringError = 0;

            // renew lock during job running.
            // stop renew only if cancellation token for lock renew task been signal or exception still happen after retry.
            while (!token.IsCancellationRequested)
            {
                try
                {
                    request = await runnerServer.RenewAgentRequestAsync(poolId, requestId, lockToken, orchestrationId, token);
                    Trace.Info($"Successfully renew job request {requestId}, job is valid till {request.LockedUntil.Value}");

                    if (!firstJobRequestRenewed.Task.IsCompleted)
                    {
                        // fire first renew succeed event.
                        firstJobRequestRenewed.TrySetResult(0);

                        // Update settings if the runner name has been changed server-side
                        UpdateAgentNameIfNeeded(request.ReservedAgent?.Name);
                    }

                    if (encounteringError > 0)
                    {
                        encounteringError = 0;
                        runnerServer.SetConnectionTimeout(RunnerConnectionType.JobRequest, TimeSpan.FromSeconds(60));
                        HostContext.WritePerfCounter("JobRenewRecovered");
                    }

                    // renew again after 60 sec delay
                    await HostContext.Delay(TimeSpan.FromSeconds(60), token);
                }
                catch (TaskAgentJobNotFoundException)
                {
                    // no need for retry. the job is not valid anymore.
                    Trace.Info($"TaskAgentJobNotFoundException received when renew job request {requestId}, job is no longer valid, stop renew job request.");
                    return;
                }
                catch (TaskAgentJobTokenExpiredException)
                {
                    // no need for retry. the job is not valid anymore.
                    Trace.Info($"TaskAgentJobTokenExpiredException received renew job request {requestId}, job is no longer valid, stop renew job request.");
                    return;
                }
                catch (OperationCanceledException) when (token.IsCancellationRequested)
                {
                    // OperationCanceledException may caused by http timeout or _lockRenewalTokenSource.Cance();
                    // Stop renew only on cancellation token fired.
                    Trace.Info($"job renew has been canceled, stop renew job request {requestId}.");
                    return;
                }
                catch (Exception ex)
                {
                    Trace.Error($"Catch exception during renew runner jobrequest {requestId}.");
                    Trace.Error(ex);
                    encounteringError++;

                    // retry
                    TimeSpan remainingTime = TimeSpan.Zero;
                    if (!firstJobRequestRenewed.Task.IsCompleted)
                    {
                        // retry 5 times every 10 sec for the first renew
                        if (firstRenewRetryLimit-- > 0)
                        {
                            remainingTime = TimeSpan.FromSeconds(10);
                        }
                    }
                    else
                    {
                        // retry till reach lockeduntil + 5 mins extra buffer.
                        remainingTime = request.LockedUntil.Value + TimeSpan.FromMinutes(5) - DateTime.UtcNow;
                    }

                    if (remainingTime > TimeSpan.Zero)
                    {
                        TimeSpan delayTime;
                        if (!firstJobRequestRenewed.Task.IsCompleted)
                        {
                            Trace.Info($"Retrying lock renewal for jobrequest {requestId}. The first job renew request has failed.");
                            delayTime = BackoffTimerHelper.GetRandomBackoff(TimeSpan.FromSeconds(1), TimeSpan.FromSeconds(10));
                        }
                        else
                        {
                            Trace.Info($"Retrying lock renewal for jobrequest {requestId}. Job is valid until {request.LockedUntil.Value}.");
                            if (encounteringError > 5)
                            {
                                delayTime = BackoffTimerHelper.GetRandomBackoff(TimeSpan.FromSeconds(15), TimeSpan.FromSeconds(30));
                            }
                            else
                            {
                                delayTime = BackoffTimerHelper.GetRandomBackoff(TimeSpan.FromSeconds(5), TimeSpan.FromSeconds(15));
                            }
                        }

                        // Re-establish connection to server in order to avoid affinity with server.
                        // Reduce connection timeout to 30 seconds (from 60s)
                        HostContext.WritePerfCounter("ResetJobRenewConnection");
                        await runnerServer.RefreshConnectionAsync(RunnerConnectionType.JobRequest, TimeSpan.FromSeconds(30));

                        try
                        {
                            // back-off before next retry.
                            await HostContext.Delay(delayTime, token);
                        }
                        catch (OperationCanceledException) when (token.IsCancellationRequested)
                        {
                            Trace.Info($"job renew has been canceled, stop renew job request {requestId}.");
                        }
                    }
                    else
                    {
                        Trace.Info($"Lock renewal has run out of retry, stop renew lock for jobrequest {requestId}.");
                        HostContext.WritePerfCounter("JobRenewReachLimit");
                        return;
                    }
                }
            }
        }

        private void UpdateAgentNameIfNeeded(string agentName)
        {
            var isNewAgentName = !string.Equals(_runnerSettings.AgentName, agentName, StringComparison.Ordinal);
            if (!isNewAgentName || string.IsNullOrEmpty(agentName))
            {
                return;
            }

            _runnerSettings.AgentName = agentName;
            try
            {
                _configurationStore.SaveSettings(_runnerSettings);
            }
            catch (Exception ex)
            {
                Trace.Error("Cannot update the settings file:");
                Trace.Error(ex);
            }

        }

        // Best effort upload any logs for this job.
        private async Task TryUploadUnfinishedLogs(Pipelines.AgentJobRequestMessage message)
        {
            Trace.Entering();

            var logFolder = Path.Combine(HostContext.GetDirectory(WellKnownDirectory.Diag), PagingLogger.PagingFolder);
            if (!Directory.Exists(logFolder))
            {
                return;
            }

            var logs = Directory.GetFiles(logFolder);
            if (logs.Length == 0)
            {
                return;
            }

            try
            {
                var systemConnection = message.Resources.Endpoints.SingleOrDefault(x => string.Equals(x.Name, WellKnownServiceEndpointNames.SystemVssConnection));
                ArgUtil.NotNull(systemConnection, nameof(systemConnection));

                var jobServer = HostContext.GetService<IJobServer>();
                VssCredentials jobServerCredential = VssUtil.GetVssCredential(systemConnection);
                VssConnection jobConnection = VssUtil.CreateConnection(systemConnection.Url, jobServerCredential);

                await jobServer.ConnectAsync(jobConnection);

                var timeline = await jobServer.GetTimelineAsync(message.Plan.ScopeIdentifier, message.Plan.PlanType, message.Plan.PlanId, message.Timeline.Id, CancellationToken.None);

                var updatedRecords = new List<TimelineRecord>();
                var logPages = new Dictionary<Guid, Dictionary<int, string>>();
                var logRecords = new Dictionary<Guid, TimelineRecord>();
                foreach (var log in logs)
                {
                    var logName = Path.GetFileNameWithoutExtension(log);
                    var logNameParts = logName.Split('_', StringSplitOptions.RemoveEmptyEntries);
                    if (logNameParts.Length != 3)
                    {
                        Trace.Warning($"log file '{log}' doesn't follow naming convension 'GUID_GUID_INT'.");
                        continue;
                    }
                    var logPageSeperator = logName.IndexOf('_');
                    var logRecordId = Guid.Empty;
                    var pageNumber = 0;

                    if (!Guid.TryParse(logNameParts[0], out Guid timelineId) || timelineId != timeline.Id)
                    {
                        Trace.Warning($"log file '{log}' is not belongs to current job");
                        continue;
                    }

                    if (!Guid.TryParse(logNameParts[1], out logRecordId))
                    {
                        Trace.Warning($"log file '{log}' doesn't follow naming convension 'GUID_GUID_INT'.");
                        continue;
                    }

                    if (!int.TryParse(logNameParts[2], out pageNumber))
                    {
                        Trace.Warning($"log file '{log}' doesn't follow naming convension 'GUID_GUID_INT'.");
                        continue;
                    }

                    var record = timeline.Records.FirstOrDefault(x => x.Id == logRecordId);
                    if (record != null)
                    {
                        if (!logPages.ContainsKey(record.Id))
                        {
                            logPages[record.Id] = new Dictionary<int, string>();
                            logRecords[record.Id] = record;
                        }

                        logPages[record.Id][pageNumber] = log;
                    }
                }

                foreach (var pages in logPages)
                {
                    var record = logRecords[pages.Key];
                    if (record.Log == null)
                    {
                        // Create the log
                        record.Log = await jobServer.CreateLogAsync(message.Plan.ScopeIdentifier, message.Plan.PlanType, message.Plan.PlanId, new TaskLog(String.Format(@"logs\{0:D}", record.Id)), default(CancellationToken));

                        // Need to post timeline record updates to reflect the log creation
                        updatedRecords.Add(record.Clone());
                    }

                    for (var i = 1; i <= pages.Value.Count; i++)
                    {
                        var logFile = pages.Value[i];
                        // Upload the contents
                        using (FileStream fs = File.Open(logFile, FileMode.Open, FileAccess.Read, FileShare.ReadWrite))
                        {
                            var logUploaded = await jobServer.AppendLogContentAsync(message.Plan.ScopeIdentifier, message.Plan.PlanType, message.Plan.PlanId, record.Log.Id, fs, default(CancellationToken));
                        }

                        Trace.Info($"Uploaded unfinished log '{logFile}' for current job.");
                        IOUtil.DeleteFile(logFile);
                    }
                }

                if (updatedRecords.Count > 0)
                {
                    await jobServer.UpdateTimelineRecordsAsync(message.Plan.ScopeIdentifier, message.Plan.PlanType, message.Plan.PlanId, message.Timeline.Id, updatedRecords, CancellationToken.None);
                }
            }
            catch (Exception ex)
            {
                // Ignore any error during log upload since it's best effort
                Trace.Error(ex);
            }
        }

        private async Task CompleteJobRequestAsync(int poolId, Pipelines.AgentJobRequestMessage message, Guid lockToken, TaskResult result, string detailInfo = null)
        {
            Trace.Entering();

            if (PlanUtil.GetFeatures(message.Plan).HasFlag(PlanFeatures.JobCompletedPlanEvent))
            {
                Trace.Verbose($"Skip FinishAgentRequest call from Listener because Plan version is {message.Plan.Version}");
                return;
            }

            var runnerServer = HostContext.GetService<IRunnerServer>();
            int completeJobRequestRetryLimit = 5;
            List<Exception> exceptions = new List<Exception>();
            while (completeJobRequestRetryLimit-- > 0)
            {
                try
                {
                    await runnerServer.FinishAgentRequestAsync(poolId, message.RequestId, lockToken, DateTime.UtcNow, result, CancellationToken.None);
                    return;
                }
                catch (TaskAgentJobNotFoundException)
                {
                    Trace.Info($"TaskAgentJobNotFoundException received, job {message.JobId} is no longer valid.");
                    return;
                }
                catch (TaskAgentJobTokenExpiredException)
                {
                    Trace.Info($"TaskAgentJobTokenExpiredException received, job {message.JobId} is no longer valid.");
                    return;
                }
                catch (Exception ex)
                {
                    Trace.Error($"Catch exception during complete runner jobrequest {message.RequestId}.");
                    Trace.Error(ex);
                    exceptions.Add(ex);
                }

                // delay 5 seconds before next retry.
                await Task.Delay(TimeSpan.FromSeconds(5));
            }

            // rethrow all catched exceptions during retry.
            throw new AggregateException(exceptions);
        }

        // log an error issue to job level timeline record
        private async Task LogWorkerProcessUnhandledException(IJobServer jobServer, Pipelines.AgentJobRequestMessage message, string errorMessage)
        {
            try
            {
                var timeline = await jobServer.GetTimelineAsync(message.Plan.ScopeIdentifier, message.Plan.PlanType, message.Plan.PlanId, message.Timeline.Id, CancellationToken.None);
                ArgUtil.NotNull(timeline, nameof(timeline));

                TimelineRecord jobRecord = timeline.Records.FirstOrDefault(x => x.Id == message.JobId && x.RecordType == "Job");
                ArgUtil.NotNull(jobRecord, nameof(jobRecord));

                var unhandledExceptionIssue = new Issue() { Type = IssueType.Error, Message = errorMessage };
                unhandledExceptionIssue.Data[Constants.Runner.InternalTelemetryIssueDataKey] = Constants.Runner.WorkerCrash;
                jobRecord.ErrorCount++;
                jobRecord.Issues.Add(unhandledExceptionIssue);
                await jobServer.UpdateTimelineRecordsAsync(message.Plan.ScopeIdentifier, message.Plan.PlanType, message.Plan.PlanId, message.Timeline.Id, new TimelineRecord[] { jobRecord }, CancellationToken.None);
            }
            catch (Exception ex)
            {
                Trace.Error("Fail to report unhandled exception from Runner.Worker process");
                Trace.Error(ex);
            }
        }

        // raise job completed event to fail the job.
        private async Task ForceFailJob(IJobServer jobServer, Pipelines.AgentJobRequestMessage message)
        {
            try
            {
                var jobCompletedEvent = new JobCompletedEvent(message.RequestId, message.JobId, TaskResult.Failed);
                await jobServer.RaisePlanEventAsync<JobCompletedEvent>(message.Plan.ScopeIdentifier, message.Plan.PlanType, message.Plan.PlanId, jobCompletedEvent, CancellationToken.None);
            }
            catch (Exception ex)
            {
                Trace.Error("Fail to raise JobCompletedEvent back to service.");
                Trace.Error(ex);
            }
        }

        private class WorkerDispatcher : IDisposable
        {
            public long RequestId { get; }
            public Guid JobId { get; }
            public Task WorkerDispatch { get; set; }
            public CancellationTokenSource WorkerCancellationTokenSource { get; private set; }
            public CancellationTokenSource WorkerCancelTimeoutKillTokenSource { get; private set; }
            private readonly object _lock = new object();

            public WorkerDispatcher(Guid jobId, long requestId)
            {
                JobId = jobId;
                RequestId = requestId;
                WorkerCancelTimeoutKillTokenSource = new CancellationTokenSource();
                WorkerCancellationTokenSource = new CancellationTokenSource();
            }

            public bool Cancel(TimeSpan timeout)
            {
                if (WorkerCancellationTokenSource != null && WorkerCancelTimeoutKillTokenSource != null)
                {
                    lock (_lock)
                    {
                        if (WorkerCancellationTokenSource != null && WorkerCancelTimeoutKillTokenSource != null)
                        {
                            WorkerCancellationTokenSource.Cancel();

                            // make sure we have at least 60 seconds for cancellation.
                            if (timeout.TotalSeconds < 60)
                            {
                                timeout = TimeSpan.FromSeconds(60);
                            }

                            WorkerCancelTimeoutKillTokenSource.CancelAfter(timeout.Subtract(TimeSpan.FromSeconds(15)));
                            return true;
                        }
                    }
                }

                return false;
            }

            public void Dispose()
            {
                Dispose(true);
                GC.SuppressFinalize(this);
            }

            private void Dispose(bool disposing)
            {
                if (disposing)
                {
                    if (WorkerCancellationTokenSource != null || WorkerCancelTimeoutKillTokenSource != null)
                    {
                        lock (_lock)
                        {
                            if (WorkerCancellationTokenSource != null)
                            {
                                WorkerCancellationTokenSource.Dispose();
                                WorkerCancellationTokenSource = null;
                            }

                            if (WorkerCancelTimeoutKillTokenSource != null)
                            {
                                WorkerCancelTimeoutKillTokenSource.Dispose();
                                WorkerCancelTimeoutKillTokenSource = null;
                            }
                        }
                    }
                }
            }
        }
    }
}<|MERGE_RESOLUTION|>--- conflicted
+++ resolved
@@ -36,16 +36,11 @@
     {
         private readonly Lazy<Dictionary<long, TaskResult>> _localRunJobResult = new Lazy<Dictionary<long, TaskResult>>();
         private int _poolId;
-<<<<<<< HEAD
-        RunnerSettings _runnerSetting;
+
+        IConfigurationStore _configurationStore;
+
+        RunnerSettings _runnerSettings;
         private static readonly string _workerProcessName = $"Runner.Worker";
-=======
-
-        IConfigurationStore _configurationStore;
-
-        RunnerSettings _runnerSettings;
-        private static readonly string _workerProcessName = $"Runner.Worker{IOUtil.ExeExtension}";
->>>>>>> da79ef4a
 
         // this is not thread-safe
         private readonly Queue<Guid> _jobDispatchedQueue = new Queue<Guid>();
