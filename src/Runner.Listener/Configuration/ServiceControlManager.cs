﻿using System;
using System.Linq;
using System.Text.RegularExpressions;
using GitHub.Runner.Common;
using GitHub.Runner.Common.Util;
using GitHub.Runner.Sdk;

namespace GitHub.Runner.Listener.Configuration
{
    [ServiceLocator(Default = typeof(WindowsServiceControlManager))]
    public interface IWindowsServiceControlManager : IRunnerService
    {
        void ConfigureService(RunnerSettings settings, CommandSettings command);

        void UnconfigureService();
    }

    [ServiceLocator(Default = typeof(SystemDControlManager), OSX = typeof(OsxServiceControlManager))]
    public interface ILinuxServiceControlManager : IRunnerService
    {
        void GenerateScripts(RunnerSettings settings);
    }

    public class ServiceControlManager : RunnerService
    {
        public void CalculateServiceName(RunnerSettings settings, string serviceNamePattern, string serviceDisplayNamePattern, out string serviceName, out string serviceDisplayName)
        {
            Trace.Entering();
            serviceName = string.Empty;
            serviceDisplayName = string.Empty;

            if (string.IsNullOrEmpty(settings.RepoOrOrgName))
            {
                throw new InvalidOperationException($"Cannot find GitHub repository/organization name from server url: '{settings.ServerUrl}'");
            }

            // For the service name, replace any characters outside of the alpha-numeric set and ".", "_", "-" with "-"
            Regex regex = new(@"[^0-9a-zA-Z._\-]");
            string repoOrOrgName = regex.Replace(settings.RepoOrOrgName, "-");

            serviceName = StringUtil.Format(serviceNamePattern, repoOrOrgName, settings.AgentName);
            if (serviceName.Length > MaxServiceNameLength)
            {
                Trace.Verbose($"Calculated service name is too long (> {MaxServiceNameLength} chars). Trying again by calculating a shorter name.");
                // Add 5 to add -xxxx random number on the end
                int exceededCharLength = serviceName.Length - MaxServiceNameLength + 5;
                string repoOrOrgNameSubstring = StringUtil.SubstringPrefix(repoOrOrgName, MaxRepoOrgCharacters);

                exceededCharLength -= repoOrOrgName.Length - repoOrOrgNameSubstring.Length;

                string runnerNameSubstring = settings.AgentName;

                // Only trim runner name if it's really necessary
                if (exceededCharLength > 0)
                {
                    runnerNameSubstring = StringUtil.SubstringPrefix(settings.AgentName, settings.AgentName.Length - exceededCharLength);
                }

                // Lets add a suffix with a random number to reduce the chance of collisions between runner names once we truncate
                var random = new Random();
                var num = random.Next(1000, 9999).ToString();
                runnerNameSubstring += $"-{num}";
                serviceName = StringUtil.Format(serviceNamePattern, repoOrOrgNameSubstring, runnerNameSubstring);
            }

            serviceDisplayName = StringUtil.Format(serviceDisplayNamePattern, repoOrOrgName, settings.AgentName);

            Trace.Info($"Service name '{serviceName}' display name '{serviceDisplayName}' will be used for service configuration.");
        }
<<<<<<< HEAD
        int MaxServiceNameLength { get => System.Runtime.InteropServices.RuntimeInformation.IsOSPlatform(System.Runtime.InteropServices.OSPlatform.Windows) ? 80 : 150; }
        int MaxRepoOrgCharacters { get => System.Runtime.InteropServices.RuntimeInformation.IsOSPlatform(System.Runtime.InteropServices.OSPlatform.Windows) ? 45 : 70; }
=======
#if (OS_LINUX || OS_OSX)
        const int MaxServiceNameLength = 150;
        const int MaxRepoOrgCharacters = 70;
#elif OS_WINDOWS
            const int MaxServiceNameLength = 80;
            const int MaxRepoOrgCharacters = 45;
#endif
>>>>>>> 99b464e1
    }
}<|MERGE_RESOLUTION|>--- conflicted
+++ resolved
@@ -67,17 +67,7 @@
 
             Trace.Info($"Service name '{serviceName}' display name '{serviceDisplayName}' will be used for service configuration.");
         }
-<<<<<<< HEAD
         int MaxServiceNameLength { get => System.Runtime.InteropServices.RuntimeInformation.IsOSPlatform(System.Runtime.InteropServices.OSPlatform.Windows) ? 80 : 150; }
         int MaxRepoOrgCharacters { get => System.Runtime.InteropServices.RuntimeInformation.IsOSPlatform(System.Runtime.InteropServices.OSPlatform.Windows) ? 45 : 70; }
-=======
-#if (OS_LINUX || OS_OSX)
-        const int MaxServiceNameLength = 150;
-        const int MaxRepoOrgCharacters = 70;
-#elif OS_WINDOWS
-            const int MaxServiceNameLength = 80;
-            const int MaxRepoOrgCharacters = 45;
-#endif
->>>>>>> 99b464e1
     }
 }