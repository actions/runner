using GitHub.DistributedTask.WebApi;
using GitHub.Runner.Common;
using GitHub.Runner.Common.Util;
using GitHub.Runner.Sdk;
using GitHub.Services.Common;
using GitHub.Services.OAuth;
using System;
using System.Collections.Generic;
using System.Linq;
using System.Net.Http;
using System.Net.Http.Headers;
using System.Runtime.InteropServices;
using System.Security.Cryptography;
using System.Text;
using System.Threading.Tasks;

namespace GitHub.Runner.Listener.Configuration
{
    [ServiceLocator(Default = typeof(ConfigurationManager))]
    public interface IConfigurationManager : IRunnerService
    {
        bool IsConfigured();
        Task ConfigureAsync(CommandSettings command);
        Task UnconfigureAsync(CommandSettings command);
        void DeleteLocalRunnerConfig();
        RunnerSettings LoadSettings();
    }

    public sealed class ConfigurationManager : RunnerService, IConfigurationManager
    {
        private IConfigurationStore _store;
        private IRunnerServer _runnerServer;
        private ITerminal _term;

        public override void Initialize(IHostContext hostContext)
        {
            base.Initialize(hostContext);
            _runnerServer = HostContext.GetService<IRunnerServer>();
            Trace.Verbose("Creating _store");
            _store = hostContext.GetService<IConfigurationStore>();
            Trace.Verbose("store created");
            _term = hostContext.GetService<ITerminal>();
        }

        public bool IsConfigured()
        {
            bool result = _store.IsConfigured();
            Trace.Info($"Is configured: {result}");
            return result;
        }

        public RunnerSettings LoadSettings()
        {
            Trace.Info(nameof(LoadSettings));
            if (!IsConfigured())
            {
                throw new InvalidOperationException("Not configured. Run config.(sh/cmd) to configure the runner.");
            }

            RunnerSettings settings = _store.GetSettings();
            Trace.Info("Settings Loaded");

            return settings;
        }

        public async Task ConfigureAsync(CommandSettings command)
        {
            _term.WriteLine();
            _term.WriteLine("--------------------------------------------------------------------------------");
            _term.WriteLine("|        ____ _ _   _   _       _          _        _   _                      |");
            _term.WriteLine("|       / ___(_) |_| | | |_   _| |__      / \\   ___| |_(_) ___  _ __  ___      |");
            _term.WriteLine("|      | |  _| | __| |_| | | | | '_ \\    / _ \\ / __| __| |/ _ \\| '_ \\/ __|     |");
            _term.WriteLine("|      | |_| | | |_|  _  | |_| | |_) |  / ___ \\ (__| |_| | (_) | | | \\__ \\     |");
            _term.WriteLine("|       \\____|_|\\__|_| |_|\\__,_|_.__/  /_/   \\_\\___|\\__|_|\\___/|_| |_|___/     |");
            _term.WriteLine("|                                                                              |");
            _term.Write("|                       ");
            _term.Write("Self-hosted runner registration", ConsoleColor.Cyan);
            _term.WriteLine("                        |");
            _term.WriteLine("|                                                                              |");
            _term.WriteLine("--------------------------------------------------------------------------------");

            Trace.Info(nameof(ConfigureAsync));
            if (IsConfigured())
            {
                throw new InvalidOperationException("Cannot configure the runner because it is already configured. To reconfigure the runner, run 'config.cmd remove' or './config.sh remove' first.");
            }

            RunnerSettings runnerSettings = new RunnerSettings();

            // Loop getting url and creds until you can connect
            ICredentialProvider credProvider = null;
            VssCredentials creds = null;
            _term.WriteSection("Authentication");
            while (true)
            {
                // When testing against a dev deployment of Actions Service, set this environment variable
                var useDevActionsServiceUrl = Environment.GetEnvironmentVariable("USE_DEV_ACTIONS_SERVICE_URL");
                var inputUrl = command.GetUrl();
                if (inputUrl.Contains("codedev.ms", StringComparison.OrdinalIgnoreCase)
                    || useDevActionsServiceUrl != null)
                {
                    runnerSettings.ServerUrl = inputUrl;
                    // Get the credentials
                    credProvider = GetCredentialProvider(command, runnerSettings.ServerUrl);
                    creds = credProvider.GetVssCredentials(HostContext);
                    Trace.Info("legacy vss cred retrieved");
                }
                else
                {
                    runnerSettings.GitHubUrl = inputUrl;
                    var registerToken = await GetRunnerTokenAsync(command, inputUrl, "registration");
                    GitHubAuthResult authResult = await GetTenantCredential(inputUrl, registerToken, Constants.RunnerEvent.Register);
                    runnerSettings.ServerUrl = authResult.TenantUrl;
                    creds = authResult.ToVssCredentials();
                    Trace.Info("cred retrieved via GitHub auth");
                }

                try
                {
                    // Determine the service deployment type based on connection data. (Hosted/OnPremises)
                    // Hosted usually means github.com or localhost, while OnPremises means GHES or GHAE
                    runnerSettings.IsHostedServer = runnerSettings.GitHubUrl == null || UrlUtil.IsHostedServer(new UriBuilder(runnerSettings.GitHubUrl));

                    // Warn if the Actions server url and GHES server url has different Host
                    if (!runnerSettings.IsHostedServer)
                    {
                        // Example actionsServerUrl is https://my-ghes/_services/pipelines/[...]
                        // Example githubServerUrl is https://my-ghes
                        var actionsServerUrl = new Uri(runnerSettings.ServerUrl);
                        var githubServerUrl = new Uri(runnerSettings.GitHubUrl);
                        if (!string.Equals(actionsServerUrl.Authority, githubServerUrl.Authority, StringComparison.OrdinalIgnoreCase))
                        {
                            throw new InvalidOperationException($"GitHub Actions is not properly configured in GHES. GHES url: {runnerSettings.GitHubUrl}, Actions url: {runnerSettings.ServerUrl}.");
                        }
                    }

                    // Validate can connect.
                    await _runnerServer.ConnectAsync(new Uri(runnerSettings.ServerUrl), creds);

                    _term.WriteLine();
                    _term.WriteSuccessMessage("Connected to GitHub");

                    Trace.Info("Test Connection complete.");
                    break;
                }
                catch (Exception e) when (!command.Unattended)
                {
                    _term.WriteError(e);
                    _term.WriteError("Failed to connect.  Try again or ctrl-c to quit");
                    _term.WriteLine();
                }
            }

            // We want to use the native CSP of the platform for storage, so we use the RSACSP directly
            RSAParameters publicKey;
            var keyManager = HostContext.GetService<IRSAKeyManager>();
            using (var rsa = keyManager.CreateKey())
            {
                publicKey = rsa.ExportParameters(false);
            }

            _term.WriteSection("Runner Registration");

            // If we have more than one runner group available, allow the user to specify which one to be added into
            string poolName = null;
            TaskAgentPool agentPool = null;
            List<TaskAgentPool> agentPools = await _runnerServer.GetAgentPoolsAsync();
            TaskAgentPool defaultPool = agentPools?.Where(x => x.IsInternal).FirstOrDefault();

            if (agentPools?.Where(x => !x.IsHosted).Count() > 0)
            {
                poolName = command.GetRunnerGroupName(defaultPool?.Name);
                _term.WriteLine();
                agentPool = agentPools.Where(x => string.Equals(poolName, x.Name, StringComparison.OrdinalIgnoreCase) && !x.IsHosted).FirstOrDefault();
            }
            else
            {
                agentPool = defaultPool;
            }

            if (agentPool == null && poolName == null)
            {
                throw new TaskAgentPoolNotFoundException($"Could not find any self-hosted runner groups. Contact support.");
            }
            else if (agentPool == null && poolName != null)
            {
                throw new TaskAgentPoolNotFoundException($"Could not find any self-hosted runner group named \"{poolName}\".");
            }
            else
            {
                Trace.Info($"Found a self-hosted runner group with id {agentPool.Id} and name {agentPool.Name}");
                runnerSettings.PoolId = agentPool.Id;
                runnerSettings.PoolName = agentPool.Name;
            }

            TaskAgent agent;
            while (true)
            {
                runnerSettings.Ephemeral = command.Ephemeral;
                runnerSettings.AgentName = command.GetRunnerName();

                _term.WriteLine();

                var userLabels = command.GetLabels();
                _term.WriteLine();

                var agents = await _runnerServer.GetAgentsAsync(runnerSettings.PoolId, runnerSettings.AgentName);
                Trace.Verbose("Returns {0} agents", agents.Count);
                agent = agents.FirstOrDefault();
                if (agent != null)
                {
                    _term.WriteLine("A runner exists with the same name", ConsoleColor.Yellow);
                    if (command.GetReplace())
                    {
                        // Update existing agent with new PublicKey, agent version.
                        agent = UpdateExistingAgent(agent, publicKey, userLabels, runnerSettings.Ephemeral);

                        try
                        {
                            agent = await _runnerServer.ReplaceAgentAsync(runnerSettings.PoolId, agent);
                            _term.WriteSuccessMessage("Successfully replaced the runner");
                            break;
                        }
                        catch (Exception e) when (!command.Unattended)
                        {
                            _term.WriteError(e);
                            _term.WriteError("Failed to replace the runner.  Try again or ctrl-c to quit");
                        }
                    }
                    else if (command.Unattended)
                    {
                        // if not replace and it is unattended config.
                        throw new TaskAgentExistsException($"A runner exists with the same name {runnerSettings.AgentName}.");
                    }
                }
                else
                {
                    // Create a new agent.
                    agent = CreateNewAgent(runnerSettings.AgentName, publicKey, userLabels, runnerSettings.Ephemeral);

                    try
                    {
                        agent = await _runnerServer.AddAgentAsync(runnerSettings.PoolId, agent);
                        _term.WriteSuccessMessage("Runner successfully added");
                        break;
                    }
                    catch (Exception e) when (!command.Unattended)
                    {
                        _term.WriteError(e);
                        _term.WriteError("Failed to add the runner. Try again or ctrl-c to quit");
                    }
                }
            }
            // Add Agent Id to settings
            runnerSettings.AgentId = agent.Id;

            // See if the server supports our OAuth key exchange for credentials
            if (agent.Authorization != null &&
                agent.Authorization.ClientId != Guid.Empty &&
                agent.Authorization.AuthorizationUrl != null)
            {
                var credentialData = new CredentialData
                {
                    Scheme = Constants.Configuration.OAuth,
                    Data =
                    {
                        { "clientId", agent.Authorization.ClientId.ToString("D") },
                        { "authorizationUrl", agent.Authorization.AuthorizationUrl.AbsoluteUri },
                        { "requireFipsCryptography", agent.Properties.GetValue("RequireFipsCryptography", false).ToString() }
                    },
                };

                // Save the negotiated OAuth credential data
                _store.SaveCredential(credentialData);
            }
            else
            {

                throw new NotSupportedException("Message queue listen OAuth token.");
            }

            // Testing agent connection, detect any potential connection issue, like local clock skew that cause OAuth token expired.
            var credMgr = HostContext.GetService<ICredentialManager>();
            VssCredentials credential = credMgr.LoadCredentials();
            try
            {
                await _runnerServer.ConnectAsync(new Uri(runnerSettings.ServerUrl), credential);
                // ConnectAsync() hits _apis/connectionData which is an anonymous endpoint
                // Need to hit an authenticate endpoint to trigger OAuth token exchange.
                await _runnerServer.GetAgentPoolsAsync();
                _term.WriteSuccessMessage("Runner connection is good");
            }
            catch (VssOAuthTokenRequestException ex) when (ex.Message.Contains("Current server time is"))
            {
                // there are two exception messages server send that indicate clock skew.
                // 1. The bearer token expired on {jwt.ValidTo}. Current server time is {DateTime.UtcNow}.
                // 2. The bearer token is not valid until {jwt.ValidFrom}. Current server time is {DateTime.UtcNow}.
                Trace.Error("Catch exception during test agent connection.");
                Trace.Error(ex);
                throw new Exception("The local machine's clock may be out of sync with the server time by more than five minutes. Please sync your clock with your domain or internet time and try again.");
            }

            _term.WriteSection("Runner settings");

            // We will Combine() what's stored with root.  Defaults to string a relative path
            runnerSettings.WorkFolder = command.GetWork();

            runnerSettings.MonitorSocketAddress = command.GetMonitorSocketAddress();

            _store.SaveSettings(runnerSettings);

            _term.WriteLine();
            _term.WriteSuccessMessage("Settings Saved.");
            _term.WriteLine();

            if(System.Runtime.InteropServices.RuntimeInformation.IsOSPlatform(System.Runtime.InteropServices.OSPlatform.Windows)) {
                // config windows service
                bool runAsService = command.GetRunAsService();
                if (runAsService)
                {
                    Trace.Info("Configuring to run the agent as service");
                    var serviceControlManager = HostContext.GetService<IWindowsServiceControlManager>();
                    serviceControlManager.ConfigureService(runnerSettings, command);
                }

            } else if(System.Runtime.InteropServices.RuntimeInformation.IsOSPlatform(System.Runtime.InteropServices.OSPlatform.Linux) || System.Runtime.InteropServices.RuntimeInformation.IsOSPlatform(System.Runtime.InteropServices.OSPlatform.OSX)) {
                // generate service config script for OSX and Linux, GenerateScripts() will no-opt on windows.
                var serviceControlManager = HostContext.GetService<ILinuxServiceControlManager>();
                serviceControlManager.GenerateScripts(runnerSettings);
            }
        }

        // Delete .runner and .credentials files
        public void DeleteLocalRunnerConfig()
        {
            bool isConfigured = _store.IsConfigured();
            bool hasCredentials = _store.HasCredentials();
            //delete credential config files
            var currentAction = "Removing .credentials";
            if (hasCredentials)
            {
                _store.DeleteCredential();
                var keyManager = HostContext.GetService<IRSAKeyManager>();
                keyManager.DeleteKey();
                _term.WriteSuccessMessage("Removed .credentials");
            }
            else
            {
                _term.WriteLine("Does not exist. Skipping " + currentAction);
            }

            //delete settings config file
            currentAction = "Removing .runner";
            if (isConfigured)
            {
                _store.DeleteSettings();
                _term.WriteSuccessMessage("Removed .runner");
            }
            else
            {
                _term.WriteLine("Does not exist. Skipping " + currentAction);
            }
        }

        public async Task UnconfigureAsync(CommandSettings command)
        {
            string currentAction = string.Empty;

            _term.WriteSection("Runner removal");

            try
            {
                //stop, uninstall service and remove service config file
                if (_store.IsServiceConfigured())
                {
                    currentAction = "Removing service";
                    _term.WriteLine(currentAction);
                    if(System.Runtime.InteropServices.RuntimeInformation.IsOSPlatform(System.Runtime.InteropServices.OSPlatform.Windows)) {
                        var serviceControlManager = HostContext.GetService<IWindowsServiceControlManager>();
                        serviceControlManager.UnconfigureService();

<<<<<<< HEAD
                        _term.WriteLine();
                        _term.WriteSuccessMessage("Runner service removed");
                    } else if(System.Runtime.InteropServices.RuntimeInformation.IsOSPlatform(System.Runtime.InteropServices.OSPlatform.Linux)) {
                        // unconfig system D service first
                        throw new Exception("Unconfigure service first");
                    } else if(System.Runtime.InteropServices.RuntimeInformation.IsOSPlatform(System.Runtime.InteropServices.OSPlatform.OSX)) {
                        // unconfig osx service first
                        throw new Exception("Unconfigure service first");
                    }
=======
                    _term.WriteLine();
                    _term.WriteSuccessMessage("Runner service removed");
#else
                    // unconfig systemd or osx service first
                    throw new Exception("Uninstall service first");
#endif
>>>>>>> da79ef4a
                }

                //delete agent from the server
                currentAction = "Removing runner from the server";
                bool isConfigured = _store.IsConfigured();
                bool hasCredentials = _store.HasCredentials();
                if (isConfigured && hasCredentials)
                {
                    RunnerSettings settings = _store.GetSettings();
                    var credentialManager = HostContext.GetService<ICredentialManager>();

                    // Get the credentials
                    VssCredentials creds = null;
                    if (string.IsNullOrEmpty(settings.GitHubUrl))
                    {
                        var credProvider = GetCredentialProvider(command, settings.ServerUrl);
                        creds = credProvider.GetVssCredentials(HostContext);
                        Trace.Info("legacy vss cred retrieved");
                    }
                    else
                    {
                        var deletionToken = await GetRunnerTokenAsync(command, settings.GitHubUrl, "remove");
                        GitHubAuthResult authResult = await GetTenantCredential(settings.GitHubUrl, deletionToken, Constants.RunnerEvent.Remove);
                        creds = authResult.ToVssCredentials();
                        Trace.Info("cred retrieved via GitHub auth");
                    }

                    // Determine the service deployment type based on connection data. (Hosted/OnPremises)
                    await _runnerServer.ConnectAsync(new Uri(settings.ServerUrl), creds);

                    var agents = await _runnerServer.GetAgentsAsync(settings.AgentName);
                    Trace.Verbose("Returns {0} agents", agents.Count);
                    TaskAgent agent = agents.FirstOrDefault();
                    if (agent == null)
                    {
                        _term.WriteLine("Does not exist. Skipping " + currentAction);
                    }
                    else
                    {
                        await _runnerServer.DeleteAgentAsync(settings.AgentId);

                        _term.WriteLine();
                        _term.WriteSuccessMessage("Runner removed successfully");
                    }
                }
                else
                {
                    _term.WriteLine("Cannot connect to server, because config files are missing. Skipping removing runner from the server.");
                }

                DeleteLocalRunnerConfig();
            }
            catch (Exception)
            {
                _term.WriteError("Failed: " + currentAction);
                throw;
            }

            _term.WriteLine();
        }

        private ICredentialProvider GetCredentialProvider(CommandSettings command, string serverUrl)
        {
            Trace.Info(nameof(GetCredentialProvider));

            var credentialManager = HostContext.GetService<ICredentialManager>();
            string authType = command.GetAuth(defaultValue: Constants.Configuration.OAuthAccessToken);

            // Create the credential.
            Trace.Info("Creating credential for auth: {0}", authType);
            var provider = credentialManager.GetCredentialProvider(authType);
            if (provider.RequireInteractive && command.Unattended)
            {
                throw new NotSupportedException($"Authentication type '{authType}' is not supported for unattended configuration.");
            }

            provider.EnsureCredential(HostContext, command, serverUrl);
            return provider;
        }


        private TaskAgent UpdateExistingAgent(TaskAgent agent, RSAParameters publicKey, ISet<string> userLabels, bool ephemeral)
        {
            ArgUtil.NotNull(agent, nameof(agent));
            agent.Authorization = new TaskAgentAuthorization
            {
                PublicKey = new TaskAgentPublicKey(publicKey.Exponent, publicKey.Modulus),
            };

            // update should replace the existing labels
            agent.Version = BuildConstants.RunnerPackage.Version;
            agent.OSDescription = RuntimeInformation.OSDescription;
            agent.Ephemeral = ephemeral;
            agent.MaxParallelism = 1;

            agent.Labels.Clear();

            agent.Labels.Add(new AgentLabel("self-hosted", LabelType.System));
            agent.Labels.Add(new AgentLabel(VarUtil.OS, LabelType.System));
            agent.Labels.Add(new AgentLabel(VarUtil.OSArchitecture, LabelType.System));

            foreach (var userLabel in userLabels)
            {
                agent.Labels.Add(new AgentLabel(userLabel, LabelType.User));
            }

            return agent;
        }

        private TaskAgent CreateNewAgent(string agentName, RSAParameters publicKey, ISet<string> userLabels, bool ephemeral)
        {
            TaskAgent agent = new TaskAgent(agentName)
            {
                Authorization = new TaskAgentAuthorization
                {
                    PublicKey = new TaskAgentPublicKey(publicKey.Exponent, publicKey.Modulus),
                },
                MaxParallelism = 1,
                Version = BuildConstants.RunnerPackage.Version,
                OSDescription = RuntimeInformation.OSDescription,
                Ephemeral = ephemeral,
            };

            agent.Labels.Add(new AgentLabel("self-hosted", LabelType.System));
            agent.Labels.Add(new AgentLabel(VarUtil.OS, LabelType.System));
            agent.Labels.Add(new AgentLabel(VarUtil.OSArchitecture, LabelType.System));

            foreach (var userLabel in userLabels)
            {
                agent.Labels.Add(new AgentLabel(userLabel, LabelType.User));
            }

            return agent;
        }

        private async Task<string> GetRunnerTokenAsync(CommandSettings command, string githubUrl, string tokenType)
        {
            var githubPAT = command.GetGitHubPersonalAccessToken();
            var runnerToken = string.Empty;
            if (!string.IsNullOrEmpty(githubPAT))
            {
                Trace.Info($"Retriving runner {tokenType} token using GitHub PAT.");
                var jitToken = await GetJITRunnerTokenAsync(githubUrl, githubPAT, tokenType);
                Trace.Info($"Retrived runner {tokenType} token is good to {jitToken.ExpiresAt}.");
                HostContext.SecretMasker.AddValue(jitToken.Token);
                runnerToken = jitToken.Token;
            }

            if (string.IsNullOrEmpty(runnerToken))
            {
                if (string.Equals("registration", tokenType, StringComparison.OrdinalIgnoreCase))
                {
                    runnerToken = command.GetRunnerRegisterToken();
                }
                else
                {
                    runnerToken = command.GetRunnerDeletionToken();
                }
            }

            return runnerToken;
        }

        private async Task<GitHubRunnerRegisterToken> GetJITRunnerTokenAsync(string githubUrl, string githubToken, string tokenType)
        {
            var githubApiUrl = "";
            var gitHubUrlBuilder = new UriBuilder(githubUrl);
            var path = gitHubUrlBuilder.Path.Split('/', '\\', StringSplitOptions.RemoveEmptyEntries);
            if (path.Length == 1)
            {
                // org runner
                if (UrlUtil.IsHostedServer(gitHubUrlBuilder))
                {
                    githubApiUrl = $"{gitHubUrlBuilder.Scheme}://api.{gitHubUrlBuilder.Host}/orgs/{path[0]}/actions/runners/{tokenType}-token";
                }
                else
                {
                    githubApiUrl = $"{gitHubUrlBuilder.Scheme}://{gitHubUrlBuilder.Host}/api/v3/orgs/{path[0]}/actions/runners/{tokenType}-token";
                }
            }
            else if (path.Length == 2)
            {
                // repo or enterprise runner.
                var repoScope = "repos/";
                if (string.Equals(path[0], "enterprises", StringComparison.OrdinalIgnoreCase))
                {
                    repoScope = "";
                }

                if (UrlUtil.IsHostedServer(gitHubUrlBuilder))
                {
                    githubApiUrl = $"{gitHubUrlBuilder.Scheme}://api.{gitHubUrlBuilder.Host}/{repoScope}{path[0]}/{path[1]}/actions/runners/{tokenType}-token";
                }
                else
                {
                    githubApiUrl = $"{gitHubUrlBuilder.Scheme}://{gitHubUrlBuilder.Host}/api/v3/{repoScope}{path[0]}/{path[1]}/actions/runners/{tokenType}-token";
                }
            }
            else
            {
                throw new ArgumentException($"'{githubUrl}' should point to an org or repository.");
            }

            using (var httpClientHandler = HostContext.CreateHttpClientHandler())
            using (var httpClient = new HttpClient(httpClientHandler))
            {
                var base64EncodingToken = Convert.ToBase64String(Encoding.UTF8.GetBytes($"github:{githubToken}"));
                HostContext.SecretMasker.AddValue(base64EncodingToken);
                httpClient.DefaultRequestHeaders.Authorization = new AuthenticationHeaderValue("basic", base64EncodingToken);
                httpClient.DefaultRequestHeaders.UserAgent.AddRange(HostContext.UserAgents);
                httpClient.DefaultRequestHeaders.Accept.ParseAdd("application/vnd.github.v3+json");

                var response = await httpClient.PostAsync(githubApiUrl, new StringContent(string.Empty));

                if (response.IsSuccessStatusCode)
                {
                    Trace.Info($"Http response code: {response.StatusCode} from 'POST {githubApiUrl}'");
                    var jsonResponse = await response.Content.ReadAsStringAsync();
                    return StringUtil.ConvertFromJson<GitHubRunnerRegisterToken>(jsonResponse);
                }
                else
                {
                    _term.WriteError($"Http response code: {response.StatusCode} from 'POST {githubApiUrl}'");
                    var errorResponse = await response.Content.ReadAsStringAsync();
                    _term.WriteError(errorResponse);
                    response.EnsureSuccessStatusCode();
                    return null;
                }
            }
        }

        private async Task<GitHubAuthResult> GetTenantCredential(string githubUrl, string githubToken, string runnerEvent)
        {
            var githubApiUrl = "";
            var gitHubUrlBuilder = new UriBuilder(githubUrl);
            if (UrlUtil.IsHostedServer(gitHubUrlBuilder))
            {
                gitHubUrlBuilder.Host = "api." + gitHubUrlBuilder.Host;
                gitHubUrlBuilder.Path = "/actions/runner-registration";
                githubApiUrl = gitHubUrlBuilder.ToString();
            }
            else
            {
                gitHubUrlBuilder.Path = "/api/v3/actions/runner-registration";
                githubApiUrl = gitHubUrlBuilder.ToString();
            }

            using (var httpClientHandler = HostContext.CreateHttpClientHandler())
            using (var httpClient = new HttpClient(httpClientHandler))
            {
                httpClient.DefaultRequestHeaders.Authorization = new AuthenticationHeaderValue("RemoteAuth", githubToken);
                httpClient.DefaultRequestHeaders.UserAgent.AddRange(HostContext.UserAgents);

                var bodyObject = new Dictionary<string, string>()
                {
                    {"url", githubUrl},
                    {"runner_event", runnerEvent}
                };

                var response = await httpClient.PostAsync(githubApiUrl, new StringContent(StringUtil.ConvertToJson(bodyObject), null, "application/json"));

                if (response.IsSuccessStatusCode)
                {
                    Trace.Info($"Http response code: {response.StatusCode} from 'POST {githubApiUrl}'");
                    var jsonResponse = await response.Content.ReadAsStringAsync();
                    return StringUtil.ConvertFromJson<GitHubAuthResult>(jsonResponse);
                }
                else
                {
                    _term.WriteError($"Http response code: {response.StatusCode} from 'POST {githubApiUrl}'");
                    var errorResponse = await response.Content.ReadAsStringAsync();
                    _term.WriteError(errorResponse);
                    response.EnsureSuccessStatusCode();
                    return null;
                }
            }
        }
    }
}<|MERGE_RESOLUTION|>--- conflicted
+++ resolved
@@ -379,24 +379,12 @@
                         var serviceControlManager = HostContext.GetService<IWindowsServiceControlManager>();
                         serviceControlManager.UnconfigureService();
 
-<<<<<<< HEAD
                         _term.WriteLine();
                         _term.WriteSuccessMessage("Runner service removed");
-                    } else if(System.Runtime.InteropServices.RuntimeInformation.IsOSPlatform(System.Runtime.InteropServices.OSPlatform.Linux)) {
-                        // unconfig system D service first
-                        throw new Exception("Unconfigure service first");
-                    } else if(System.Runtime.InteropServices.RuntimeInformation.IsOSPlatform(System.Runtime.InteropServices.OSPlatform.OSX)) {
-                        // unconfig osx service first
-                        throw new Exception("Unconfigure service first");
-                    }
-=======
-                    _term.WriteLine();
-                    _term.WriteSuccessMessage("Runner service removed");
-#else
-                    // unconfig systemd or osx service first
-                    throw new Exception("Uninstall service first");
-#endif
->>>>>>> da79ef4a
+                    } else if(System.Runtime.InteropServices.RuntimeInformation.IsOSPlatform(System.Runtime.InteropServices.OSPlatform.Linux) || System.Runtime.InteropServices.RuntimeInformation.IsOSPlatform(System.Runtime.InteropServices.OSPlatform.OSX)) {
+                        // unconfig systemd or osx service first
+                        throw new Exception("Uninstall service first");
+                    }
                 }
 
                 //delete agent from the server
