{
  "name": "hashFiles",
  "version": "1.0.0",
  "description": "GitHub Actions HashFiles() expression function",
  "main": "lib/hashFiles.js",
  "scripts": {
    "build": "tsc",
    "format": "prettier --write **/*.ts",
    "format-check": "prettier --check **/*.ts",
    "lint": "eslint src/**/*.ts",
    "pack": "ncc build -o ../../layoutbin/hashFiles",
    "all": "npm run build && npm run format && npm run lint && npm run pack"
  },
  "repository": {
    "type": "git",
    "url": "git+https://github.com/actions/runner.git"
  },
  "keywords": [
    "actions"
  ],
  "author": "GitHub Actions",
  "license": "MIT",
  "dependencies": {
    "@actions/glob": "^0.4.0"
  },
  "devDependencies": {
<<<<<<< HEAD
    "@types/node": "^20.5.1",
    "@typescript-eslint/eslint-plugin": "^6.4.1",
    "@typescript-eslint/parser": "^6.4.0",
=======
    "@types/node": "^20.5.4",
    "@typescript-eslint/eslint-plugin": "^6.4.0",
    "@typescript-eslint/parser": "^6.4.1",
>>>>>>> cf5afc63
    "@vercel/ncc": "^0.36.1",
    "eslint": "^8.47.0",
    "eslint-plugin-github": "^4.9.2",
    "eslint-plugin-prettier": "^5.0.0",
    "prettier": "^3.0.2",
    "typescript": "^5.1.6"
  }
}<|MERGE_RESOLUTION|>--- conflicted
+++ resolved
@@ -24,15 +24,9 @@
     "@actions/glob": "^0.4.0"
   },
   "devDependencies": {
-<<<<<<< HEAD
-    "@types/node": "^20.5.1",
+    "@types/node": "^20.5.4",
     "@typescript-eslint/eslint-plugin": "^6.4.1",
-    "@typescript-eslint/parser": "^6.4.0",
-=======
-    "@types/node": "^20.5.4",
-    "@typescript-eslint/eslint-plugin": "^6.4.0",
     "@typescript-eslint/parser": "^6.4.1",
->>>>>>> cf5afc63
     "@vercel/ncc": "^0.36.1",
     "eslint": "^8.47.0",
     "eslint-plugin-github": "^4.9.2",
