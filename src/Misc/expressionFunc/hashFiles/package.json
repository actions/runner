{
  "name": "hashFiles",
  "version": "1.0.0",
  "description": "GitHub Actions HashFiles() expression function",
  "main": "lib/hashFiles.js",
  "scripts": {
    "build": "tsc",
    "format": "prettier --write **/*.ts",
    "format-check": "prettier --check **/*.ts",
    "lint": "eslint src/**/*.ts",
    "pack": "ncc build -o ../../layoutbin/hashFiles",
    "all": "npm run format && npm run lint && npm run build && npm run pack",
    "prepare": "cd ../../../../ && husky install"

  },
  "repository": {
    "type": "git",
    "url": "git+https://github.com/actions/runner.git"
  },
  "keywords": [
    "actions"
  ],
  "lint-staged": {
    "*.md": [
      "prettier --write",
      "git add ."
    ],
    "*.{ts,json}": [
      "sh -c 'npm run all'",
      "git add ."
    ]
  },
  "author": "GitHub Actions",
  "license": "MIT",
  "dependencies": {
    "@actions/glob": "^0.4.0"
  },
  "devDependencies": {
<<<<<<< HEAD
    "@types/node": "^20.5.4",
    "@typescript-eslint/eslint-plugin": "^6.4.1",
=======
    "@types/node": "^20.5.6",
    "@typescript-eslint/eslint-plugin": "^6.4.0",
>>>>>>> e419ae3c
    "@typescript-eslint/parser": "^6.4.1",
    "@vercel/ncc": "^0.36.1",
    "eslint": "^8.47.0",
    "eslint-plugin-github": "^4.9.2",
    "eslint-plugin-prettier": "^5.0.0",
    "prettier": "^3.0.1",
    "typescript": "^5.2.2",
    "husky": "^8.0.3",
    "lint-staged": "^14.0.0"
  }
}<|MERGE_RESOLUTION|>--- conflicted
+++ resolved
@@ -36,13 +36,8 @@
     "@actions/glob": "^0.4.0"
   },
   "devDependencies": {
-<<<<<<< HEAD
-    "@types/node": "^20.5.4",
+    "@types/node": "^20.5.6",
     "@typescript-eslint/eslint-plugin": "^6.4.1",
-=======
-    "@types/node": "^20.5.6",
-    "@typescript-eslint/eslint-plugin": "^6.4.0",
->>>>>>> e419ae3c
     "@typescript-eslint/parser": "^6.4.1",
     "@vercel/ncc": "^0.36.1",
     "eslint": "^8.47.0",
