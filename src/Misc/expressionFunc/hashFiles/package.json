{
  "name": "hashFiles",
  "version": "1.0.0",
  "description": "GitHub Actions HashFiles() expression function",
  "main": "lib/hashFiles.js",
  "scripts": {
    "build": "tsc",
    "format": "prettier --write **/*.ts",
    "format-check": "prettier --check **/*.ts",
    "lint": "eslint src/**/*.ts",
    "pack": "ncc build -o ../../layoutbin/hashFiles",
    "all": "npm run build && npm run format && npm run lint && npm run pack"
  },
  "repository": {
    "type": "git",
    "url": "git+https://github.com/actions/runner.git"
  },
  "keywords": [
    "actions"
  ],
  "author": "GitHub Actions",
  "license": "MIT",
  "dependencies": {
    "@actions/glob": "^0.1.0"
  },
  "devDependencies": {
<<<<<<< HEAD
    "@types/node": "^20.4.10",
=======
    "@types/node": "^12.7.12",
    "@typescript-eslint/eslint-plugin": "^6.3.0",
>>>>>>> 2606425c
    "@typescript-eslint/parser": "^6.3.0",
    "@vercel/ncc": "^0.36.1",
    "eslint": "^8.11.0",
    "eslint-plugin-github": "^4.9.2",
    "eslint-plugin-prettier": "^5.0.0",
    "prettier": "^3.0.1",
    "typescript": "^5.1.6"
  }
}<|MERGE_RESOLUTION|>--- conflicted
+++ resolved
@@ -24,12 +24,8 @@
     "@actions/glob": "^0.1.0"
   },
   "devDependencies": {
-<<<<<<< HEAD
     "@types/node": "^20.4.10",
-=======
-    "@types/node": "^12.7.12",
     "@typescript-eslint/eslint-plugin": "^6.3.0",
->>>>>>> 2606425c
     "@typescript-eslint/parser": "^6.3.0",
     "@vercel/ncc": "^0.36.1",
     "eslint": "^8.11.0",
