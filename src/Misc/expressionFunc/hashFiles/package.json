--- conflicted
+++ resolved
@@ -29,15 +29,9 @@
     "@typescript-eslint/parser": "^5.15.0",
     "@vercel/ncc": "^0.36.1",
     "eslint": "^8.11.0",
-<<<<<<< HEAD
     "eslint-plugin-github": "^4.9.2",
     "eslint-plugin-prettier": "^5.0.0",
     "prettier": "^3.0.1",
-    "typescript": "^3.6.4"
-=======
-    "eslint-plugin-github": "^4.3.5",
-    "prettier": "^1.19.1",
     "typescript": "^5.1.6"
->>>>>>> b882f669
   }
 }