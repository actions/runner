{
  "name": "hashFiles",
  "version": "1.0.0",
  "description": "GitHub Actions HashFiles() expression function",
  "main": "lib/hashFiles.js",
  "scripts": {
    "build": "tsc",
    "format": "prettier --write **/*.ts",
    "format-check": "prettier --check **/*.ts",
    "lint": "eslint src/**/*.ts",
    "pack": "ncc build -o ../../layoutbin/hashFiles",
    "all": "npm run format && npm run lint && npm run build && npm run pack",
    "prepare": "cd ../../../../ && husky install"
  },
  "repository": {
    "type": "git",
    "url": "git+https://github.com/actions/runner.git"
  },
  "keywords": [
    "actions"
  ],
  "lint-staged": {
    "*.md": [
      "prettier --write",
      "git add ."
    ],
    "*.{ts,json}": [
      "sh -c 'npm run all'",
      "git add ."
    ]
  },
  "author": "GitHub Actions",
  "license": "MIT",
  "dependencies": {
    "@actions/glob": "^0.4.0"
  },
  "devDependencies": {
    "@types/node": "^20.6.2",
<<<<<<< HEAD
    "@typescript-eslint/eslint-plugin": "^6.7.2",
    "@typescript-eslint/parser": "^6.21.0",
=======
    "@typescript-eslint/eslint-plugin": "^6.21.0",
    "@typescript-eslint/parser": "^6.7.2",
>>>>>>> 6e940643
    "@vercel/ncc": "^0.38.0",
    "eslint": "^8.47.0",
    "eslint-plugin-github": "^4.10.0",
    "eslint-plugin-prettier": "^5.0.0",
    "husky": "^8.0.3",
    "lint-staged": "^15.5.0",
    "prettier": "^3.0.3",
    "typescript": "^5.2.2"
  }
}<|MERGE_RESOLUTION|>--- conflicted
+++ resolved
@@ -36,13 +36,10 @@
   },
   "devDependencies": {
     "@types/node": "^20.6.2",
-<<<<<<< HEAD
     "@typescript-eslint/eslint-plugin": "^6.7.2",
     "@typescript-eslint/parser": "^6.21.0",
-=======
     "@typescript-eslint/eslint-plugin": "^6.21.0",
-    "@typescript-eslint/parser": "^6.7.2",
->>>>>>> 6e940643
+    "@typescript-eslint/parser": "^6.21.0",
     "@vercel/ncc": "^0.38.0",
     "eslint": "^8.47.0",
     "eslint-plugin-github": "^4.10.0",
