--- conflicted
+++ resolved
@@ -1,6 +1,7 @@
 ﻿using System;
 using System.IO;
 using System.Linq;
+using System.Runtime.InteropServices;
 
 namespace GitHub.Runner.Sdk
 {
@@ -36,7 +37,6 @@
             {
                 if (!string.IsNullOrEmpty(pathSegment) && Directory.Exists(pathSegment))
                 {
-<<<<<<< HEAD
                     string[] matches = null;
                     if(System.Runtime.InteropServices.RuntimeInformation.IsOSPlatform(System.Runtime.InteropServices.OSPlatform.Windows)) {
                         string pathExt = Environment.GetEnvironmentVariable("PATHEXT");
@@ -45,22 +45,12 @@
                             // XP's system default value for PATHEXT system variable
                             pathExt = ".com;.exe;.bat;.cmd;.vbs;.vbe;.js;.jse;.wsf;.wsh";
                         }
-=======
-#if OS_WINDOWS
-                    string pathExt = Environment.GetEnvironmentVariable("PATHEXT");
-                    if (string.IsNullOrEmpty(pathExt))
-                    {
-                        // XP's system default value for PATHEXT system variable
-                        pathExt = ".com;.exe;.bat;.cmd;.vbs;.vbe;.js;.jse;.wsf;.wsh";
-                    }
->>>>>>> 99b464e1
 
                         string[] pathExtSegments = pathExt.Split(new string[] { ";" }, StringSplitOptions.RemoveEmptyEntries);
 
                         // if command already has an extension.
                         if (pathExtSegments.Any(ext => command.EndsWith(ext, StringComparison.OrdinalIgnoreCase)))
                         {
-<<<<<<< HEAD
                             try
                             {
                                 matches = Directory.GetFiles(pathSegment, command);
@@ -75,7 +65,37 @@
                             {
                                 trace?.Info($"Location: '{matches.First()}'");
                                 return matches.First();
-=======
+                            }
+                        }
+                        else
+                        {
+                            string searchPattern;
+                            searchPattern = StringUtil.Format($"{command}.*");
+                            try
+                            {
+                                foreach (var file in Directory.EnumerateFiles(pathSegment, searchPattern))
+                                {
+                                    // add extension.
+                                    for (int i = 0; i < pathExtSegments.Length; i++)
+                                    {
+                                        string fullPath = Path.Combine(pathSegment, $"{command}{pathExtSegments[i]}");
+                                        if (string.Equals(file, fullPath, StringComparison.OrdinalIgnoreCase) && IsPathValid(fullPath, trace))
+                                        {
+                                            trace?.Info($"Location: '{fullPath}'");
+                                            return fullPath;
+                                        }
+                                    }
+                                }
+                            }
+                            catch (UnauthorizedAccessException ex)
+                            {
+                                trace?.Info("Ignore UnauthorizedAccess exception during Which.");
+                                trace?.Verbose(ex.ToString());
+                            }
+                        }
+                    } else {
+                        try
+                        {
                             foreach (var file in Directory.EnumerateFiles(pathSegment, command))
                             {
                                 if (IsPathValid(file, trace))
@@ -83,110 +103,25 @@
                                     trace?.Info($"Location: '{file}'");
                                     return file;
                                 }
->>>>>>> 99b464e1
                             }
-                        }
-                        else
-                        {
-<<<<<<< HEAD
-                            string searchPattern;
-                            searchPattern = StringUtil.Format($"{command}.*");
-                            try
-                            {
-                                matches = Directory.GetFiles(pathSegment, searchPattern);
-                            }
-                            catch (UnauthorizedAccessException ex)
-                            {
-                                trace?.Info("Ignore UnauthorizedAccess exception during Which.");
-                                trace?.Verbose(ex.ToString());
-                            }
-
-                            if (matches != null && matches.Length > 0)
-                            {
-                                // add extension.
-                                for (int i = 0; i < pathExtSegments.Length; i++)
-                                {
-                                    string fullPath = Path.Combine(pathSegment, $"{command}{pathExtSegments[i]}");
-                                    if (matches.Any(p => p.Equals(fullPath, StringComparison.OrdinalIgnoreCase)))
-                                    {
-                                        trace?.Info($"Location: '{fullPath}'");
-                                        return fullPath;
-                                    }
-                                }
-                            }
-                        }
-                    } else {
-                        try
-                        {
-                            matches = Directory.GetFiles(pathSegment, command);
-=======
-                            trace?.Info("Ignore UnauthorizedAccess exception during Which.");
-                            trace?.Verbose(ex.ToString());
-                        }
-                    }
-                    else
-                    {
-                        string searchPattern;
-                        searchPattern = StringUtil.Format($"{command}.*");
-                        try
-                        {
-                            foreach (var file in Directory.EnumerateFiles(pathSegment, searchPattern))
-                            {
-                                // add extension.
-                                for (int i = 0; i < pathExtSegments.Length; i++)
-                                {
-                                    string fullPath = Path.Combine(pathSegment, $"{command}{pathExtSegments[i]}");
-                                    if (string.Equals(file, fullPath, StringComparison.OrdinalIgnoreCase) && IsPathValid(fullPath, trace))
-                                    {
-                                        trace?.Info($"Location: '{fullPath}'");
-                                        return fullPath;
-                                    }
-                                }
-                            }
->>>>>>> 99b464e1
                         }
                         catch (UnauthorizedAccessException ex)
                         {
                             trace?.Info("Ignore UnauthorizedAccess exception during Which.");
                             trace?.Verbose(ex.ToString());
                         }
-<<<<<<< HEAD
-
-                        if (matches != null && matches.Length > 0)
-                        {
-                            trace?.Info($"Location: '{matches.First()}'");
-                            return matches.First();
-                        }
                     }
-=======
-                    }
-#else
-                    try
-                    {
-                        foreach (var file in Directory.EnumerateFiles(pathSegment, command))
-                        {
-                            if (IsPathValid(file, trace))
-                            {
-                                trace?.Info($"Location: '{file}'");
-                                return file;
-                            }
-                        }
-                    }
-                    catch (UnauthorizedAccessException ex)
-                    {
-                        trace?.Info("Ignore UnauthorizedAccess exception during Which.");
-                        trace?.Verbose(ex.ToString());
-                    }
-#endif
->>>>>>> 99b464e1
                 }
             }
 
-#if OS_WINDOWS
-            trace?.Info($"{command}: command not found. Make sure '{command}' is installed and its location included in the 'Path' environment variable.");
-#else
-            trace?.Info($"{command}: command not found. Make sure '{command}' is installed and its location included in the 'PATH' environment variable.");
-#endif
+            if(RuntimeInformation.IsOSPlatform(OSPlatform.Windows))
+            {
+                trace?.Info($"{command}: command not found. Make sure '{command}' is installed and its location included in the 'Path' environment variable.");
+            }
+            else
+            {
+                trace?.Info($"{command}: command not found. Make sure '{command}' is installed and its location included in the 'PATH' environment variable.");
+            }
             if (require)
             {
                 throw new FileNotFoundException(
