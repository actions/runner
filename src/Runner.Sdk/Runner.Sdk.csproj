﻿<Project Sdk="Microsoft.NET.Sdk">

  <PropertyGroup>
    <TargetFramework>net8.0</TargetFramework>
    <OutputType>Library</OutputType>
    <RuntimeIdentifiers>win-x64;win-x86;linux-x64;linux-arm64;linux-arm;osx-x64;osx-arm64;win-arm64</RuntimeIdentifiers>
    <SelfContained>true</SelfContained>
    <TargetLatestRuntimePatch>true</TargetLatestRuntimePatch>
<<<<<<< HEAD
    <NoWarn>NU1701;NU1603;CS4014</NoWarn>
=======
    <NoWarn>NU1701;NU1603;SYSLIB0050;SYSLIB0051</NoWarn>
>>>>>>> fde5227f
    <Version>$(Version)</Version>
    <TieredCompilationQuickJit>true</TieredCompilationQuickJit>
  </PropertyGroup>

  <ItemGroup>
    <ProjectReference Include="..\Sdk\Sdk.csproj" />
  </ItemGroup>

  <ItemGroup>
<<<<<<< HEAD
    <PackageReference Include="System.Text.Encoding.CodePages" Version="6.0.0" />
    <PackageReference Include="Microsoft.Win32.Registry" Version="5.0.0" />
    <PackageReference Include="System.Threading.Channels" Version="6.0.0" />
=======
    <PackageReference Include="System.Text.Encoding.CodePages" Version="8.0.0" />
    <PackageReference Include="Microsoft.Win32.Registry" Version="5.0.0" />
    <PackageReference Include="System.Threading.Channels" Version="8.0.0" />
>>>>>>> fde5227f
  </ItemGroup>

  <PropertyGroup Condition=" '$(Configuration)' == 'Debug' ">
    <DebugType>portable</DebugType>
  </PropertyGroup>

</Project><|MERGE_RESOLUTION|>--- conflicted
+++ resolved
@@ -4,13 +4,8 @@
     <TargetFramework>net8.0</TargetFramework>
     <OutputType>Library</OutputType>
     <RuntimeIdentifiers>win-x64;win-x86;linux-x64;linux-arm64;linux-arm;osx-x64;osx-arm64;win-arm64</RuntimeIdentifiers>
-    <SelfContained>true</SelfContained>
     <TargetLatestRuntimePatch>true</TargetLatestRuntimePatch>
-<<<<<<< HEAD
-    <NoWarn>NU1701;NU1603;CS4014</NoWarn>
-=======
     <NoWarn>NU1701;NU1603;SYSLIB0050;SYSLIB0051</NoWarn>
->>>>>>> fde5227f
     <Version>$(Version)</Version>
     <TieredCompilationQuickJit>true</TieredCompilationQuickJit>
   </PropertyGroup>
@@ -20,15 +15,9 @@
   </ItemGroup>
 
   <ItemGroup>
-<<<<<<< HEAD
-    <PackageReference Include="System.Text.Encoding.CodePages" Version="6.0.0" />
-    <PackageReference Include="Microsoft.Win32.Registry" Version="5.0.0" />
-    <PackageReference Include="System.Threading.Channels" Version="6.0.0" />
-=======
     <PackageReference Include="System.Text.Encoding.CodePages" Version="8.0.0" />
     <PackageReference Include="Microsoft.Win32.Registry" Version="5.0.0" />
     <PackageReference Include="System.Threading.Channels" Version="8.0.0" />
->>>>>>> fde5227f
   </ItemGroup>
 
   <PropertyGroup Condition=" '$(Configuration)' == 'Debug' ">
