--- conflicted
+++ resolved
@@ -26,8 +26,6 @@
 
             return hostContext;
         }
-<<<<<<< HEAD
-=======
 
         [Theory]
         [Trait("Level", "L0")]
@@ -75,6 +73,5 @@
                 Environment.SetEnvironmentVariable(Constants.Variables.Actions.AllowActionsUseUnsecureNodeVersion, null);
             }
         }
->>>>>>> 99b464e1
     }
 }