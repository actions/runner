﻿using System.Collections.Generic;
using GitHub.Runner.Sdk;
using Xunit;


namespace GitHub.Runner.Common.Tests
{
    public sealed class ConstantGenerationL0
    {
        [Fact]
        [Trait("Level", "L0")]
        [Trait("Category", "Runner")]
        public void BuildConstantGenerateSucceed()
        {
            List<string> validPackageNames = new List<string>()
            {
                "win-x64",
                "win-x86",
                "linux-x64",
                "linux-arm",
                "linux-arm64",
                "osx-x64",
<<<<<<< HEAD
                ""
=======
                "osx-arm64"
>>>>>>> 183b1f38
            };

            Assert.True(BuildConstants.Source.CommitHash.Length == 40, $"CommitHash should be SHA-1 hash {BuildConstants.Source.CommitHash}");
            Assert.True(validPackageNames.Contains(BuildConstants.RunnerPackage.PackageName), $"PackageName should be one of the following '{string.Join(", ", validPackageNames)}', current PackageName is '{BuildConstants.RunnerPackage.PackageName}'");
        }
    }
}<|MERGE_RESOLUTION|>--- conflicted
+++ resolved
@@ -20,11 +20,8 @@
                 "linux-arm",
                 "linux-arm64",
                 "osx-x64",
-<<<<<<< HEAD
+                "osx-arm64",
                 ""
-=======
-                "osx-arm64"
->>>>>>> 183b1f38
             };
 
             Assert.True(BuildConstants.Source.CommitHash.Length == 40, $"CommitHash should be SHA-1 hash {BuildConstants.Source.CommitHash}");
