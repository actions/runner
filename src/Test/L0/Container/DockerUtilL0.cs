--- conflicted
+++ resolved
@@ -148,8 +148,6 @@
         [Theory]
         [Trait("Level", "L0")]
         [Trait("Category", "Worker")]
-<<<<<<< HEAD
-=======
         [InlineData("dockerhub/repo", false)]
         [InlineData("debian:latest", false)]
         [InlineData("something/dockerfileimage", false)]
@@ -193,7 +191,6 @@
         [Theory]
         [Trait("Level", "L0")]
         [Trait("Category", "Worker")]
->>>>>>> 99b464e1
         [InlineData("", "")]
         [InlineData("foo", "foo")]
         [InlineData("foo \\ bar", "foo \\ bar")]
@@ -223,11 +220,7 @@
         [InlineData("foo", "bar", "foo=bar")]
         [InlineData("foo\\", "bar", "foo\\=bar")]
         [InlineData("foo\\", "bar\\", "foo\\=bar\\\\")]
-<<<<<<< HEAD
-        [InlineData("foo \\","bar \\", "foo \\=bar \\\\")]
-=======
         [InlineData("foo \\", "bar \\", "foo \\=bar \\\\")]
->>>>>>> 99b464e1
         public void CreateEscapedOption_keyValue(string keyInput, string valueInput, string escapedString)
         {
             var flag = "--example";
