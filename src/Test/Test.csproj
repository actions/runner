﻿<Project Sdk="Microsoft.NET.Sdk">
    <PropertyGroup>
        <TargetFramework>net5.0</TargetFramework>
        <RuntimeIdentifiers>win-x64;win-x86;linux-x64;linux-arm64;linux-arm;osx-x64</RuntimeIdentifiers>
        <TargetLatestRuntimePatch>true</TargetLatestRuntimePatch>
<<<<<<< HEAD
        <AssetTargetFallback>portable-net45+win8</AssetTargetFallback>
        <NoWarn>NU1701;NU1603;NU1603;xUnit2013;CA1416;</NoWarn>
=======
        <NoWarn>NU1701;NU1603;NU1603;xUnit2013;</NoWarn>
>>>>>>> 50afba61
    </PropertyGroup>

    <ItemGroup>
        <ProjectReference Include="..\Sdk\Sdk.csproj" />
        <ProjectReference Include="..\Runner.Listener\Runner.Listener.csproj" />
        <ProjectReference Include="..\Runner.Common\Runner.Common.csproj" />
        <ProjectReference Include="..\Runner.Worker\Runner.Worker.csproj" />
        <ProjectReference Include="..\Runner.Plugins\Runner.Plugins.csproj" />
    </ItemGroup>

    <ItemGroup>
        <PackageReference Include="Microsoft.NET.Test.Sdk" Version="15.0.0" />
        <PackageReference Include="xunit" Version="2.4.1" />
        <PackageReference Include="xunit.runner.visualstudio" Version="2.4.1" />
        <PackageReference Include="System.Buffers" Version="4.3.0" />
        <PackageReference Include="System.Reflection.TypeExtensions" Version="4.5.0" />
        <PackageReference Include="System.Threading.ThreadPool" Version="4.3.0" />
        <PackageReference Include="Moq" Version="4.11.0" />
    </ItemGroup>

    <PropertyGroup Condition=" '$(Configuration)' == 'Debug' ">
        <DebugType>portable</DebugType>
    </PropertyGroup>

</Project><|MERGE_RESOLUTION|>--- conflicted
+++ resolved
@@ -3,12 +3,7 @@
         <TargetFramework>net5.0</TargetFramework>
         <RuntimeIdentifiers>win-x64;win-x86;linux-x64;linux-arm64;linux-arm;osx-x64</RuntimeIdentifiers>
         <TargetLatestRuntimePatch>true</TargetLatestRuntimePatch>
-<<<<<<< HEAD
-        <AssetTargetFallback>portable-net45+win8</AssetTargetFallback>
         <NoWarn>NU1701;NU1603;NU1603;xUnit2013;CA1416;</NoWarn>
-=======
-        <NoWarn>NU1701;NU1603;NU1603;xUnit2013;</NoWarn>
->>>>>>> 50afba61
     </PropertyGroup>
 
     <ItemGroup>
