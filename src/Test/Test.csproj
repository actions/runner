<Project Sdk="Microsoft.NET.Sdk">
    <PropertyGroup>
        <TargetFramework>net6.0</TargetFramework>
        <RuntimeIdentifiers>win-x64;win-x86;linux-x64;linux-arm64;linux-arm;osx-x64;osx-arm64;win-arm64</RuntimeIdentifiers>
        <TargetLatestRuntimePatch>true</TargetLatestRuntimePatch>
        <NoWarn>NU1701;NU1603;NU1603;xUnit2013;CA1416;</NoWarn>
    </PropertyGroup>

    <ItemGroup>
        <ProjectReference Include="..\Sdk\Sdk.csproj" />
        <ProjectReference Include="..\Runner.Listener\Runner.Listener.csproj" />
        <ProjectReference Include="..\Runner.Common\Runner.Common.csproj" />
        <ProjectReference Include="..\Runner.Worker\Runner.Worker.csproj" />
        <ProjectReference Include="..\Runner.Plugins\Runner.Plugins.csproj" />
    </ItemGroup>

    <ItemGroup>
<<<<<<< HEAD
        <PackageReference Include="Microsoft.NET.Test.Sdk" Version="17.7.2" />
        <PackageReference Include="xunit" Version="2.4.1" />
        <PackageReference Include="xunit.runner.visualstudio" Version="2.4.1" />
        <PackageReference Include="System.Buffers" Version="4.3.0" />
        <PackageReference Include="System.Reflection.TypeExtensions" Version="4.5.0" />
=======
        <PackageReference Include="Microsoft.NET.Test.Sdk" Version="17.2.0" />
        <PackageReference Include="xunit" Version="2.7.1" />
        <PackageReference Include="xunit.runner.visualstudio" Version="2.4.1" />
        <PackageReference Include="System.Buffers" Version="4.5.1" />
        <PackageReference Include="System.Reflection.TypeExtensions" Version="4.4.0" />
>>>>>>> 99b464e1
        <PackageReference Include="System.Threading.ThreadPool" Version="4.3.0" />
        <PackageReference Include="Moq" Version="4.11.0" />
    </ItemGroup>

    <PropertyGroup Condition=" '$(Configuration)' == 'Debug' ">
        <DebugType>portable</DebugType>
    </PropertyGroup>

</Project><|MERGE_RESOLUTION|>--- conflicted
+++ resolved
@@ -15,19 +15,11 @@
     </ItemGroup>
 
     <ItemGroup>
-<<<<<<< HEAD
         <PackageReference Include="Microsoft.NET.Test.Sdk" Version="17.7.2" />
-        <PackageReference Include="xunit" Version="2.4.1" />
-        <PackageReference Include="xunit.runner.visualstudio" Version="2.4.1" />
-        <PackageReference Include="System.Buffers" Version="4.3.0" />
-        <PackageReference Include="System.Reflection.TypeExtensions" Version="4.5.0" />
-=======
-        <PackageReference Include="Microsoft.NET.Test.Sdk" Version="17.2.0" />
         <PackageReference Include="xunit" Version="2.7.1" />
         <PackageReference Include="xunit.runner.visualstudio" Version="2.4.1" />
         <PackageReference Include="System.Buffers" Version="4.5.1" />
-        <PackageReference Include="System.Reflection.TypeExtensions" Version="4.4.0" />
->>>>>>> 99b464e1
+        <PackageReference Include="System.Reflection.TypeExtensions" Version="4.5.0" />
         <PackageReference Include="System.Threading.ThreadPool" Version="4.3.0" />
         <PackageReference Include="Moq" Version="4.11.0" />
     </ItemGroup>
