--- conflicted
+++ resolved
@@ -261,11 +261,8 @@
                 public static readonly string AccessToken = "system.accessToken";
                 public static readonly string Culture = "system.culture";
                 public static readonly string PhaseDisplayName = "system.phaseDisplayName";
-<<<<<<< HEAD
                 public static readonly string JobRequestType = "system.jobRequestType";
-=======
                 public static readonly string OrchestrationId = "system.orchestrationId";
->>>>>>> 896152d7
             }
         }
 
