--- conflicted
+++ resolved
@@ -196,11 +196,7 @@
         {
             public static readonly string JobStartedStepName = "Set up runner";
             public static readonly string JobCompletedStepName = "Complete runner";
-<<<<<<< HEAD
-            public static readonly string ContainerHooksPath = "ACTIONS_RUNNER_CONTAINER_HOOKS";
-=======
             public static readonly string ContainerHooksPath = "GITHUB_ACTIONS_RUNNER_CONTAINER_HOOKS";
->>>>>>> 5db03c08
         }
 
         public static class Path
