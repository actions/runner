﻿using System;

namespace GitHub.Runner.Common
{
    public enum WellKnownDirectory
    {
        Bin,
        Diag,
        Externals,
        Root,
        Actions,
        Temp,
        Tools,
        Update,
        Work,
    }

    public enum WellKnownConfigFile
    {
        Runner,
        Credentials,
        MigratedCredentials,
        RSACredentials,
        Service,
        CredentialStore,
        Certificates,
        Options,
        SetupInfo,
        Telemetry
    }

    public static class Constants
    {
        /// <summary>Path environment variable name.</summary>
#if OS_WINDOWS
        public static readonly string PathVariable = "Path";
#else
        public static readonly string PathVariable = "PATH";
#endif

        public static string ProcessTrackingId = "RUNNER_TRACKING_ID";
        public static string PluginTracePrefix = "##[plugin.trace]";
        public static readonly int RunnerDownloadRetryMaxAttempts = 3;

        public static readonly int CompositeActionsMaxDepth = 9;

        // This enum is embedded within the Constants class to make it easier to reference and avoid
        // ambiguous type reference with System.Runtime.InteropServices.OSPlatform and System.Runtime.InteropServices.Architecture
        public enum OSPlatform
        {
            OSX,
            Linux,
            Windows
        }

        public enum Architecture
        {
            X86,
            X64,
            Arm,
            Arm64
        }

        public static class Runner
        {
#if OS_LINUX
            public static readonly OSPlatform Platform = OSPlatform.Linux;
#elif OS_OSX
            public static readonly OSPlatform Platform = OSPlatform.OSX;
#elif OS_WINDOWS
            public static readonly OSPlatform Platform = OSPlatform.Windows;
#endif

#if X86
            public static readonly Architecture PlatformArchitecture = Architecture.X86;
#elif X64
            public static readonly Architecture PlatformArchitecture = Architecture.X64;
#elif ARM
            public static readonly Architecture PlatformArchitecture = Architecture.Arm;
#elif ARM64            
            public static readonly Architecture PlatformArchitecture = Architecture.Arm64;
#endif

            public static readonly TimeSpan ExitOnUnloadTimeout = TimeSpan.FromSeconds(30);

            public static class CommandLine
            {
                //if you are adding a new arg, please make sure you update the
                //validOptions dictionary as well present in the CommandSettings.cs
                public static class Args
                {
                    public static readonly string Auth = "auth";
                    public static readonly string JitConfig = "jitconfig";
                    public static readonly string Labels = "labels";
                    public static readonly string MonitorSocketAddress = "monitorsocketaddress";
                    public static readonly string Name = "name";
                    public static readonly string RunnerGroup = "runnergroup";
                    public static readonly string StartupType = "startuptype";
                    public static readonly string Url = "url";
                    public static readonly string UserName = "username";
                    public static readonly string WindowsLogonAccount = "windowslogonaccount";
                    public static readonly string Work = "work";

                    // Secret args. Must be added to the "Secrets" getter as well.
                    public static readonly string Token = "token";
                    public static readonly string PAT = "pat";
                    public static readonly string WindowsLogonPassword = "windowslogonpassword";
                    public static string[] Secrets => new[]
                    {
                        PAT,
                        Token,
                        WindowsLogonPassword,
                    };
                }

                public static class Commands
                {
                    public static readonly string Configure = "configure";
                    public static readonly string Remove = "remove";
                    public static readonly string Run = "run";
                    public static readonly string Warmup = "warmup";
                }

                //if you are adding a new flag, please make sure you update the
                //validOptions dictionary as well present in the CommandSettings.cs
                public static class Flags
                {
                    public static readonly string Check = "check";
                    public static readonly string Commit = "commit";
                    public static readonly string Ephemeral = "ephemeral";
                    public static readonly string Help = "help";
                    public static readonly string Replace = "replace";
                    public static readonly string DisableUpdate = "disableupdate";
                    public static readonly string Once = "once"; // Keep this around since customers still relies on it
                    public static readonly string RunAsService = "runasservice";
                    public static readonly string Unattended = "unattended";
                    public static readonly string Version = "version";
                }
            }

            public static class ReturnCode
            {
                public const int Success = 0;
                public const int TerminatedError = 1;
                public const int RetryableError = 2;
                public const int RunnerUpdating = 3;
                public const int RunOnceRunnerUpdating = 4;
            }

            public static class Features
            {
                public static readonly string DiskSpaceWarning = "runner.diskspace.warning";
                public static readonly string Node12Warning = "DistributedTask.AddWarningToNode12Action";
                public static readonly string UseContainerPathForTemplate = "DistributedTask.UseContainerPathForTemplate";
<<<<<<< HEAD
                public static readonly string EnhancedRunnerEscaping = "DistributedTask.EnhancedRunnerEscaping";
=======
                public static readonly string AllowRunnerContainerHooks = "DistributedTask.AllowRunnerContainerHooks"; 
>>>>>>> 84e79494
            }

            public static readonly string InternalTelemetryIssueDataKey = "_internal_telemetry";
            public static readonly string WorkerCrash = "WORKER_CRASH";
            public static readonly string LowDiskSpace = "LOW_DISK_SPACE";
            public static readonly string UnsupportedCommand = "UNSUPPORTED_COMMAND";
            public static readonly string UnsupportedCommandMessageDisabled = "The `{0}` command is disabled. Please upgrade to using Environment Files or opt into unsecure command execution by setting the `ACTIONS_ALLOW_UNSECURE_COMMANDS` environment variable to `true`. For more information see: https://github.blog/changelog/2020-10-01-github-actions-deprecating-set-env-and-add-path-commands/";
            public static readonly string UnsupportedStopCommandTokenDisabled = "You cannot use a endToken that is an empty string, the string 'pause-logging', or another workflow command. For more information see: https://docs.github.com/actions/learn-github-actions/workflow-commands-for-github-actions#example-stopping-and-starting-workflow-commands or opt into insecure command execution by setting the `ACTIONS_ALLOW_UNSECURE_STOPCOMMAND_TOKENS` environment variable to `true`.";
            public static readonly string UnsupportedSummarySize = "$GITHUB_STEP_SUMMARY upload aborted, supports content up to a size of {0}k, got {1}k. For more information see: https://docs.github.com/actions/using-workflows/workflow-commands-for-github-actions#adding-a-markdown-summary";
            public static readonly string Node12DetectedAfterEndOfLife = "Node.js 12 actions are deprecated. Please update the following actions to use Node.js 16: {0}";
        }

        public static class RunnerEvent
        {
            public static readonly string Register = "register";
            public static readonly string Remove = "remove";
        }

        public static class Pipeline
        {
            public static class Path
            {
                public static readonly string PipelineMappingDirectory = "_PipelineMapping";
                public static readonly string TrackingConfigFile = "PipelineFolder.json";
            }
        }

        public static class Configuration
        {
            public static readonly string OAuthAccessToken = "OAuthAccessToken";
            public static readonly string OAuth = "OAuth";
        }

        public static class Expressions
        {
            public static readonly string Always = "always";
            public static readonly string Cancelled = "cancelled";
            public static readonly string Failure = "failure";
            public static readonly string Success = "success";
        }

        public static class Hooks
        {
            public static readonly string JobStartedStepName = "Set up runner";
            public static readonly string JobCompletedStepName = "Complete runner";
            public static readonly string ContainerHooksPath = "ACTIONS_RUNNER_CONTAINER_HOOKS";
        }

        public static class Path
        {
            public static readonly string ActionsDirectory = "_actions";
            public static readonly string ActionManifestYmlFile = "action.yml";
            public static readonly string ActionManifestYamlFile = "action.yaml";
            public static readonly string BinDirectory = "bin";
            public static readonly string DiagDirectory = "_diag";
            public static readonly string ExternalsDirectory = "externals";
            public static readonly string RunnerDiagnosticLogPrefix = "Runner_";
            public static readonly string TempDirectory = "_temp";
            public static readonly string ToolDirectory = "_tool";
            public static readonly string UpdateDirectory = "_update";
            public static readonly string WorkDirectory = "_work";
            public static readonly string WorkerDiagnosticLogPrefix = "Worker_";
        }

        // Related to definition variables.
        public static class Variables
        {
            public static readonly string MacroPrefix = "$(";
            public static readonly string MacroSuffix = ")";

            public static class Actions
            {
                //
                // Keep alphabetical
                //
                public static readonly string AllowUnsupportedCommands = "ACTIONS_ALLOW_UNSECURE_COMMANDS";
                public static readonly string AllowUnsupportedStopCommandTokens = "ACTIONS_ALLOW_UNSECURE_STOPCOMMAND_TOKENS";
                public static readonly string RequireJobContainer = "ACTIONS_RUNNER_REQUIRE_JOB_CONTAINER";
                public static readonly string RunnerDebug = "ACTIONS_RUNNER_DEBUG";
                public static readonly string StepDebug = "ACTIONS_STEP_DEBUG";
                public static readonly string AllowActionsUseUnsecureNodeVersion = "ACTIONS_ALLOW_USE_UNSECURE_NODE_VERSION";
            }

            public static class Agent
            {
                public static readonly string ToolsDirectory = "agent.ToolsDirectory";

                // Set this env var to "node12" to downgrade the node version for internal functions (e.g hashfiles). This does NOT affect the version of node actions.
<<<<<<< HEAD
                public static readonly string ForcedInternalNodeVersion = "ACTIONS_RUNNER_FORCED_INTERNAL_NODE_VERSION";
=======
                public static readonly string ForcedInternalNodeVersion = "ACTIONS_RUNNER_FORCED_INTERNAL_NODE_VERSION"; 
                public static readonly string ForcedActionsNodeVersion = "ACTIONS_RUNNER_FORCE_ACTIONS_NODE_VERSION"; 
>>>>>>> 84e79494
            }

            public static class System
            {
                //
                // Keep alphabetical
                //
                public static readonly string AccessToken = "system.accessToken";
                public static readonly string Culture = "system.culture";
                public static readonly string PhaseDisplayName = "system.phaseDisplayName";
            }
        }
    }
}<|MERGE_RESOLUTION|>--- conflicted
+++ resolved
@@ -152,11 +152,8 @@
                 public static readonly string DiskSpaceWarning = "runner.diskspace.warning";
                 public static readonly string Node12Warning = "DistributedTask.AddWarningToNode12Action";
                 public static readonly string UseContainerPathForTemplate = "DistributedTask.UseContainerPathForTemplate";
-<<<<<<< HEAD
+                public static readonly string AllowRunnerContainerHooks = "DistributedTask.AllowRunnerContainerHooks"; 
                 public static readonly string EnhancedRunnerEscaping = "DistributedTask.EnhancedRunnerEscaping";
-=======
-                public static readonly string AllowRunnerContainerHooks = "DistributedTask.AllowRunnerContainerHooks"; 
->>>>>>> 84e79494
             }
 
             public static readonly string InternalTelemetryIssueDataKey = "_internal_telemetry";
@@ -245,12 +242,8 @@
                 public static readonly string ToolsDirectory = "agent.ToolsDirectory";
 
                 // Set this env var to "node12" to downgrade the node version for internal functions (e.g hashfiles). This does NOT affect the version of node actions.
-<<<<<<< HEAD
-                public static readonly string ForcedInternalNodeVersion = "ACTIONS_RUNNER_FORCED_INTERNAL_NODE_VERSION";
-=======
                 public static readonly string ForcedInternalNodeVersion = "ACTIONS_RUNNER_FORCED_INTERNAL_NODE_VERSION"; 
                 public static readonly string ForcedActionsNodeVersion = "ACTIONS_RUNNER_FORCE_ACTIONS_NODE_VERSION"; 
->>>>>>> 84e79494
             }
 
             public static class System
