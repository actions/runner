﻿using System;
using System.Collections.ObjectModel;

namespace GitHub.Runner.Common.Util
{
    public static class NodeUtil
    {
        private const string _defaultNodeVersion = "node16";
<<<<<<< HEAD

        public static readonly ReadOnlyCollection<string> BuiltInNodeVersions = new(System.Runtime.InteropServices.RuntimeInformation.IsOSPlatform(System.Runtime.InteropServices.OSPlatform.OSX) && System.Runtime.InteropServices.RuntimeInformation.ProcessArchitecture == System.Runtime.InteropServices.Architecture.Arm64 ? new[] { "node16", "node20" } : new[] { "node12", "node16", "node20" });

=======
        public static readonly ReadOnlyCollection<string> BuiltInNodeVersions = new(new[] { "node16", "node20" });
>>>>>>> 99b464e1
        public static string GetInternalNodeVersion()
        {
            var forcedInternalNodeVersion = Environment.GetEnvironmentVariable(Constants.Variables.Agent.ForcedInternalNodeVersion);
            var isForcedInternalNodeVersion = !string.IsNullOrEmpty(forcedInternalNodeVersion) && BuiltInNodeVersions.Contains(forcedInternalNodeVersion);

            if (isForcedInternalNodeVersion)
            {
                return forcedInternalNodeVersion;
            }
            return _defaultNodeVersion;
        }
    }
}<|MERGE_RESOLUTION|>--- conflicted
+++ resolved
@@ -6,13 +6,9 @@
     public static class NodeUtil
     {
         private const string _defaultNodeVersion = "node16";
-<<<<<<< HEAD
 
         public static readonly ReadOnlyCollection<string> BuiltInNodeVersions = new(System.Runtime.InteropServices.RuntimeInformation.IsOSPlatform(System.Runtime.InteropServices.OSPlatform.OSX) && System.Runtime.InteropServices.RuntimeInformation.ProcessArchitecture == System.Runtime.InteropServices.Architecture.Arm64 ? new[] { "node16", "node20" } : new[] { "node12", "node16", "node20" });
 
-=======
-        public static readonly ReadOnlyCollection<string> BuiltInNodeVersions = new(new[] { "node16", "node20" });
->>>>>>> 99b464e1
         public static string GetInternalNodeVersion()
         {
             var forcedInternalNodeVersion = Environment.GetEnvironmentVariable(Constants.Variables.Agent.ForcedInternalNodeVersion);
