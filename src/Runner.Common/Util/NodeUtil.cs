--- conflicted
+++ resolved
@@ -5,15 +5,8 @@
 {
     public static class NodeUtil
     {
-<<<<<<< HEAD
-        private const string _defaultNodeVersion = "node16";
-
-        public static readonly ReadOnlyCollection<string> BuiltInNodeVersions = new(System.Runtime.InteropServices.RuntimeInformation.IsOSPlatform(System.Runtime.InteropServices.OSPlatform.OSX) && System.Runtime.InteropServices.RuntimeInformation.ProcessArchitecture == System.Runtime.InteropServices.Architecture.Arm64 ? new[] { "node16", "node20" } : new[] { "node12", "node16", "node20" });
-
-=======
         private const string _defaultNodeVersion = "node20";
         public static readonly ReadOnlyCollection<string> BuiltInNodeVersions = new(new[] { "node20" });
->>>>>>> fde5227f
         public static string GetInternalNodeVersion()
         {
             var forcedInternalNodeVersion = Environment.GetEnvironmentVariable(Constants.Variables.Agent.ForcedInternalNodeVersion);
