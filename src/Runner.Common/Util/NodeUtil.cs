﻿using System;
using System.Collections.ObjectModel;

namespace GitHub.Runner.Common.Util
{
    public static class NodeUtil
    {
        private const string _defaultNodeVersion = "node16";
<<<<<<< HEAD

        public static readonly ReadOnlyCollection<string> BuiltInNodeVersions = new(new[] { "node16", "node20" });
=======
        public static readonly ReadOnlyCollection<string> BuiltInNodeVersions = new(new[] { "node16" });
>>>>>>> eeb4cbc6

        public static string GetInternalNodeVersion()
        {
            var forcedInternalNodeVersion = Environment.GetEnvironmentVariable(Constants.Variables.Agent.ForcedInternalNodeVersion);
            var isForcedInternalNodeVersion = !string.IsNullOrEmpty(forcedInternalNodeVersion) && BuiltInNodeVersions.Contains(forcedInternalNodeVersion);

            if (isForcedInternalNodeVersion)
            {
                return forcedInternalNodeVersion;
            }
            return _defaultNodeVersion;
        }
    }
}<|MERGE_RESOLUTION|>--- conflicted
+++ resolved
@@ -6,13 +6,7 @@
     public static class NodeUtil
     {
         private const string _defaultNodeVersion = "node16";
-<<<<<<< HEAD
-
         public static readonly ReadOnlyCollection<string> BuiltInNodeVersions = new(new[] { "node16", "node20" });
-=======
-        public static readonly ReadOnlyCollection<string> BuiltInNodeVersions = new(new[] { "node16" });
->>>>>>> eeb4cbc6
-
         public static string GetInternalNodeVersion()
         {
             var forcedInternalNodeVersion = Environment.GetEnvironmentVariable(Constants.Variables.Agent.ForcedInternalNodeVersion);
