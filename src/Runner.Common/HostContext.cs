--- conflicted
+++ resolved
@@ -69,11 +69,8 @@
         private StartupType _startupType;
         private string _perfFile;
         private RunnerWebProxy _webProxy = new();
-<<<<<<< HEAD
         private string configRoot = null;
-=======
         private string _hostType = string.Empty;
->>>>>>> fde5227f
 
         public event EventHandler Unloading;
         public CancellationToken RunnerShutdownToken => _runnerShutdownTokenSource.Token;
