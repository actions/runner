--- conflicted
+++ resolved
@@ -1,4 +1,4 @@
-<Project Sdk="Microsoft.NET.Sdk">
+﻿<Project Sdk="Microsoft.NET.Sdk">
 
   <PropertyGroup>
     <TargetFramework>net8.0</TargetFramework>
@@ -18,15 +18,9 @@
   <ItemGroup>
     <PackageReference Include="Microsoft.Win32.Registry" Version="5.0.0" />
     <PackageReference Include="Newtonsoft.Json" Version="13.0.3" />
-<<<<<<< HEAD
-    <PackageReference Include="System.Security.Cryptography.ProtectedData" Version="6.0.0" />
-    <PackageReference Include="System.Text.Encoding.CodePages" Version="6.0.0" />
-    <PackageReference Include="System.Threading.Channels" Version="6.0.0" />
-=======
     <PackageReference Include="System.Security.Cryptography.ProtectedData" Version="8.0.0" />
     <PackageReference Include="System.Text.Encoding.CodePages" Version="8.0.0" />
     <PackageReference Include="System.Threading.Channels" Version="8.0.0" />
->>>>>>> fde5227f
   </ItemGroup>
 
   <PropertyGroup Condition=" '$(Configuration)' == 'Debug' ">
