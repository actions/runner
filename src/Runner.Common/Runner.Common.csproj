--- conflicted
+++ resolved
@@ -16,19 +16,11 @@
   </ItemGroup>
 
   <ItemGroup>
-<<<<<<< HEAD
     <PackageReference Include="Microsoft.Win32.Registry" Version="5.0.0" />
-    <PackageReference Include="Newtonsoft.Json" Version="13.0.1" />
+    <PackageReference Include="Newtonsoft.Json" Version="13.0.3" />
     <PackageReference Include="System.Security.Cryptography.ProtectedData" Version="6.0.0" />
     <PackageReference Include="System.Text.Encoding.CodePages" Version="6.0.0" />
     <PackageReference Include="System.Threading.Channels" Version="6.0.0" />
-=======
-    <PackageReference Include="Microsoft.Win32.Registry" Version="4.4.0" />
-    <PackageReference Include="Newtonsoft.Json" Version="13.0.3" />
-    <PackageReference Include="System.Security.Cryptography.ProtectedData" Version="4.4.0" />
-    <PackageReference Include="System.Text.Encoding.CodePages" Version="4.4.0" />
-    <PackageReference Include="System.Threading.Channels" Version="4.4.0" />
->>>>>>> 99b464e1
   </ItemGroup>
 
   <PropertyGroup Condition=" '$(Configuration)' == 'Debug' ">
