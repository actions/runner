<<<<<<< HEAD
## Changes
- Failed workflows no longer creating a fake failing job
- Updated actions/runner to v2.285.1 + added node16 delay download
- Yaml Anchors support, hey this won't match github :) anyway. If you only use this runner you have composite actions with yaml anchors, but github would reject your workflow.
- Sleep 1s instead of 500ms after job finish to increase reliability.
  The runner ignores jobs, if the worker doesn't have enough time to exit after sending the job finish message. I count it as a runner bug, because the azure devops api doesn't have such a remote race condition.
- Fixed yaml type of workflow_call defaults and with
- Removed the need for owner/repo prefix from api ( old style url is still valid )
- More apis for webui WIP
- Refactored some duplicated code
- Cleanup TimeLine code
- Don't wait to display Queue logs till running
- Fix max-parallel of matrix to respect it on later batches
- Assign session.Job to the job instance of the queue
- Persistent Jobs, Logs, Artifacts and cache
- Advanced Reruns, rerun workflow, single job or failed jobs
- Artifacts and jobs from previos attempts are accessible from reruns
- Logs of workflow parsing in Runner.Client
- Logs of skipped jobs in Runner.Client
- Logs of matrix parsing
- Outputs of reusable workflows are now working

## Known Issues

- **TODO** Show workflow logs in webui see `<baseUrl>/#/owner` for a preview and logs of failed workflows, only relevant for selfhosting Runner.Server
  Runner.Client/gharun will show these logs in the Terminal
- **TODO** Manage Verbosity in more levels ideas are welcome, please open a discussion or issue
- **TODO** Persist workflow logs and not only job logs
=======
## Features

- Bump runtime to dotnet 6 (#1471)
- Show service container logs on teardown (#1563)

## Bugs

- Add masks for multiline secrets from ::add-mask:: (#1521)
- fix Log size and retention settings not work (#1507)
- Refactor SelfUpdater adding L0 tests. (#1564)
- Fix test failure: /bin/sleep on Macos 11 (Monterey) does not accept the suffix s. (#1472)


## Misc

- Update dependency check for dotnet 6. (#1551)
- Produce trimmed down runner packages. (#1556)
- Deleted extra background in github-praph.png, which is displayed in README.md (#1432)

>>>>>>> 31b987fa

## Windows x64
We recommend configuring the runner in a root folder of the Windows drive (e.g. "C:\actions-runner"). This will help avoid issues related to service identity folder permissions and long file path restrictions on Windows.

The following snipped needs to be run on `powershell`:
``` powershell
# Create a folder under the drive root
mkdir \actions-runner ; cd \actions-runner
# Download the latest runner package
Invoke-WebRequest -Uri https://github.com/ChristopherHX/runner.server/releases/download/v<RUNNER_VERSION>/actions-runner-win-x64-<RUNNER_VERSION>.zip -OutFile actions-runner-win-x64-<RUNNER_VERSION>.zip
# Extract the installer
Add-Type -AssemblyName System.IO.Compression.FileSystem ;
[System.IO.Compression.ZipFile]::ExtractToDirectory("$PWD\actions-runner-win-x64-<RUNNER_VERSION>.zip", "$PWD")
```

## OSX

``` bash
# Create a folder
mkdir actions-runner && cd actions-runner
# Download the latest runner package
curl -O -L https://github.com/ChristopherHX/runner.server/releases/download/v<RUNNER_VERSION>/actions-runner-osx-x64-<RUNNER_VERSION>.tar.gz
# Extract the installer
tar xzf ./actions-runner-osx-x64-<RUNNER_VERSION>.tar.gz
```

## Linux x64

``` bash
# Create a folder
mkdir actions-runner && cd actions-runner
# Download the latest runner package
curl -O -L https://github.com/ChristopherHX/runner.server/releases/download/v<RUNNER_VERSION>/actions-runner-linux-x64-<RUNNER_VERSION>.tar.gz
# Extract the installer
tar xzf ./actions-runner-linux-x64-<RUNNER_VERSION>.tar.gz
```

## Linux arm64

``` bash
# Create a folder
mkdir actions-runner && cd actions-runner
# Download the latest runner package
curl -O -L https://github.com/ChristopherHX/runner.server/releases/download/v<RUNNER_VERSION>/actions-runner-linux-arm64-<RUNNER_VERSION>.tar.gz
# Extract the installer
tar xzf ./actions-runner-linux-arm64-<RUNNER_VERSION>.tar.gz
```

## Linux arm

``` bash
# Create a folder
mkdir actions-runner && cd actions-runner
# Download the latest runner package
curl -O -L https://github.com/ChristopherHX/runner.server/releases/download/v<RUNNER_VERSION>/actions-runner-linux-arm-<RUNNER_VERSION>.tar.gz
# Extract the installer
tar xzf ./actions-runner-linux-arm-<RUNNER_VERSION>.tar.gz
```

## Using your self hosted runner
For additional details about configuring, running, or shutting down the runner please check out our [product docs.](https://help.github.com/en/actions/automating-your-workflow-with-github-actions/adding-self-hosted-runners)

## SHA-256 Checksums

The SHA-256 checksums for the packages included in this build are shown below:

- actions-runner-win-x64-<RUNNER_VERSION>.zip <!-- BEGIN SHA win-x64 --><WIN_X64_SHA><!-- END SHA win-x64 -->
- actions-runner-osx-x64-<RUNNER_VERSION>.tar.gz <!-- BEGIN SHA osx-x64 --><OSX_X64_SHA><!-- END SHA osx-x64 -->
- actions-runner-linux-x64-<RUNNER_VERSION>.tar.gz <!-- BEGIN SHA linux-x64 --><LINUX_X64_SHA><!-- END SHA linux-x64 -->
- actions-runner-linux-arm64-<RUNNER_VERSION>.tar.gz <!-- BEGIN SHA linux-arm64 --><LINUX_ARM64_SHA><!-- END SHA linux-arm64 -->
- actions-runner-linux-arm-<RUNNER_VERSION>.tar.gz <!-- BEGIN SHA linux-arm --><LINUX_ARM_SHA><!-- END SHA linux-arm -->

- actions-runner-win-x64-<RUNNER_VERSION>-noexternals.zip <!-- BEGIN SHA win-x64_noexternals --><WIN_X64_SHA_NOEXTERNALS><!-- END SHA win-x64_noexternals -->
- actions-runner-osx-x64-<RUNNER_VERSION>-noexternals.tar.gz <!-- BEGIN SHA osx-x64_noexternals --><OSX_X64_SHA_NOEXTERNALS><!-- END SHA osx-x64_noexternals -->
- actions-runner-linux-x64-<RUNNER_VERSION>-noexternals.tar.gz <!-- BEGIN SHA linux-x64_noexternals --><LINUX_X64_SHA_NOEXTERNALS><!-- END SHA linux-x64_noexternals -->
- actions-runner-linux-arm64-<RUNNER_VERSION>-noexternals.tar.gz <!-- BEGIN SHA linux-arm64_noexternals --><LINUX_ARM64_SHA_NOEXTERNALS><!-- END SHA linux-arm64_noexternals -->
- actions-runner-linux-arm-<RUNNER_VERSION>-noexternals.tar.gz <!-- BEGIN SHA linux-arm_noexternals --><LINUX_ARM_SHA_NOEXTERNALS><!-- END SHA linux-arm_noexternals -->

- actions-runner-win-x64-<RUNNER_VERSION>-noruntime.zip <!-- BEGIN SHA win-x64_noruntime --><WIN_X64_SHA_NORUNTIME><!-- END SHA win-x64_noruntime -->
- actions-runner-osx-x64-<RUNNER_VERSION>-noruntime.tar.gz <!-- BEGIN SHA osx-x64_noruntime --><OSX_X64_SHA_NORUNTIME><!-- END SHA osx-x64_noruntime -->
- actions-runner-linux-x64-<RUNNER_VERSION>-noruntime.tar.gz <!-- BEGIN SHA linux-x64_noruntime --><LINUX_X64_SHA_NORUNTIME><!-- END SHA linux-x64_noruntime -->
- actions-runner-linux-arm64-<RUNNER_VERSION>-noruntime.tar.gz <!-- BEGIN SHA linux-arm64_noruntime --><LINUX_ARM64_SHA_NORUNTIME><!-- END SHA linux-arm64_noruntime -->
- actions-runner-linux-arm-<RUNNER_VERSION>-noruntime.tar.gz <!-- BEGIN SHA linux-arm_noruntime --><LINUX_ARM_SHA_NORUNTIME><!-- END SHA linux-arm_noruntime -->

- actions-runner-win-x64-<RUNNER_VERSION>-noruntime-noexternals.zip <!-- BEGIN SHA win-x64_noruntime_noexternals --><WIN_X64_SHA_NORUNTIME_NOEXTERNALS><!-- END SHA win-x64_noruntime_noexternals -->
- actions-runner-osx-x64-<RUNNER_VERSION>-noruntime-noexternals.tar.gz <!-- BEGIN SHA osx-x64_noruntime_noexternals --><OSX_X64_SHA_NORUNTIME_NOEXTERNALS><!-- END SHA osx-x64_noruntime_noexternals -->
- actions-runner-linux-x64-<RUNNER_VERSION>-noruntime-noexternals.tar.gz <!-- BEGIN SHA linux-x64_noruntime_noexternals --><LINUX_X64_SHA_NORUNTIME_NOEXTERNALS><!-- END SHA linux-x64_noruntime_noexternals -->
- actions-runner-linux-arm64-<RUNNER_VERSION>-noruntime-noexternals.tar.gz <!-- BEGIN SHA linux-arm64_noruntime_noexternals --><LINUX_ARM64_SHA_NORUNTIME_NOEXTERNALS><!-- END SHA linux-arm64_noruntime_noexternals -->
- actions-runner-linux-arm-<RUNNER_VERSION>-noruntime-noexternals.tar.gz <!-- BEGIN SHA linux-arm_noruntime_noexternals --><LINUX_ARM_SHA_NORUNTIME_NOEXTERNALS><!-- END SHA linux-arm_noruntime_noexternals --><|MERGE_RESOLUTION|>--- conflicted
+++ resolved
@@ -1,53 +1,8 @@
-<<<<<<< HEAD
 ## Changes
-- Failed workflows no longer creating a fake failing job
-- Updated actions/runner to v2.285.1 + added node16 delay download
-- Yaml Anchors support, hey this won't match github :) anyway. If you only use this runner you have composite actions with yaml anchors, but github would reject your workflow.
-- Sleep 1s instead of 500ms after job finish to increase reliability.
-  The runner ignores jobs, if the worker doesn't have enough time to exit after sending the job finish message. I count it as a runner bug, because the azure devops api doesn't have such a remote race condition.
-- Fixed yaml type of workflow_call defaults and with
-- Removed the need for owner/repo prefix from api ( old style url is still valid )
-- More apis for webui WIP
-- Refactored some duplicated code
-- Cleanup TimeLine code
-- Don't wait to display Queue logs till running
-- Fix max-parallel of matrix to respect it on later batches
-- Assign session.Job to the job instance of the queue
-- Persistent Jobs, Logs, Artifacts and cache
-- Advanced Reruns, rerun workflow, single job or failed jobs
-- Artifacts and jobs from previos attempts are accessible from reruns
-- Logs of workflow parsing in Runner.Client
-- Logs of skipped jobs in Runner.Client
-- Logs of matrix parsing
-- Outputs of reusable workflows are now working
 
 ## Known Issues
 
-- **TODO** Show workflow logs in webui see `<baseUrl>/#/owner` for a preview and logs of failed workflows, only relevant for selfhosting Runner.Server
-  Runner.Client/gharun will show these logs in the Terminal
 - **TODO** Manage Verbosity in more levels ideas are welcome, please open a discussion or issue
-- **TODO** Persist workflow logs and not only job logs
-=======
-## Features
-
-- Bump runtime to dotnet 6 (#1471)
-- Show service container logs on teardown (#1563)
-
-## Bugs
-
-- Add masks for multiline secrets from ::add-mask:: (#1521)
-- fix Log size and retention settings not work (#1507)
-- Refactor SelfUpdater adding L0 tests. (#1564)
-- Fix test failure: /bin/sleep on Macos 11 (Monterey) does not accept the suffix s. (#1472)
-
-
-## Misc
-
-- Update dependency check for dotnet 6. (#1551)
-- Produce trimmed down runner packages. (#1556)
-- Deleted extra background in github-praph.png, which is displayed in README.md (#1432)
-
->>>>>>> 31b987fa
 
 ## Windows x64
 We recommend configuring the runner in a root folder of the Windows drive (e.g. "C:\actions-runner"). This will help avoid issues related to service identity folder permissions and long file path restrictions on Windows.
