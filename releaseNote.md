## Changes
- Add basic test for sqlite integration
- No longer throws "sequence is empty" if
  `on.workflow_call.inputs.*.type` is missing
- Fix unauthorized calls to GitHub of webhook endpoint if configured as GitHub App, GITHUB_TOKEN auth not affected
- Fix potential time synchonization issues while requesting a GitHub App Installation Token, the GitHub App jwt now expires after 500s instead of 600s
- Fix status sha of pull_request trigger pointing to base branch instead of head, version v3.5.0 not affected
- Fix workflow doesn't wait for cancellation of matrix / workflow_call

<<<<<<< HEAD
## Known Issues

- **TODO** Manage Verbosity in more levels ideas are welcome, please open a discussion or issue
- No status checks if `Runner.Server:ServerUrl` is not set in your appsettings.json or via cli, all 3.6.x versions affected
=======
- Make run.sh|cmd handle update without quitting so containers using them as entrypoints don't exit on update (#1646, #1633, #1708)
- Add support for Step Summary (#1642, #1667, #1712) 
- Pass jobId to the actionsDownloadInfo controller (#1639)
- updated systemd svc.sh to accept custom service file (#1612) 
- Add ability to specify runner group when creating service (#1675)
- Prefer node16 over node12 when running internal scripts (#1621) 
- Sending telemetry about actions usage. (#1688) 
- Bump node12 version to latest (#1651)
- Add internal to node version function and use better env var name (#1715)
- Force JS Actions Node version to 16 if FF is on unless user opted out (#1716)

## Bugs
- Fix windows console runner update crash (#1670) 
- Retry policy for methods GetTenantCredential and GetJITRunnerTokenAsync (#1691)
- Skip DeleteAgentSession when the acess token has been revoked. (#1692)
- Repaired hashFiles call so if error was thrown, it was returned to process invoker (#1678)
- Runner throws null ref exception when new line after EOF is missing (#1687)
- Lets allow up to 150 characters for services on linux/mac (#1710) 

## Misc

- Added examples and aligned language within docs/checks/actions.md (#1664)
- Problem with debugging on macOS M1 (#1625) 
- Fix typo in hashFiles.ts. (#1672) 
- Allow mocked updates for E2E testing (#1654)
- Move JobTelemetry and StepsTelemetry into GlobalContext. (#1680) 
- Fix inconsistency of outputs (both canceled and cancelled are used (#1624)
>>>>>>> bdf1e905

## Windows x64
We recommend configuring the runner in a root folder of the Windows drive (e.g. "C:\actions-runner"). This will help avoid issues related to service identity folder permissions and long file path restrictions on Windows.

The following snipped needs to be run on `powershell`:
``` powershell
# Create a folder under the drive root
mkdir \actions-runner ; cd \actions-runner
# Download the latest runner package
Invoke-WebRequest -Uri https://github.com/ChristopherHX/runner.server/releases/download/v<RUNNER_VERSION>/actions-runner-win-x64-<RUNNER_VERSION>.zip -OutFile actions-runner-win-x64-<RUNNER_VERSION>.zip
# Extract the installer
Add-Type -AssemblyName System.IO.Compression.FileSystem ;
[System.IO.Compression.ZipFile]::ExtractToDirectory("$PWD\actions-runner-win-x64-<RUNNER_VERSION>.zip", "$PWD")
```

## OSX

``` bash
# Create a folder
mkdir actions-runner && cd actions-runner
# Download the latest runner package
curl -O -L https://github.com/ChristopherHX/runner.server/releases/download/v<RUNNER_VERSION>/actions-runner-osx-x64-<RUNNER_VERSION>.tar.gz
# Extract the installer
tar xzf ./actions-runner-osx-x64-<RUNNER_VERSION>.tar.gz
```

## Linux x64

``` bash
# Create a folder
mkdir actions-runner && cd actions-runner
# Download the latest runner package
curl -O -L https://github.com/ChristopherHX/runner.server/releases/download/v<RUNNER_VERSION>/actions-runner-linux-x64-<RUNNER_VERSION>.tar.gz
# Extract the installer
tar xzf ./actions-runner-linux-x64-<RUNNER_VERSION>.tar.gz
```

## Linux arm64

``` bash
# Create a folder
mkdir actions-runner && cd actions-runner
# Download the latest runner package
curl -O -L https://github.com/ChristopherHX/runner.server/releases/download/v<RUNNER_VERSION>/actions-runner-linux-arm64-<RUNNER_VERSION>.tar.gz
# Extract the installer
tar xzf ./actions-runner-linux-arm64-<RUNNER_VERSION>.tar.gz
```

## Linux arm

``` bash
# Create a folder
mkdir actions-runner && cd actions-runner
# Download the latest runner package
curl -O -L https://github.com/ChristopherHX/runner.server/releases/download/v<RUNNER_VERSION>/actions-runner-linux-arm-<RUNNER_VERSION>.tar.gz
# Extract the installer
tar xzf ./actions-runner-linux-arm-<RUNNER_VERSION>.tar.gz
```

## Using your self hosted runner
For additional details about configuring, running, or shutting down the runner please check out our [product docs.](https://help.github.com/en/actions/automating-your-workflow-with-github-actions/adding-self-hosted-runners)

## SHA-256 Checksums

The SHA-256 checksums for the packages included in this build are shown below:

- actions-runner-win-x64-<RUNNER_VERSION>.zip <!-- BEGIN SHA win-x64 --><WIN_X64_SHA><!-- END SHA win-x64 -->
- actions-runner-osx-x64-<RUNNER_VERSION>.tar.gz <!-- BEGIN SHA osx-x64 --><OSX_X64_SHA><!-- END SHA osx-x64 -->
- actions-runner-linux-x64-<RUNNER_VERSION>.tar.gz <!-- BEGIN SHA linux-x64 --><LINUX_X64_SHA><!-- END SHA linux-x64 -->
- actions-runner-linux-arm64-<RUNNER_VERSION>.tar.gz <!-- BEGIN SHA linux-arm64 --><LINUX_ARM64_SHA><!-- END SHA linux-arm64 -->
- actions-runner-linux-arm-<RUNNER_VERSION>.tar.gz <!-- BEGIN SHA linux-arm --><LINUX_ARM_SHA><!-- END SHA linux-arm -->

- actions-runner-win-x64-<RUNNER_VERSION>-noexternals.zip <!-- BEGIN SHA win-x64_noexternals --><WIN_X64_SHA_NOEXTERNALS><!-- END SHA win-x64_noexternals -->
- actions-runner-osx-x64-<RUNNER_VERSION>-noexternals.tar.gz <!-- BEGIN SHA osx-x64_noexternals --><OSX_X64_SHA_NOEXTERNALS><!-- END SHA osx-x64_noexternals -->
- actions-runner-linux-x64-<RUNNER_VERSION>-noexternals.tar.gz <!-- BEGIN SHA linux-x64_noexternals --><LINUX_X64_SHA_NOEXTERNALS><!-- END SHA linux-x64_noexternals -->
- actions-runner-linux-arm64-<RUNNER_VERSION>-noexternals.tar.gz <!-- BEGIN SHA linux-arm64_noexternals --><LINUX_ARM64_SHA_NOEXTERNALS><!-- END SHA linux-arm64_noexternals -->
- actions-runner-linux-arm-<RUNNER_VERSION>-noexternals.tar.gz <!-- BEGIN SHA linux-arm_noexternals --><LINUX_ARM_SHA_NOEXTERNALS><!-- END SHA linux-arm_noexternals -->

- actions-runner-win-x64-<RUNNER_VERSION>-noruntime.zip <!-- BEGIN SHA win-x64_noruntime --><WIN_X64_SHA_NORUNTIME><!-- END SHA win-x64_noruntime -->
- actions-runner-osx-x64-<RUNNER_VERSION>-noruntime.tar.gz <!-- BEGIN SHA osx-x64_noruntime --><OSX_X64_SHA_NORUNTIME><!-- END SHA osx-x64_noruntime -->
- actions-runner-linux-x64-<RUNNER_VERSION>-noruntime.tar.gz <!-- BEGIN SHA linux-x64_noruntime --><LINUX_X64_SHA_NORUNTIME><!-- END SHA linux-x64_noruntime -->
- actions-runner-linux-arm64-<RUNNER_VERSION>-noruntime.tar.gz <!-- BEGIN SHA linux-arm64_noruntime --><LINUX_ARM64_SHA_NORUNTIME><!-- END SHA linux-arm64_noruntime -->
- actions-runner-linux-arm-<RUNNER_VERSION>-noruntime.tar.gz <!-- BEGIN SHA linux-arm_noruntime --><LINUX_ARM_SHA_NORUNTIME><!-- END SHA linux-arm_noruntime -->

- actions-runner-win-x64-<RUNNER_VERSION>-noruntime-noexternals.zip <!-- BEGIN SHA win-x64_noruntime_noexternals --><WIN_X64_SHA_NORUNTIME_NOEXTERNALS><!-- END SHA win-x64_noruntime_noexternals -->
- actions-runner-osx-x64-<RUNNER_VERSION>-noruntime-noexternals.tar.gz <!-- BEGIN SHA osx-x64_noruntime_noexternals --><OSX_X64_SHA_NORUNTIME_NOEXTERNALS><!-- END SHA osx-x64_noruntime_noexternals -->
- actions-runner-linux-x64-<RUNNER_VERSION>-noruntime-noexternals.tar.gz <!-- BEGIN SHA linux-x64_noruntime_noexternals --><LINUX_X64_SHA_NORUNTIME_NOEXTERNALS><!-- END SHA linux-x64_noruntime_noexternals -->
- actions-runner-linux-arm64-<RUNNER_VERSION>-noruntime-noexternals.tar.gz <!-- BEGIN SHA linux-arm64_noruntime_noexternals --><LINUX_ARM64_SHA_NORUNTIME_NOEXTERNALS><!-- END SHA linux-arm64_noruntime_noexternals -->
- actions-runner-linux-arm-<RUNNER_VERSION>-noruntime-noexternals.tar.gz <!-- BEGIN SHA linux-arm_noruntime_noexternals --><LINUX_ARM_SHA_NORUNTIME_NOEXTERNALS><!-- END SHA linux-arm_noruntime_noexternals --><|MERGE_RESOLUTION|>--- conflicted
+++ resolved
@@ -1,46 +1,9 @@
 ## Changes
-- Add basic test for sqlite integration
-- No longer throws "sequence is empty" if
-  `on.workflow_call.inputs.*.type` is missing
-- Fix unauthorized calls to GitHub of webhook endpoint if configured as GitHub App, GITHUB_TOKEN auth not affected
-- Fix potential time synchonization issues while requesting a GitHub App Installation Token, the GitHub App jwt now expires after 500s instead of 600s
-- Fix status sha of pull_request trigger pointing to base branch instead of head, version v3.5.0 not affected
-- Fix workflow doesn't wait for cancellation of matrix / workflow_call
 
-<<<<<<< HEAD
 ## Known Issues
 
 - **TODO** Manage Verbosity in more levels ideas are welcome, please open a discussion or issue
 - No status checks if `Runner.Server:ServerUrl` is not set in your appsettings.json or via cli, all 3.6.x versions affected
-=======
-- Make run.sh|cmd handle update without quitting so containers using them as entrypoints don't exit on update (#1646, #1633, #1708)
-- Add support for Step Summary (#1642, #1667, #1712) 
-- Pass jobId to the actionsDownloadInfo controller (#1639)
-- updated systemd svc.sh to accept custom service file (#1612) 
-- Add ability to specify runner group when creating service (#1675)
-- Prefer node16 over node12 when running internal scripts (#1621) 
-- Sending telemetry about actions usage. (#1688) 
-- Bump node12 version to latest (#1651)
-- Add internal to node version function and use better env var name (#1715)
-- Force JS Actions Node version to 16 if FF is on unless user opted out (#1716)
-
-## Bugs
-- Fix windows console runner update crash (#1670) 
-- Retry policy for methods GetTenantCredential and GetJITRunnerTokenAsync (#1691)
-- Skip DeleteAgentSession when the acess token has been revoked. (#1692)
-- Repaired hashFiles call so if error was thrown, it was returned to process invoker (#1678)
-- Runner throws null ref exception when new line after EOF is missing (#1687)
-- Lets allow up to 150 characters for services on linux/mac (#1710) 
-
-## Misc
-
-- Added examples and aligned language within docs/checks/actions.md (#1664)
-- Problem with debugging on macOS M1 (#1625) 
-- Fix typo in hashFiles.ts. (#1672) 
-- Allow mocked updates for E2E testing (#1654)
-- Move JobTelemetry and StepsTelemetry into GlobalContext. (#1680) 
-- Fix inconsistency of outputs (both canceled and cancelled are used (#1624)
->>>>>>> bdf1e905
 
 ## Windows x64
 We recommend configuring the runner in a root folder of the Windows drive (e.g. "C:\actions-runner"). This will help avoid issues related to service identity folder permissions and long file path restrictions on Windows.
