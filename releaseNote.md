## Features
Run you github actions workflows locally or use it together with gitea.
Start `Runner.Server`(`.exe`) in the bin folder, you may need allow the executable to bind port 80.
Configure the self-hosted runner to connect to http://localhost/runner/server with any registration token.
Use `Runner.Client`(`.exe`) to schedule a workflow file with a webhook payload.
Open http://localhost in you webbrowser to see your job.

<<<<<<< HEAD
Please read https://github.com/ChristopherHX/runner.server#readme for more information.

## Bugs
I guess it has a lot of undiscovered bugs
=======
- Use GITHUB_TOKEN for ghcr.io containers if credentials are not provided (#990)

## Bugs

- Do not trucate error message from template evaluation (#1038)
- Make FileShare ReadWrite (#1033)
- Mask secrets with double-quotes when passed to docker command line (#1002)
- Delete script files before replacing during update (#984)

>>>>>>> 5941cceb

## Misc


## Windows x64
We recommend configuring the runner in a root folder of the Windows drive (e.g. "C:\actions-runner"). This will help avoid issues related to service identity folder permissions and long file path restrictions on Windows.

The following snipped needs to be run on `powershell`:
``` powershell
# Create a folder under the drive root
mkdir \actions-runner ; cd \actions-runner
# Download the latest runner package
Invoke-WebRequest -Uri https://github.com/actions/runner/releases/download/v<RUNNER_VERSION>/actions-runner-win-x64-<RUNNER_VERSION>.zip -OutFile actions-runner-win-x64-<RUNNER_VERSION>.zip
# Extract the installer
Add-Type -AssemblyName System.IO.Compression.FileSystem ; 
[System.IO.Compression.ZipFile]::ExtractToDirectory("$PWD\actions-runner-win-x64-<RUNNER_VERSION>.zip", "$PWD")
```

## OSX

``` bash
# Create a folder
mkdir actions-runner && cd actions-runner
# Download the latest runner package
curl -O -L https://github.com/actions/runner/releases/download/v<RUNNER_VERSION>/actions-runner-osx-x64-<RUNNER_VERSION>.tar.gz
# Extract the installer
tar xzf ./actions-runner-osx-x64-<RUNNER_VERSION>.tar.gz
```

## Linux x64

``` bash
# Create a folder
mkdir actions-runner && cd actions-runner
# Download the latest runner package
curl -O -L https://github.com/actions/runner/releases/download/v<RUNNER_VERSION>/actions-runner-linux-x64-<RUNNER_VERSION>.tar.gz
# Extract the installer
tar xzf ./actions-runner-linux-x64-<RUNNER_VERSION>.tar.gz
```

## Linux arm64

``` bash
# Create a folder
mkdir actions-runner && cd actions-runner
# Download the latest runner package
curl -O -L https://github.com/actions/runner/releases/download/v<RUNNER_VERSION>/actions-runner-linux-arm64-<RUNNER_VERSION>.tar.gz
# Extract the installer
tar xzf ./actions-runner-linux-arm64-<RUNNER_VERSION>.tar.gz
```

## Linux arm

``` bash
# Create a folder
mkdir actions-runner && cd actions-runner
# Download the latest runner package
curl -O -L https://github.com/actions/runner/releases/download/v<RUNNER_VERSION>/actions-runner-linux-arm-<RUNNER_VERSION>.tar.gz
# Extract the installer
tar xzf ./actions-runner-linux-arm-<RUNNER_VERSION>.tar.gz
```

## Using your self hosted runner
For additional details about configuring, running, or shutting down the runner please check out our [product docs.](https://help.github.com/en/actions/automating-your-workflow-with-github-actions/adding-self-hosted-runners)

## SHA-256 Checksums

The SHA-256 checksums for the packages included in this build are shown below:

- actions-runner-win-x64-<RUNNER_VERSION>.zip <!-- BEGIN SHA win-x64 --><WIN_X64_SHA><!-- END SHA win-x64 -->
- actions-runner-osx-x64-<RUNNER_VERSION>.tar.gz <!-- BEGIN SHA osx-x64 --><OSX_X64_SHA><!-- END SHA osx-x64 -->
- actions-runner-linux-x64-<RUNNER_VERSION>.tar.gz <!-- BEGIN SHA linux-x64 --><LINUX_X64_SHA><!-- END SHA linux-x64 -->
- actions-runner-linux-arm64-<RUNNER_VERSION>.tar.gz <!-- BEGIN SHA linux-arm64 --><LINUX_ARM64_SHA><!-- END SHA linux-arm64 -->
- actions-runner-linux-arm-<RUNNER_VERSION>.tar.gz <!-- BEGIN SHA linux-arm --><LINUX_ARM_SHA><!-- END SHA linux-arm --><|MERGE_RESOLUTION|>--- conflicted
+++ resolved
@@ -5,22 +5,10 @@
 Use `Runner.Client`(`.exe`) to schedule a workflow file with a webhook payload.
 Open http://localhost in you webbrowser to see your job.
 
-<<<<<<< HEAD
 Please read https://github.com/ChristopherHX/runner.server#readme for more information.
 
 ## Bugs
 I guess it has a lot of undiscovered bugs
-=======
-- Use GITHUB_TOKEN for ghcr.io containers if credentials are not provided (#990)
-
-## Bugs
-
-- Do not trucate error message from template evaluation (#1038)
-- Make FileShare ReadWrite (#1033)
-- Mask secrets with double-quotes when passed to docker command line (#1002)
-- Delete script files before replacing during update (#984)
-
->>>>>>> 5941cceb
 
 ## Misc
 
