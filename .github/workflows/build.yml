--- conflicted
+++ resolved
@@ -65,39 +65,6 @@
         ${{ matrix.devScript }} layout Release ${{ matrix.runtime }}
       working-directory: src
 
-<<<<<<< HEAD
-=======
-    # Check runtime/externals hash
-    - name: Compute/Compare runtime and externals Hash
-      shell: bash
-      run: |
-        echo "Current dotnet runtime hash result: $DOTNET_RUNTIME_HASH"
-        echo "Current Externals hash result: $EXTERNALS_HASH"
-
-        NeedUpdate=0
-        if [ "$EXTERNALS_HASH" != "$(cat ./src/Misc/contentHash/externals/${{ matrix.runtime }})" ] ;then
-          echo Hash mismatch, Update ./src/Misc/contentHash/externals/${{ matrix.runtime }} to $EXTERNALS_HASH
-          NeedUpdate=1
-        fi
-
-        if [ "$DOTNET_RUNTIME_HASH" != "$(cat ./src/Misc/contentHash/dotnetRuntime/${{ matrix.runtime }})" ] ;then
-          echo Hash mismatch, Update ./src/Misc/contentHash/dotnetRuntime/${{ matrix.runtime }} to $DOTNET_RUNTIME_HASH
-          NeedUpdate=1
-        fi
-
-        exit $NeedUpdate
-      env:
-        DOTNET_RUNTIME_HASH: ${{hashFiles('**/_layout_trims/runtime/**/*')}}
-        EXTERNALS_HASH: ${{hashFiles('**/_layout_trims/externals/**/*')}}
-
-    # Run tests
-    - name: L0
-      run: |
-        ${{ matrix.devScript }} test
-      working-directory: src
-      if: matrix.runtime != 'linux-arm64' && matrix.runtime != 'linux-arm' && matrix.runtime != 'osx-arm64'
-
->>>>>>> 183b1f38
     # Create runner package tar.gz/zip
     - name: Package Release
       if: github.event_name != 'pull_request'
