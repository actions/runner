--- conflicted
+++ resolved
@@ -26,6 +26,7 @@
           devScript: ./dev.sh
           scriptSuffix: .sh
           elevate: "sudo "
+          run-test: true
 
         - runtime: linux-arm64
           os: ubuntu-latest
@@ -44,6 +45,7 @@
           devScript: ./dev.sh
           scriptSuffix: .sh
           elevate: "sudo "
+          run-test: true
 
         - runtime: osx-arm64
           os: macOS-latest
@@ -54,6 +56,7 @@
           devScript: ./dev
           exeSuffix: .exe
           scriptSuffix: .cmd
+          run-test: true
 
         - runtime: win-arm64
           os: windows-latest
@@ -69,16 +72,6 @@
         ${{ matrix.devScript }} layout Release ${{ matrix.runtime }}
       working-directory: src
 
-<<<<<<< HEAD
-=======
-    # Run tests
-    - name: L0
-      run: |
-        ${{ matrix.devScript }} test
-      working-directory: src
-      if: matrix.runtime != 'linux-arm64' && matrix.runtime != 'linux-arm' && matrix.runtime != 'osx-arm64' && matrix.runtime != 'win-arm64'
-
->>>>>>> 99b464e1
     # Create runner package tar.gz/zip
     - name: Package Release
       if: github.event_name != 'pull_request'
@@ -92,23 +85,22 @@
       uses: actions/upload-artifact@v3
       with:
         name: runner-package-${{ matrix.runtime }}
-<<<<<<< HEAD
-        path: | 
+        path: |
           _package
 
     - name: Unit Tests (actions/runner)
-      if: matrix.runtime != 'linux-arm64' && matrix.runtime != 'linux-arm' && matrix.runtime != 'osx-arm64'
       run: |
         ${{ matrix.devScript }} test
       working-directory: src
+      if: matrix.run-test
     
     - name: Unit Tests (Sdk.Tests)
-      if: matrix.runtime != 'linux-arm64' && matrix.runtime != 'linux-arm' && matrix.runtime != 'osx-arm64'
+      if: matrix.run-test
       run: |
         dotnet test src/Sdk.Tests/Sdk.Tests.csproj
 
     - name: Unit Tests (Runner.Server.Tests)
-      if: matrix.runtime != 'linux-arm64' && matrix.runtime != 'linux-arm' && matrix.runtime != 'osx-arm64'
+      if: matrix.run-test
       run: |
         dotnet test src/Runner.Server.Tests/Runner.Server.Tests.csproj
 
@@ -123,7 +115,7 @@
         $obj | ConvertTo-Json -Depth 20 | Set-Content  "_layout/bin/appsettings.json"
     - name: Test
       shell: bash
-      if: matrix.runtime != 'linux-arm64' && matrix.runtime != 'linux-arm' && matrix.runtime != 'osx-arm64'
+      if: matrix.run-test
       run: |
         pushd _layout/bin
         ./Runner.Server${{ matrix.exeSuffix }} --urls http://localhost:5000 &
@@ -163,13 +155,9 @@
         kill $serverpid
         popd
     - name: Test cache
-      if: matrix.runtime != 'linux-arm64' && matrix.runtime != 'linux-arm' && matrix.runtime != 'osx-arm64'
+      if: matrix.run-test
       shell: bash
       run: |
         pushd _layout/bin
         ./Runner.Client${{ matrix.exeSuffix }} -P ubuntu-latest=-self-hosted -W ../../testworkflows/cache.yml
-        popd
-=======
-        path: |
-          _package
->>>>>>> 99b464e1
+        popd