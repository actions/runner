--- conflicted
+++ resolved
@@ -77,11 +77,7 @@
           devScript: ./dev.sh
 
         - runtime: win-x64
-<<<<<<< HEAD
-          os: windows-2022
-=======
           os: windows-latest
->>>>>>> 6ca97eeb
           devScript: ./dev
 
         - runtime: win-arm64
