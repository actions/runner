name: Runner CD

on:
  workflow_dispatch:
  push:
    paths:
    - releaseVersion

jobs:
  check:
    if: startsWith(github.ref, 'refs/heads/releases/') || github.ref == 'refs/heads/main'
    runs-on: ubuntu-latest
    steps:
    - uses: actions/checkout@v3

    # Make sure ./releaseVersion match ./src/runnerversion
    # Query GitHub release ensure version is not used
    - name: Check version
      uses: actions/github-script@0.3.0
      with:
        github-token: ${{secrets.GITHUB_TOKEN}}
        script: |
          const core = require('@actions/core')
          const fs = require('fs');
          const runnerVersion = fs.readFileSync('${{ github.workspace }}/src/runnerversion', 'utf8').replace(/\n$/g, '')
          const releaseVersion = fs.readFileSync('${{ github.workspace }}/releaseVersion', 'utf8').replace(/\n$/g, '')
          if (runnerVersion != releaseVersion) {
            console.log('Request Release Version: ' + releaseVersion + '\nCurrent Runner Version: ' + runnerVersion)
            core.setFailed('Version mismatch! Make sure ./releaseVersion match ./src/runnerVersion')
            return
          }
          try {
            const release = await github.repos.getReleaseByTag({
              owner: '${{ github.event.repository.owner.name }}',
              repo: '${{ github.event.repository.name }}',
              tag: 'v' + runnerVersion
            })
            core.setFailed('Release with same tag already created: ' + release.data.html_url)
          } catch (e) {
            // We are good to create the release if release with same tag doesn't exists
            if (e.status != 404) {
              throw e
            }
          }

  build:
    needs: check
    outputs:
      linux-x64-sha: ${{ steps.sha.outputs.linux-x64-sha256 }}
      linux-arm64-sha: ${{ steps.sha.outputs.linux-arm64-sha256 }}
      linux-arm-sha: ${{ steps.sha.outputs.linux-arm-sha256 }}
      win-x64-sha: ${{ steps.sha.outputs.win-x64-sha256 }}
      osx-x64-sha: ${{ steps.sha.outputs.osx-x64-sha256 }}
<<<<<<< HEAD
=======
      osx-arm64-sha: ${{ steps.sha.outputs.osx-arm64-sha256 }}
      linux-x64-sha-noexternals: ${{ steps.sha_noexternals.outputs.linux-x64-sha256 }}
      linux-arm64-sha-noexternals: ${{ steps.sha_noexternals.outputs.linux-arm64-sha256 }}
      linux-arm-sha-noexternals: ${{ steps.sha_noexternals.outputs.linux-arm-sha256 }}
      win-x64-sha-noexternals: ${{ steps.sha_noexternals.outputs.win-x64-sha256 }}
      osx-x64-sha-noexternals: ${{ steps.sha_noexternals.outputs.osx-x64-sha256 }}
      osx-arm64-sha-noexternals: ${{ steps.sha_noexternals.outputs.osx-arm64-sha256 }}
      linux-x64-sha-noruntime: ${{ steps.sha_noruntime.outputs.linux-x64-sha256 }}
      linux-arm64-sha-noruntime: ${{ steps.sha_noruntime.outputs.linux-arm64-sha256 }}
      linux-arm-sha-noruntime: ${{ steps.sha_noruntime.outputs.linux-arm-sha256 }}
      win-x64-sha-noruntime: ${{ steps.sha_noruntime.outputs.win-x64-sha256 }}
      osx-x64-sha-noruntime: ${{ steps.sha_noruntime.outputs.osx-x64-sha256 }}
      osx-arm64-sha-noruntime: ${{ steps.sha_noruntime.outputs.osx-arm64-sha256 }}
      linux-x64-sha-noruntime-noexternals: ${{ steps.sha_noruntime_noexternals.outputs.linux-x64-sha256 }}
      linux-arm64-sha-noruntime-noexternals: ${{ steps.sha_noruntime_noexternals.outputs.linux-arm64-sha256 }}
      linux-arm-sha-noruntime-noexternals: ${{ steps.sha_noruntime_noexternals.outputs.linux-arm-sha256 }}
      win-x64-sha-noruntime-noexternals: ${{ steps.sha_noruntime_noexternals.outputs.win-x64-sha256 }}
      osx-x64-sha-noruntime-noexternals: ${{ steps.sha_noruntime_noexternals.outputs.osx-x64-sha256 }}
      osx-arm64-sha-noruntime-noexternals: ${{ steps.sha_noruntime_noexternals.outputs.osx-arm64-sha256 }}
>>>>>>> 183b1f38
    strategy:
      matrix:
        runtime: [ linux-x64, linux-arm64, linux-arm, win-x64, osx-x64, osx-arm64 ]
        include:
        - runtime: linux-x64
          os: ubuntu-latest
          devScript: ./dev.sh

        - runtime: linux-arm64
          os: ubuntu-latest
          devScript: ./dev.sh

        - runtime: linux-arm
          os: ubuntu-latest
          devScript: ./dev.sh

        - runtime: osx-x64
          os: macOS-latest
          devScript: ./dev.sh
        
        - runtime: osx-arm64
          os: macOS-latest
          devScript: ./dev.sh

        - runtime: win-x64
          os: windows-2019
          devScript: ./dev

    runs-on: ${{ matrix.os }}
    steps:
    - uses: actions/checkout@v3

    # Build runner layout
    - name: Build & Layout Release
      run: |
        ${{ matrix.devScript }} layout Release ${{ matrix.runtime }}
      working-directory: src

    # Create runner package tar.gz/zip
    - name: Package Release
      if: github.event_name != 'pull_request'
      run: |
        ${{ matrix.devScript }} package Release ${{ matrix.runtime }}
      working-directory: src

    # compute shas and set as job outputs to use in release notes
    - run: brew install coreutils #needed for shasum util
      if: ${{ matrix.os == 'macOS-latest' }}
      name: Install Dependencies for SHA Calculation (osx)
    - run: |
        file=$(ls)
        sha=$(sha256sum $file | awk '{ print $1 }')
        echo "Computed sha256: $sha for $file"
        echo "::set-output name=${{matrix.runtime}}-sha256::$sha"
      shell: bash
      id: sha
      name: Compute SHA256
      working-directory: _package

    # Upload runner package tar.gz/zip as artifact.
    # Since each package name is unique, so we don't need to put ${{matrix}} info into artifact name
    - name: Publish Artifact
      if: github.event_name != 'pull_request'
      uses: actions/upload-artifact@v2
      with:
        name: runner-packages
        path: |
          _package

  release:
    needs: build
    runs-on: ubuntu-latest
    steps:

    - uses: actions/checkout@v3

    # Download runner package tar.gz/zip produced by 'build' job
    - name: Download Artifact
      uses: actions/download-artifact@v1
      with:
        name: runner-packages
        path: _package

    # Create ReleaseNote file
    - name: Create ReleaseNote
      id: releaseNote
      uses: actions/github-script@0.3.0
      with:
        github-token: ${{secrets.GITHUB_TOKEN}}
        script: |
          const core = require('@actions/core')
          const fs = require('fs');
          const runnerVersion = fs.readFileSync('${{ github.workspace }}/src/runnerversion', 'utf8').replace(/\n$/g, '')
          var releaseNote = fs.readFileSync('${{ github.workspace }}/releaseNote.md', 'utf8').replace(/<RUNNER_VERSION>/g, runnerVersion)
          releaseNote = releaseNote.replace(/<WIN_X64_SHA>/g, '${{needs.build.outputs.win-x64-sha}}')
          releaseNote = releaseNote.replace(/<OSX_X64_SHA>/g, '${{needs.build.outputs.osx-x64-sha}}')
          releaseNote = releaseNote.replace(/<OSX_ARM64_SHA>/g, '${{needs.build.outputs.osx-arm64-sha}}')
          releaseNote = releaseNote.replace(/<LINUX_X64_SHA>/g, '${{needs.build.outputs.linux-x64-sha}}')
          releaseNote = releaseNote.replace(/<LINUX_ARM_SHA>/g, '${{needs.build.outputs.linux-arm-sha}}')
          releaseNote = releaseNote.replace(/<LINUX_ARM64_SHA>/g, '${{needs.build.outputs.linux-arm64-sha}}')
          releaseNote = releaseNote.replace(/<WIN_X64_SHA_NOEXTERNALS>/g, '${{needs.build.outputs.win-x64-sha-noexternals}}')
          releaseNote = releaseNote.replace(/<OSX_X64_SHA_NOEXTERNALS>/g, '${{needs.build.outputs.osx-x64-sha-noexternals}}')
          releaseNote = releaseNote.replace(/<OSX_ARM64_SHA_NOEXTERNALS>/g, '${{needs.build.outputs.osx-arm64-sha-noexternals}}')
          releaseNote = releaseNote.replace(/<LINUX_X64_SHA_NOEXTERNALS>/g, '${{needs.build.outputs.linux-x64-sha-noexternals}}')
          releaseNote = releaseNote.replace(/<LINUX_ARM_SHA_NOEXTERNALS>/g, '${{needs.build.outputs.linux-arm-sha-noexternals}}')
          releaseNote = releaseNote.replace(/<LINUX_ARM64_SHA_NOEXTERNALS>/g, '${{needs.build.outputs.linux-arm64-sha-noexternals}}')
          releaseNote = releaseNote.replace(/<WIN_X64_SHA_NORUNTIME>/g, '${{needs.build.outputs.win-x64-sha-noruntime}}')
          releaseNote = releaseNote.replace(/<OSX_X64_SHA_NORUNTIME>/g, '${{needs.build.outputs.osx-x64-sha-noruntime}}')
          releaseNote = releaseNote.replace(/<OSX_ARM64_SHA_NORUNTIME>/g, '${{needs.build.outputs.osx-arm64-sha-noruntime}}')
          releaseNote = releaseNote.replace(/<LINUX_X64_SHA_NORUNTIME>/g, '${{needs.build.outputs.linux-x64-sha-noruntime}}')
          releaseNote = releaseNote.replace(/<LINUX_ARM_SHA_NORUNTIME>/g, '${{needs.build.outputs.linux-arm-sha-noruntime}}')
          releaseNote = releaseNote.replace(/<LINUX_ARM64_SHA_NORUNTIME>/g, '${{needs.build.outputs.linux-arm64-sha-noruntime}}')
          releaseNote = releaseNote.replace(/<WIN_X64_SHA_NORUNTIME_NOEXTERNALS>/g, '${{needs.build.outputs.win-x64-sha-noruntime-noexternals}}')
          releaseNote = releaseNote.replace(/<OSX_X64_SHA_NORUNTIME_NOEXTERNALS>/g, '${{needs.build.outputs.osx-x64-sha-noruntime-noexternals}}')
          releaseNote = releaseNote.replace(/<OSX_ARM64_SHA_NORUNTIME_NOEXTERNALS>/g, '${{needs.build.outputs.osx-arm64-sha-noruntime-noexternals}}')
          releaseNote = releaseNote.replace(/<LINUX_X64_SHA_NORUNTIME_NOEXTERNALS>/g, '${{needs.build.outputs.linux-x64-sha-noruntime-noexternals}}')
          releaseNote = releaseNote.replace(/<LINUX_ARM_SHA_NORUNTIME_NOEXTERNALS>/g, '${{needs.build.outputs.linux-arm-sha-noruntime-noexternals}}')
          releaseNote = releaseNote.replace(/<LINUX_ARM64_SHA_NORUNTIME_NOEXTERNALS>/g, '${{needs.build.outputs.linux-arm64-sha-noruntime-noexternals}}')
          console.log(releaseNote)
          core.setOutput('version', runnerVersion);
          core.setOutput('note', releaseNote);

    - name: Validate Packages HASH
      working-directory: _package
      run: |
        ls -l
        echo "${{needs.build.outputs.win-x64-sha}}  actions-runner-win-x64-${{ steps.releaseNote.outputs.version }}.zip" | shasum -a 256 -c
        echo "${{needs.build.outputs.osx-x64-sha}}  actions-runner-osx-x64-${{ steps.releaseNote.outputs.version }}.tar.gz" | shasum -a 256 -c
        echo "${{needs.build.outputs.osx-arm64-sha}}  actions-runner-osx-arm64-${{ steps.releaseNote.outputs.version }}.tar.gz" | shasum -a 256 -c
        echo "${{needs.build.outputs.linux-x64-sha}}  actions-runner-linux-x64-${{ steps.releaseNote.outputs.version }}.tar.gz" | shasum -a 256 -c
        echo "${{needs.build.outputs.linux-arm-sha}}  actions-runner-linux-arm-${{ steps.releaseNote.outputs.version }}.tar.gz" | shasum -a 256 -c
        echo "${{needs.build.outputs.linux-arm64-sha}}  actions-runner-linux-arm64-${{ steps.releaseNote.outputs.version }}.tar.gz" | shasum -a 256 -c

    # Create GitHub release
    - uses: actions/create-release@master
      id: createRelease
      name: Create ${{ steps.releaseNote.outputs.version }} Runner Release
      env:
        GITHUB_TOKEN: ${{ secrets.GITHUB_TOKEN }}
      with:
        tag_name: "v${{ steps.releaseNote.outputs.version }}"
        release_name: "v${{ steps.releaseNote.outputs.version }}"
        body: |
          ${{ steps.releaseNote.outputs.note }}

    # Upload release assets (full runner packages)
    - name: Upload Release Asset (win-x64)
      uses: actions/upload-release-asset@v1.0.1
      env:
        GITHUB_TOKEN: ${{ secrets.GITHUB_TOKEN }}
      with:
        upload_url: ${{ steps.createRelease.outputs.upload_url }}
        asset_path: ${{ github.workspace }}/_package/actions-runner-win-x64-${{ steps.releaseNote.outputs.version }}.zip
        asset_name: actions-runner-win-x64-${{ steps.releaseNote.outputs.version }}.zip
        asset_content_type: application/octet-stream

    - name: Upload Release Asset (linux-x64)
      uses: actions/upload-release-asset@v1.0.1
      env:
        GITHUB_TOKEN: ${{ secrets.GITHUB_TOKEN }}
      with:
        upload_url: ${{ steps.createRelease.outputs.upload_url }}
        asset_path: ${{ github.workspace }}/_package/actions-runner-linux-x64-${{ steps.releaseNote.outputs.version }}.tar.gz
        asset_name: actions-runner-linux-x64-${{ steps.releaseNote.outputs.version }}.tar.gz
        asset_content_type: application/octet-stream

    - name: Upload Release Asset (osx-x64)
      uses: actions/upload-release-asset@v1.0.1
      env:
        GITHUB_TOKEN: ${{ secrets.GITHUB_TOKEN }}
      with:
        upload_url: ${{ steps.createRelease.outputs.upload_url }}
        asset_path: ${{ github.workspace }}/_package/actions-runner-osx-x64-${{ steps.releaseNote.outputs.version }}.tar.gz
        asset_name: actions-runner-osx-x64-${{ steps.releaseNote.outputs.version }}.tar.gz
        asset_content_type: application/octet-stream

    - name: Upload Release Asset (osx-arm64)
      uses: actions/upload-release-asset@v1.0.1
      env:
        GITHUB_TOKEN: ${{ secrets.GITHUB_TOKEN }}
      with:
        upload_url: ${{ steps.createRelease.outputs.upload_url }}
        asset_path: ${{ github.workspace }}/_package/actions-runner-osx-arm64-${{ steps.releaseNote.outputs.version }}.tar.gz
        asset_name: actions-runner-osx-arm64-${{ steps.releaseNote.outputs.version }}.tar.gz
        asset_content_type: application/octet-stream

    - name: Upload Release Asset (linux-arm)
      uses: actions/upload-release-asset@v1.0.1
      env:
        GITHUB_TOKEN: ${{ secrets.GITHUB_TOKEN }}
      with:
        upload_url: ${{ steps.createRelease.outputs.upload_url }}
        asset_path: ${{ github.workspace }}/_package/actions-runner-linux-arm-${{ steps.releaseNote.outputs.version }}.tar.gz
        asset_name: actions-runner-linux-arm-${{ steps.releaseNote.outputs.version }}.tar.gz
        asset_content_type: application/octet-stream

    - name: Upload Release Asset (linux-arm64)
      uses: actions/upload-release-asset@v1.0.1
      env:
        GITHUB_TOKEN: ${{ secrets.GITHUB_TOKEN }}
      with:
        upload_url: ${{ steps.createRelease.outputs.upload_url }}
        asset_path: ${{ github.workspace }}/_package/actions-runner-linux-arm64-${{ steps.releaseNote.outputs.version }}.tar.gz
        asset_name: actions-runner-linux-arm64-${{ steps.releaseNote.outputs.version }}.tar.gz
        asset_content_type: application/octet-stream

<<<<<<< HEAD
  publish:
    needs: release
    runs-on: ubuntu-latest
    steps:
    - uses: actions/checkout@v2
    - uses: actions/setup-dotnet@v1
      with:
        dotnet-version: '6.0.x'
    - name: GenerateConstant
      run: dotnet msbuild ./dir.proj -t:GenerateConstant /p:RunnerVersion=$(Get-Content ./runnerversion) /p:PackageRuntime=any
      shell: pwsh
      working-directory: ./src
    - name: Restore
      run: dotnet restore /p:RuntimeFrameworkVersion=6.0.0
      shell: pwsh
      working-directory: ./src/Runner.Client
    - name: Build
      run: dotnet build --no-restore -c Release /p:BUILD_OS=Any /p:Version=$(Get-Content ../runnerversion) /p:RuntimeFrameworkVersion=6.0.0
      shell: pwsh
      working-directory: ./src/Runner.Client
    - name: Pack
      run: |
        dotnet pack --no-restore -c Release --no-build /p:Version=$(Get-Content ../runnerversion) /p:RuntimeFrameworkVersion=6.0.0 /p:CHANGELOG_URL=https://github.com/ChristopherHX/runner.server/releases/tag/v$(Get-Content ../runnerversion)
      shell: pwsh
      working-directory: ./src/Runner.Client
    - name: Upload Artifacts
      uses: actions/upload-artifact@v2
=======
    # Upload release assets (trim externals)
    - name: Upload Release Asset (win-x64-noexternals)
      uses: actions/upload-release-asset@v1.0.1
      env:
        GITHUB_TOKEN: ${{ secrets.GITHUB_TOKEN }}
      with:
        upload_url: ${{ steps.createRelease.outputs.upload_url }}
        asset_path: ${{ github.workspace }}/_package_trims/trim_externals/actions-runner-win-x64-${{ steps.releaseNote.outputs.version }}-noexternals.zip
        asset_name: actions-runner-win-x64-${{ steps.releaseNote.outputs.version }}-noexternals.zip
        asset_content_type: application/octet-stream

    - name: Upload Release Asset (linux-x64-noexternals)
      uses: actions/upload-release-asset@v1.0.1
      env:
        GITHUB_TOKEN: ${{ secrets.GITHUB_TOKEN }}
      with:
        upload_url: ${{ steps.createRelease.outputs.upload_url }}
        asset_path: ${{ github.workspace }}/_package_trims/trim_externals/actions-runner-linux-x64-${{ steps.releaseNote.outputs.version }}-noexternals.tar.gz
        asset_name: actions-runner-linux-x64-${{ steps.releaseNote.outputs.version }}-noexternals.tar.gz
        asset_content_type: application/octet-stream

    - name: Upload Release Asset (osx-x64-noexternals)
      uses: actions/upload-release-asset@v1.0.1
      env:
        GITHUB_TOKEN: ${{ secrets.GITHUB_TOKEN }}
      with:
        upload_url: ${{ steps.createRelease.outputs.upload_url }}
        asset_path: ${{ github.workspace }}/_package_trims/trim_externals/actions-runner-osx-x64-${{ steps.releaseNote.outputs.version }}-noexternals.tar.gz
        asset_name: actions-runner-osx-x64-${{ steps.releaseNote.outputs.version }}-noexternals.tar.gz
        asset_content_type: application/octet-stream

    - name: Upload Release Asset (osx-arm64-noexternals)
      uses: actions/upload-release-asset@v1.0.1
      env:
        GITHUB_TOKEN: ${{ secrets.GITHUB_TOKEN }}
      with:
        upload_url: ${{ steps.createRelease.outputs.upload_url }}
        asset_path: ${{ github.workspace }}/_package_trims/trim_externals/actions-runner-osx-arm64-${{ steps.releaseNote.outputs.version }}-noexternals.tar.gz
        asset_name: actions-runner-osx-arm64-${{ steps.releaseNote.outputs.version }}-noexternals.tar.gz
        asset_content_type: application/octet-stream

    - name: Upload Release Asset (linux-arm-noexternals)
      uses: actions/upload-release-asset@v1.0.1
      env:
        GITHUB_TOKEN: ${{ secrets.GITHUB_TOKEN }}
      with:
        upload_url: ${{ steps.createRelease.outputs.upload_url }}
        asset_path: ${{ github.workspace }}/_package_trims/trim_externals/actions-runner-linux-arm-${{ steps.releaseNote.outputs.version }}-noexternals.tar.gz
        asset_name: actions-runner-linux-arm-${{ steps.releaseNote.outputs.version }}-noexternals.tar.gz
        asset_content_type: application/octet-stream

    - name: Upload Release Asset (linux-arm64-noexternals)
      uses: actions/upload-release-asset@v1.0.1
      env:
        GITHUB_TOKEN: ${{ secrets.GITHUB_TOKEN }}
      with:
        upload_url: ${{ steps.createRelease.outputs.upload_url }}
        asset_path: ${{ github.workspace }}/_package_trims/trim_externals/actions-runner-linux-arm64-${{ steps.releaseNote.outputs.version }}-noexternals.tar.gz
        asset_name: actions-runner-linux-arm64-${{ steps.releaseNote.outputs.version }}-noexternals.tar.gz
        asset_content_type: application/octet-stream

    # Upload release assets (trim runtime)
    - name: Upload Release Asset (win-x64-noruntime)
      uses: actions/upload-release-asset@v1.0.1
      env:
        GITHUB_TOKEN: ${{ secrets.GITHUB_TOKEN }}
      with:
        upload_url: ${{ steps.createRelease.outputs.upload_url }}
        asset_path: ${{ github.workspace }}/_package_trims/trim_runtime/actions-runner-win-x64-${{ steps.releaseNote.outputs.version }}-noruntime.zip
        asset_name: actions-runner-win-x64-${{ steps.releaseNote.outputs.version }}-noruntime.zip
        asset_content_type: application/octet-stream

    - name: Upload Release Asset (linux-x64-noruntime)
      uses: actions/upload-release-asset@v1.0.1
      env:
        GITHUB_TOKEN: ${{ secrets.GITHUB_TOKEN }}
      with:
        upload_url: ${{ steps.createRelease.outputs.upload_url }}
        asset_path: ${{ github.workspace }}/_package_trims/trim_runtime/actions-runner-linux-x64-${{ steps.releaseNote.outputs.version }}-noruntime.tar.gz
        asset_name: actions-runner-linux-x64-${{ steps.releaseNote.outputs.version }}-noruntime.tar.gz
        asset_content_type: application/octet-stream

    - name: Upload Release Asset (osx-x64-noruntime)
      uses: actions/upload-release-asset@v1.0.1
      env:
        GITHUB_TOKEN: ${{ secrets.GITHUB_TOKEN }}
      with:
        upload_url: ${{ steps.createRelease.outputs.upload_url }}
        asset_path: ${{ github.workspace }}/_package_trims/trim_runtime/actions-runner-osx-x64-${{ steps.releaseNote.outputs.version }}-noruntime.tar.gz
        asset_name: actions-runner-osx-x64-${{ steps.releaseNote.outputs.version }}-noruntime.tar.gz
        asset_content_type: application/octet-stream

    - name: Upload Release Asset (osx-arm64-noruntime)
      uses: actions/upload-release-asset@v1.0.1
      env:
        GITHUB_TOKEN: ${{ secrets.GITHUB_TOKEN }}
      with:
        upload_url: ${{ steps.createRelease.outputs.upload_url }}
        asset_path: ${{ github.workspace }}/_package_trims/trim_runtime/actions-runner-osx-arm64-${{ steps.releaseNote.outputs.version }}-noruntime.tar.gz
        asset_name: actions-runner-osx-arm64-${{ steps.releaseNote.outputs.version }}-noruntime.tar.gz
        asset_content_type: application/octet-stream

    - name: Upload Release Asset (linux-arm-noruntime)
      uses: actions/upload-release-asset@v1.0.1
      env:
        GITHUB_TOKEN: ${{ secrets.GITHUB_TOKEN }}
      with:
        upload_url: ${{ steps.createRelease.outputs.upload_url }}
        asset_path: ${{ github.workspace }}/_package_trims/trim_runtime/actions-runner-linux-arm-${{ steps.releaseNote.outputs.version }}-noruntime.tar.gz
        asset_name: actions-runner-linux-arm-${{ steps.releaseNote.outputs.version }}-noruntime.tar.gz
        asset_content_type: application/octet-stream

    - name: Upload Release Asset (linux-arm64-noruntime)
      uses: actions/upload-release-asset@v1.0.1
      env:
        GITHUB_TOKEN: ${{ secrets.GITHUB_TOKEN }}
      with:
        upload_url: ${{ steps.createRelease.outputs.upload_url }}
        asset_path: ${{ github.workspace }}/_package_trims/trim_runtime/actions-runner-linux-arm64-${{ steps.releaseNote.outputs.version }}-noruntime.tar.gz
        asset_name: actions-runner-linux-arm64-${{ steps.releaseNote.outputs.version }}-noruntime.tar.gz
        asset_content_type: application/octet-stream

    # Upload release assets (trim runtime and externals)
    - name: Upload Release Asset (win-x64-noruntime-noexternals)
      uses: actions/upload-release-asset@v1.0.1
      env:
        GITHUB_TOKEN: ${{ secrets.GITHUB_TOKEN }}
      with:
        upload_url: ${{ steps.createRelease.outputs.upload_url }}
        asset_path: ${{ github.workspace }}/_package_trims/trim_runtime_externals/actions-runner-win-x64-${{ steps.releaseNote.outputs.version }}-noruntime-noexternals.zip
        asset_name: actions-runner-win-x64-${{ steps.releaseNote.outputs.version }}-noruntime-noexternals.zip
        asset_content_type: application/octet-stream

    - name: Upload Release Asset (linux-x64-noruntime-noexternals)
      uses: actions/upload-release-asset@v1.0.1
      env:
        GITHUB_TOKEN: ${{ secrets.GITHUB_TOKEN }}
      with:
        upload_url: ${{ steps.createRelease.outputs.upload_url }}
        asset_path: ${{ github.workspace }}/_package_trims/trim_runtime_externals/actions-runner-linux-x64-${{ steps.releaseNote.outputs.version }}-noruntime-noexternals.tar.gz
        asset_name: actions-runner-linux-x64-${{ steps.releaseNote.outputs.version }}-noruntime-noexternals.tar.gz
        asset_content_type: application/octet-stream

    - name: Upload Release Asset (osx-x64-noruntime-noexternals)
      uses: actions/upload-release-asset@v1.0.1
      env:
        GITHUB_TOKEN: ${{ secrets.GITHUB_TOKEN }}
      with:
        upload_url: ${{ steps.createRelease.outputs.upload_url }}
        asset_path: ${{ github.workspace }}/_package_trims/trim_runtime_externals/actions-runner-osx-x64-${{ steps.releaseNote.outputs.version }}-noruntime-noexternals.tar.gz
        asset_name: actions-runner-osx-x64-${{ steps.releaseNote.outputs.version }}-noruntime-noexternals.tar.gz
        asset_content_type: application/octet-stream

    - name: Upload Release Asset (osx-arm64-noruntime-noexternals)
      uses: actions/upload-release-asset@v1.0.1
      env:
        GITHUB_TOKEN: ${{ secrets.GITHUB_TOKEN }}
      with:
        upload_url: ${{ steps.createRelease.outputs.upload_url }}
        asset_path: ${{ github.workspace }}/_package_trims/trim_runtime_externals/actions-runner-osx-arm64-${{ steps.releaseNote.outputs.version }}-noruntime-noexternals.tar.gz
        asset_name: actions-runner-osx-arm64-${{ steps.releaseNote.outputs.version }}-noruntime-noexternals.tar.gz
        asset_content_type: application/octet-stream

    - name: Upload Release Asset (linux-arm-noruntime-noexternals)
      uses: actions/upload-release-asset@v1.0.1
      env:
        GITHUB_TOKEN: ${{ secrets.GITHUB_TOKEN }}
      with:
        upload_url: ${{ steps.createRelease.outputs.upload_url }}
        asset_path: ${{ github.workspace }}/_package_trims/trim_runtime_externals/actions-runner-linux-arm-${{ steps.releaseNote.outputs.version }}-noruntime-noexternals.tar.gz
        asset_name: actions-runner-linux-arm-${{ steps.releaseNote.outputs.version }}-noruntime-noexternals.tar.gz
        asset_content_type: application/octet-stream

    - name: Upload Release Asset (linux-arm64-noruntime-noexternals)
      uses: actions/upload-release-asset@v1.0.1
      env:
        GITHUB_TOKEN: ${{ secrets.GITHUB_TOKEN }}
      with:
        upload_url: ${{ steps.createRelease.outputs.upload_url }}
        asset_path: ${{ github.workspace }}/_package_trims/trim_runtime_externals/actions-runner-linux-arm64-${{ steps.releaseNote.outputs.version }}-noruntime-noexternals.tar.gz
        asset_name: actions-runner-linux-arm64-${{ steps.releaseNote.outputs.version }}-noruntime-noexternals.tar.gz
        asset_content_type: application/octet-stream

    # Upload release assets (trimmedpackages.json)
    - name: Upload Release Asset (win-x64-trimmedpackages.json)
      uses: actions/upload-release-asset@v1.0.1
      env:
        GITHUB_TOKEN: ${{ secrets.GITHUB_TOKEN }}
      with:
        upload_url: ${{ steps.createRelease.outputs.upload_url }}
        asset_path: ${{ github.workspace }}/win-x64-trimmedpackages.json
        asset_name: actions-runner-win-x64-${{ steps.releaseNote.outputs.version }}-trimmedpackages.json
        asset_content_type: application/octet-stream

    - name: Upload Release Asset (linux-x64-trimmedpackages.json)
      uses: actions/upload-release-asset@v1.0.1
      env:
        GITHUB_TOKEN: ${{ secrets.GITHUB_TOKEN }}
      with:
        upload_url: ${{ steps.createRelease.outputs.upload_url }}
        asset_path: ${{ github.workspace }}/linux-x64-trimmedpackages.json
        asset_name: actions-runner-linux-x64-${{ steps.releaseNote.outputs.version }}-trimmedpackages.json
        asset_content_type: application/octet-stream

    - name: Upload Release Asset (osx-x64-trimmedpackages.json)
      uses: actions/upload-release-asset@v1.0.1
      env:
        GITHUB_TOKEN: ${{ secrets.GITHUB_TOKEN }}
      with:
        upload_url: ${{ steps.createRelease.outputs.upload_url }}
        asset_path: ${{ github.workspace }}/osx-x64-trimmedpackages.json
        asset_name: actions-runner-osx-x64-${{ steps.releaseNote.outputs.version }}-trimmedpackages.json
        asset_content_type: application/octet-stream

    - name: Upload Release Asset (osx-arm64-trimmedpackages.json)
      uses: actions/upload-release-asset@v1.0.1
      env:
        GITHUB_TOKEN: ${{ secrets.GITHUB_TOKEN }}
      with:
        upload_url: ${{ steps.createRelease.outputs.upload_url }}
        asset_path: ${{ github.workspace }}/osx-arm64-trimmedpackages.json
        asset_name: actions-runner-osx-arm64-${{ steps.releaseNote.outputs.version }}-trimmedpackages.json
        asset_content_type: application/octet-stream

    - name: Upload Release Asset (linux-arm-trimmedpackages.json)
      uses: actions/upload-release-asset@v1.0.1
      env:
        GITHUB_TOKEN: ${{ secrets.GITHUB_TOKEN }}
>>>>>>> 183b1f38
      with:
        name: nupkg
        path: src/Runner.Client/nupkg
    - name: Push to Nuget
      if: env.GHARUN != ''
      run: dotnet nuget push ./*.nupkg --api-key $($ENV:GHARUN) --source https://api.nuget.org/v3/index.json
      shell: pwsh
      working-directory: ./src/Runner.Client/nupkg
      env:
        GHARUN: ${{secrets.GHARUN}}<|MERGE_RESOLUTION|>--- conflicted
+++ resolved
@@ -51,28 +51,7 @@
       linux-arm-sha: ${{ steps.sha.outputs.linux-arm-sha256 }}
       win-x64-sha: ${{ steps.sha.outputs.win-x64-sha256 }}
       osx-x64-sha: ${{ steps.sha.outputs.osx-x64-sha256 }}
-<<<<<<< HEAD
-=======
       osx-arm64-sha: ${{ steps.sha.outputs.osx-arm64-sha256 }}
-      linux-x64-sha-noexternals: ${{ steps.sha_noexternals.outputs.linux-x64-sha256 }}
-      linux-arm64-sha-noexternals: ${{ steps.sha_noexternals.outputs.linux-arm64-sha256 }}
-      linux-arm-sha-noexternals: ${{ steps.sha_noexternals.outputs.linux-arm-sha256 }}
-      win-x64-sha-noexternals: ${{ steps.sha_noexternals.outputs.win-x64-sha256 }}
-      osx-x64-sha-noexternals: ${{ steps.sha_noexternals.outputs.osx-x64-sha256 }}
-      osx-arm64-sha-noexternals: ${{ steps.sha_noexternals.outputs.osx-arm64-sha256 }}
-      linux-x64-sha-noruntime: ${{ steps.sha_noruntime.outputs.linux-x64-sha256 }}
-      linux-arm64-sha-noruntime: ${{ steps.sha_noruntime.outputs.linux-arm64-sha256 }}
-      linux-arm-sha-noruntime: ${{ steps.sha_noruntime.outputs.linux-arm-sha256 }}
-      win-x64-sha-noruntime: ${{ steps.sha_noruntime.outputs.win-x64-sha256 }}
-      osx-x64-sha-noruntime: ${{ steps.sha_noruntime.outputs.osx-x64-sha256 }}
-      osx-arm64-sha-noruntime: ${{ steps.sha_noruntime.outputs.osx-arm64-sha256 }}
-      linux-x64-sha-noruntime-noexternals: ${{ steps.sha_noruntime_noexternals.outputs.linux-x64-sha256 }}
-      linux-arm64-sha-noruntime-noexternals: ${{ steps.sha_noruntime_noexternals.outputs.linux-arm64-sha256 }}
-      linux-arm-sha-noruntime-noexternals: ${{ steps.sha_noruntime_noexternals.outputs.linux-arm-sha256 }}
-      win-x64-sha-noruntime-noexternals: ${{ steps.sha_noruntime_noexternals.outputs.win-x64-sha256 }}
-      osx-x64-sha-noruntime-noexternals: ${{ steps.sha_noruntime_noexternals.outputs.osx-x64-sha256 }}
-      osx-arm64-sha-noruntime-noexternals: ${{ steps.sha_noruntime_noexternals.outputs.osx-arm64-sha256 }}
->>>>>>> 183b1f38
     strategy:
       matrix:
         runtime: [ linux-x64, linux-arm64, linux-arm, win-x64, osx-x64, osx-arm64 ]
@@ -279,7 +258,6 @@
         asset_name: actions-runner-linux-arm64-${{ steps.releaseNote.outputs.version }}.tar.gz
         asset_content_type: application/octet-stream
 
-<<<<<<< HEAD
   publish:
     needs: release
     runs-on: ubuntu-latest
@@ -307,236 +285,6 @@
       working-directory: ./src/Runner.Client
     - name: Upload Artifacts
       uses: actions/upload-artifact@v2
-=======
-    # Upload release assets (trim externals)
-    - name: Upload Release Asset (win-x64-noexternals)
-      uses: actions/upload-release-asset@v1.0.1
-      env:
-        GITHUB_TOKEN: ${{ secrets.GITHUB_TOKEN }}
-      with:
-        upload_url: ${{ steps.createRelease.outputs.upload_url }}
-        asset_path: ${{ github.workspace }}/_package_trims/trim_externals/actions-runner-win-x64-${{ steps.releaseNote.outputs.version }}-noexternals.zip
-        asset_name: actions-runner-win-x64-${{ steps.releaseNote.outputs.version }}-noexternals.zip
-        asset_content_type: application/octet-stream
-
-    - name: Upload Release Asset (linux-x64-noexternals)
-      uses: actions/upload-release-asset@v1.0.1
-      env:
-        GITHUB_TOKEN: ${{ secrets.GITHUB_TOKEN }}
-      with:
-        upload_url: ${{ steps.createRelease.outputs.upload_url }}
-        asset_path: ${{ github.workspace }}/_package_trims/trim_externals/actions-runner-linux-x64-${{ steps.releaseNote.outputs.version }}-noexternals.tar.gz
-        asset_name: actions-runner-linux-x64-${{ steps.releaseNote.outputs.version }}-noexternals.tar.gz
-        asset_content_type: application/octet-stream
-
-    - name: Upload Release Asset (osx-x64-noexternals)
-      uses: actions/upload-release-asset@v1.0.1
-      env:
-        GITHUB_TOKEN: ${{ secrets.GITHUB_TOKEN }}
-      with:
-        upload_url: ${{ steps.createRelease.outputs.upload_url }}
-        asset_path: ${{ github.workspace }}/_package_trims/trim_externals/actions-runner-osx-x64-${{ steps.releaseNote.outputs.version }}-noexternals.tar.gz
-        asset_name: actions-runner-osx-x64-${{ steps.releaseNote.outputs.version }}-noexternals.tar.gz
-        asset_content_type: application/octet-stream
-
-    - name: Upload Release Asset (osx-arm64-noexternals)
-      uses: actions/upload-release-asset@v1.0.1
-      env:
-        GITHUB_TOKEN: ${{ secrets.GITHUB_TOKEN }}
-      with:
-        upload_url: ${{ steps.createRelease.outputs.upload_url }}
-        asset_path: ${{ github.workspace }}/_package_trims/trim_externals/actions-runner-osx-arm64-${{ steps.releaseNote.outputs.version }}-noexternals.tar.gz
-        asset_name: actions-runner-osx-arm64-${{ steps.releaseNote.outputs.version }}-noexternals.tar.gz
-        asset_content_type: application/octet-stream
-
-    - name: Upload Release Asset (linux-arm-noexternals)
-      uses: actions/upload-release-asset@v1.0.1
-      env:
-        GITHUB_TOKEN: ${{ secrets.GITHUB_TOKEN }}
-      with:
-        upload_url: ${{ steps.createRelease.outputs.upload_url }}
-        asset_path: ${{ github.workspace }}/_package_trims/trim_externals/actions-runner-linux-arm-${{ steps.releaseNote.outputs.version }}-noexternals.tar.gz
-        asset_name: actions-runner-linux-arm-${{ steps.releaseNote.outputs.version }}-noexternals.tar.gz
-        asset_content_type: application/octet-stream
-
-    - name: Upload Release Asset (linux-arm64-noexternals)
-      uses: actions/upload-release-asset@v1.0.1
-      env:
-        GITHUB_TOKEN: ${{ secrets.GITHUB_TOKEN }}
-      with:
-        upload_url: ${{ steps.createRelease.outputs.upload_url }}
-        asset_path: ${{ github.workspace }}/_package_trims/trim_externals/actions-runner-linux-arm64-${{ steps.releaseNote.outputs.version }}-noexternals.tar.gz
-        asset_name: actions-runner-linux-arm64-${{ steps.releaseNote.outputs.version }}-noexternals.tar.gz
-        asset_content_type: application/octet-stream
-
-    # Upload release assets (trim runtime)
-    - name: Upload Release Asset (win-x64-noruntime)
-      uses: actions/upload-release-asset@v1.0.1
-      env:
-        GITHUB_TOKEN: ${{ secrets.GITHUB_TOKEN }}
-      with:
-        upload_url: ${{ steps.createRelease.outputs.upload_url }}
-        asset_path: ${{ github.workspace }}/_package_trims/trim_runtime/actions-runner-win-x64-${{ steps.releaseNote.outputs.version }}-noruntime.zip
-        asset_name: actions-runner-win-x64-${{ steps.releaseNote.outputs.version }}-noruntime.zip
-        asset_content_type: application/octet-stream
-
-    - name: Upload Release Asset (linux-x64-noruntime)
-      uses: actions/upload-release-asset@v1.0.1
-      env:
-        GITHUB_TOKEN: ${{ secrets.GITHUB_TOKEN }}
-      with:
-        upload_url: ${{ steps.createRelease.outputs.upload_url }}
-        asset_path: ${{ github.workspace }}/_package_trims/trim_runtime/actions-runner-linux-x64-${{ steps.releaseNote.outputs.version }}-noruntime.tar.gz
-        asset_name: actions-runner-linux-x64-${{ steps.releaseNote.outputs.version }}-noruntime.tar.gz
-        asset_content_type: application/octet-stream
-
-    - name: Upload Release Asset (osx-x64-noruntime)
-      uses: actions/upload-release-asset@v1.0.1
-      env:
-        GITHUB_TOKEN: ${{ secrets.GITHUB_TOKEN }}
-      with:
-        upload_url: ${{ steps.createRelease.outputs.upload_url }}
-        asset_path: ${{ github.workspace }}/_package_trims/trim_runtime/actions-runner-osx-x64-${{ steps.releaseNote.outputs.version }}-noruntime.tar.gz
-        asset_name: actions-runner-osx-x64-${{ steps.releaseNote.outputs.version }}-noruntime.tar.gz
-        asset_content_type: application/octet-stream
-
-    - name: Upload Release Asset (osx-arm64-noruntime)
-      uses: actions/upload-release-asset@v1.0.1
-      env:
-        GITHUB_TOKEN: ${{ secrets.GITHUB_TOKEN }}
-      with:
-        upload_url: ${{ steps.createRelease.outputs.upload_url }}
-        asset_path: ${{ github.workspace }}/_package_trims/trim_runtime/actions-runner-osx-arm64-${{ steps.releaseNote.outputs.version }}-noruntime.tar.gz
-        asset_name: actions-runner-osx-arm64-${{ steps.releaseNote.outputs.version }}-noruntime.tar.gz
-        asset_content_type: application/octet-stream
-
-    - name: Upload Release Asset (linux-arm-noruntime)
-      uses: actions/upload-release-asset@v1.0.1
-      env:
-        GITHUB_TOKEN: ${{ secrets.GITHUB_TOKEN }}
-      with:
-        upload_url: ${{ steps.createRelease.outputs.upload_url }}
-        asset_path: ${{ github.workspace }}/_package_trims/trim_runtime/actions-runner-linux-arm-${{ steps.releaseNote.outputs.version }}-noruntime.tar.gz
-        asset_name: actions-runner-linux-arm-${{ steps.releaseNote.outputs.version }}-noruntime.tar.gz
-        asset_content_type: application/octet-stream
-
-    - name: Upload Release Asset (linux-arm64-noruntime)
-      uses: actions/upload-release-asset@v1.0.1
-      env:
-        GITHUB_TOKEN: ${{ secrets.GITHUB_TOKEN }}
-      with:
-        upload_url: ${{ steps.createRelease.outputs.upload_url }}
-        asset_path: ${{ github.workspace }}/_package_trims/trim_runtime/actions-runner-linux-arm64-${{ steps.releaseNote.outputs.version }}-noruntime.tar.gz
-        asset_name: actions-runner-linux-arm64-${{ steps.releaseNote.outputs.version }}-noruntime.tar.gz
-        asset_content_type: application/octet-stream
-
-    # Upload release assets (trim runtime and externals)
-    - name: Upload Release Asset (win-x64-noruntime-noexternals)
-      uses: actions/upload-release-asset@v1.0.1
-      env:
-        GITHUB_TOKEN: ${{ secrets.GITHUB_TOKEN }}
-      with:
-        upload_url: ${{ steps.createRelease.outputs.upload_url }}
-        asset_path: ${{ github.workspace }}/_package_trims/trim_runtime_externals/actions-runner-win-x64-${{ steps.releaseNote.outputs.version }}-noruntime-noexternals.zip
-        asset_name: actions-runner-win-x64-${{ steps.releaseNote.outputs.version }}-noruntime-noexternals.zip
-        asset_content_type: application/octet-stream
-
-    - name: Upload Release Asset (linux-x64-noruntime-noexternals)
-      uses: actions/upload-release-asset@v1.0.1
-      env:
-        GITHUB_TOKEN: ${{ secrets.GITHUB_TOKEN }}
-      with:
-        upload_url: ${{ steps.createRelease.outputs.upload_url }}
-        asset_path: ${{ github.workspace }}/_package_trims/trim_runtime_externals/actions-runner-linux-x64-${{ steps.releaseNote.outputs.version }}-noruntime-noexternals.tar.gz
-        asset_name: actions-runner-linux-x64-${{ steps.releaseNote.outputs.version }}-noruntime-noexternals.tar.gz
-        asset_content_type: application/octet-stream
-
-    - name: Upload Release Asset (osx-x64-noruntime-noexternals)
-      uses: actions/upload-release-asset@v1.0.1
-      env:
-        GITHUB_TOKEN: ${{ secrets.GITHUB_TOKEN }}
-      with:
-        upload_url: ${{ steps.createRelease.outputs.upload_url }}
-        asset_path: ${{ github.workspace }}/_package_trims/trim_runtime_externals/actions-runner-osx-x64-${{ steps.releaseNote.outputs.version }}-noruntime-noexternals.tar.gz
-        asset_name: actions-runner-osx-x64-${{ steps.releaseNote.outputs.version }}-noruntime-noexternals.tar.gz
-        asset_content_type: application/octet-stream
-
-    - name: Upload Release Asset (osx-arm64-noruntime-noexternals)
-      uses: actions/upload-release-asset@v1.0.1
-      env:
-        GITHUB_TOKEN: ${{ secrets.GITHUB_TOKEN }}
-      with:
-        upload_url: ${{ steps.createRelease.outputs.upload_url }}
-        asset_path: ${{ github.workspace }}/_package_trims/trim_runtime_externals/actions-runner-osx-arm64-${{ steps.releaseNote.outputs.version }}-noruntime-noexternals.tar.gz
-        asset_name: actions-runner-osx-arm64-${{ steps.releaseNote.outputs.version }}-noruntime-noexternals.tar.gz
-        asset_content_type: application/octet-stream
-
-    - name: Upload Release Asset (linux-arm-noruntime-noexternals)
-      uses: actions/upload-release-asset@v1.0.1
-      env:
-        GITHUB_TOKEN: ${{ secrets.GITHUB_TOKEN }}
-      with:
-        upload_url: ${{ steps.createRelease.outputs.upload_url }}
-        asset_path: ${{ github.workspace }}/_package_trims/trim_runtime_externals/actions-runner-linux-arm-${{ steps.releaseNote.outputs.version }}-noruntime-noexternals.tar.gz
-        asset_name: actions-runner-linux-arm-${{ steps.releaseNote.outputs.version }}-noruntime-noexternals.tar.gz
-        asset_content_type: application/octet-stream
-
-    - name: Upload Release Asset (linux-arm64-noruntime-noexternals)
-      uses: actions/upload-release-asset@v1.0.1
-      env:
-        GITHUB_TOKEN: ${{ secrets.GITHUB_TOKEN }}
-      with:
-        upload_url: ${{ steps.createRelease.outputs.upload_url }}
-        asset_path: ${{ github.workspace }}/_package_trims/trim_runtime_externals/actions-runner-linux-arm64-${{ steps.releaseNote.outputs.version }}-noruntime-noexternals.tar.gz
-        asset_name: actions-runner-linux-arm64-${{ steps.releaseNote.outputs.version }}-noruntime-noexternals.tar.gz
-        asset_content_type: application/octet-stream
-
-    # Upload release assets (trimmedpackages.json)
-    - name: Upload Release Asset (win-x64-trimmedpackages.json)
-      uses: actions/upload-release-asset@v1.0.1
-      env:
-        GITHUB_TOKEN: ${{ secrets.GITHUB_TOKEN }}
-      with:
-        upload_url: ${{ steps.createRelease.outputs.upload_url }}
-        asset_path: ${{ github.workspace }}/win-x64-trimmedpackages.json
-        asset_name: actions-runner-win-x64-${{ steps.releaseNote.outputs.version }}-trimmedpackages.json
-        asset_content_type: application/octet-stream
-
-    - name: Upload Release Asset (linux-x64-trimmedpackages.json)
-      uses: actions/upload-release-asset@v1.0.1
-      env:
-        GITHUB_TOKEN: ${{ secrets.GITHUB_TOKEN }}
-      with:
-        upload_url: ${{ steps.createRelease.outputs.upload_url }}
-        asset_path: ${{ github.workspace }}/linux-x64-trimmedpackages.json
-        asset_name: actions-runner-linux-x64-${{ steps.releaseNote.outputs.version }}-trimmedpackages.json
-        asset_content_type: application/octet-stream
-
-    - name: Upload Release Asset (osx-x64-trimmedpackages.json)
-      uses: actions/upload-release-asset@v1.0.1
-      env:
-        GITHUB_TOKEN: ${{ secrets.GITHUB_TOKEN }}
-      with:
-        upload_url: ${{ steps.createRelease.outputs.upload_url }}
-        asset_path: ${{ github.workspace }}/osx-x64-trimmedpackages.json
-        asset_name: actions-runner-osx-x64-${{ steps.releaseNote.outputs.version }}-trimmedpackages.json
-        asset_content_type: application/octet-stream
-
-    - name: Upload Release Asset (osx-arm64-trimmedpackages.json)
-      uses: actions/upload-release-asset@v1.0.1
-      env:
-        GITHUB_TOKEN: ${{ secrets.GITHUB_TOKEN }}
-      with:
-        upload_url: ${{ steps.createRelease.outputs.upload_url }}
-        asset_path: ${{ github.workspace }}/osx-arm64-trimmedpackages.json
-        asset_name: actions-runner-osx-arm64-${{ steps.releaseNote.outputs.version }}-trimmedpackages.json
-        asset_content_type: application/octet-stream
-
-    - name: Upload Release Asset (linux-arm-trimmedpackages.json)
-      uses: actions/upload-release-asset@v1.0.1
-      env:
-        GITHUB_TOKEN: ${{ secrets.GITHUB_TOKEN }}
->>>>>>> 183b1f38
       with:
         name: nupkg
         path: src/Runner.Client/nupkg
